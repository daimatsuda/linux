/*
 * drivers/net/ethernet/mellanox/mlxsw/spectrum_acl_flex_keys.h
 * Copyright (c) 2017 Mellanox Technologies. All rights reserved.
 * Copyright (c) 2017 Jiri Pirko <jiri@mellanox.com>
 *
 * Redistribution and use in source and binary forms, with or without
 * modification, are permitted provided that the following conditions are met:
 *
 * 1. Redistributions of source code must retain the above copyright
 *    notice, this list of conditions and the following disclaimer.
 * 2. Redistributions in binary form must reproduce the above copyright
 *    notice, this list of conditions and the following disclaimer in the
 *    documentation and/or other materials provided with the distribution.
 * 3. Neither the names of the copyright holders nor the names of its
 *    contributors may be used to endorse or promote products derived from
 *    this software without specific prior written permission.
 *
 * Alternatively, this software may be distributed under the terms of the
 * GNU General Public License ("GPL") version 2 as published by the Free
 * Software Foundation.
 *
 * THIS SOFTWARE IS PROVIDED BY THE COPYRIGHT HOLDERS AND CONTRIBUTORS "AS IS"
 * AND ANY EXPRESS OR IMPLIED WARRANTIES, INCLUDING, BUT NOT LIMITED TO, THE
 * IMPLIED WARRANTIES OF MERCHANTABILITY AND FITNESS FOR A PARTICULAR PURPOSE
 * ARE DISCLAIMED. IN NO EVENT SHALL THE COPYRIGHT OWNER OR CONTRIBUTORS BE
 * LIABLE FOR ANY DIRECT, INDIRECT, INCIDENTAL, SPECIAL, EXEMPLARY, OR
 * CONSEQUENTIAL DAMAGES (INCLUDING, BUT NOT LIMITED TO, PROCUREMENT OF
 * SUBSTITUTE GOODS OR SERVICES; LOSS OF USE, DATA, OR PROFITS; OR BUSINESS
 * INTERRUPTION) HOWEVER CAUSED AND ON ANY THEORY OF LIABILITY, WHETHER IN
 * CONTRACT, STRICT LIABILITY, OR TORT (INCLUDING NEGLIGENCE OR OTHERWISE)
 * ARISING IN ANY WAY OUT OF THE USE OF THIS SOFTWARE, EVEN IF ADVISED OF THE
 * POSSIBILITY OF SUCH DAMAGE.
 */

#ifndef _MLXSW_SPECTRUM_ACL_FLEX_KEYS_H
#define _MLXSW_SPECTRUM_ACL_FLEX_KEYS_H

#include "core_acl_flex_keys.h"

static struct mlxsw_afk_element_inst mlxsw_sp_afk_element_info_l2_dmac[] = {
	MLXSW_AFK_ELEMENT_INST_BUF(DMAC, 0x00, 6),
	MLXSW_AFK_ELEMENT_INST_U32(PCP, 0x08, 13, 3),
	MLXSW_AFK_ELEMENT_INST_U32(VID, 0x08, 0, 12),
	MLXSW_AFK_ELEMENT_INST_U32(SRC_SYS_PORT, 0x0C, 0, 16),
};

static struct mlxsw_afk_element_inst mlxsw_sp_afk_element_info_l2_smac[] = {
	MLXSW_AFK_ELEMENT_INST_BUF(SMAC, 0x00, 6),
	MLXSW_AFK_ELEMENT_INST_U32(PCP, 0x08, 13, 3),
	MLXSW_AFK_ELEMENT_INST_U32(VID, 0x08, 0, 12),
	MLXSW_AFK_ELEMENT_INST_U32(SRC_SYS_PORT, 0x0C, 0, 16),
};

static struct mlxsw_afk_element_inst mlxsw_sp_afk_element_info_l2_smac_ex[] = {
	MLXSW_AFK_ELEMENT_INST_BUF(SMAC, 0x02, 6),
	MLXSW_AFK_ELEMENT_INST_U32(ETHERTYPE, 0x0C, 0, 16),
};

static struct mlxsw_afk_element_inst mlxsw_sp_afk_element_info_ipv4_sip[] = {
	MLXSW_AFK_ELEMENT_INST_U32(SRC_IP4, 0x00, 0, 32),
	MLXSW_AFK_ELEMENT_INST_U32(IP_PROTO, 0x08, 0, 8),
	MLXSW_AFK_ELEMENT_INST_U32(SRC_SYS_PORT, 0x0C, 0, 16),
};

static struct mlxsw_afk_element_inst mlxsw_sp_afk_element_info_ipv4_dip[] = {
	MLXSW_AFK_ELEMENT_INST_U32(DST_IP4, 0x00, 0, 32),
	MLXSW_AFK_ELEMENT_INST_U32(IP_PROTO, 0x08, 0, 8),
	MLXSW_AFK_ELEMENT_INST_U32(SRC_SYS_PORT, 0x0C, 0, 16),
};

static struct mlxsw_afk_element_inst mlxsw_sp_afk_element_info_ipv4[] = {
	MLXSW_AFK_ELEMENT_INST_U32(SRC_IP4, 0x00, 0, 32),
<<<<<<< HEAD
=======
	MLXSW_AFK_ELEMENT_INST_U32(IP_ECN, 0x04, 4, 2),
	MLXSW_AFK_ELEMENT_INST_U32(IP_TTL_, 0x04, 24, 8),
	MLXSW_AFK_ELEMENT_INST_U32(IP_DSCP, 0x08, 0, 6),
>>>>>>> bb176f67
	MLXSW_AFK_ELEMENT_INST_U32(TCP_FLAGS, 0x08, 8, 9), /* TCP_CONTROL+TCP_ECN */
};

static struct mlxsw_afk_element_inst mlxsw_sp_afk_element_info_ipv4_ex[] = {
	MLXSW_AFK_ELEMENT_INST_U32(VID, 0x00, 0, 12),
	MLXSW_AFK_ELEMENT_INST_U32(PCP, 0x08, 29, 3),
	MLXSW_AFK_ELEMENT_INST_U32(SRC_L4_PORT, 0x08, 0, 16),
	MLXSW_AFK_ELEMENT_INST_U32(DST_L4_PORT, 0x0C, 0, 16),
};

static struct mlxsw_afk_element_inst mlxsw_sp_afk_element_info_ipv6_dip[] = {
	MLXSW_AFK_ELEMENT_INST_BUF(DST_IP6_LO, 0x00, 8),
};

static struct mlxsw_afk_element_inst mlxsw_sp_afk_element_info_ipv6_ex1[] = {
	MLXSW_AFK_ELEMENT_INST_BUF(DST_IP6_HI, 0x00, 8),
	MLXSW_AFK_ELEMENT_INST_U32(IP_PROTO, 0x08, 0, 8),
};

static struct mlxsw_afk_element_inst mlxsw_sp_afk_element_info_ipv6_sip[] = {
	MLXSW_AFK_ELEMENT_INST_BUF(SRC_IP6_LO, 0x00, 8),
};

static struct mlxsw_afk_element_inst mlxsw_sp_afk_element_info_ipv6_sip_ex[] = {
	MLXSW_AFK_ELEMENT_INST_BUF(SRC_IP6_HI, 0x00, 8),
};

static struct mlxsw_afk_element_inst mlxsw_sp_afk_element_info_packet_type[] = {
	MLXSW_AFK_ELEMENT_INST_U32(ETHERTYPE, 0x00, 0, 16),
};

static const struct mlxsw_afk_block mlxsw_sp_afk_blocks[] = {
	MLXSW_AFK_BLOCK(0x10, mlxsw_sp_afk_element_info_l2_dmac),
	MLXSW_AFK_BLOCK(0x11, mlxsw_sp_afk_element_info_l2_smac),
	MLXSW_AFK_BLOCK(0x12, mlxsw_sp_afk_element_info_l2_smac_ex),
	MLXSW_AFK_BLOCK(0x30, mlxsw_sp_afk_element_info_ipv4_sip),
	MLXSW_AFK_BLOCK(0x31, mlxsw_sp_afk_element_info_ipv4_dip),
	MLXSW_AFK_BLOCK(0x32, mlxsw_sp_afk_element_info_ipv4),
	MLXSW_AFK_BLOCK(0x33, mlxsw_sp_afk_element_info_ipv4_ex),
	MLXSW_AFK_BLOCK(0x60, mlxsw_sp_afk_element_info_ipv6_dip),
	MLXSW_AFK_BLOCK(0x65, mlxsw_sp_afk_element_info_ipv6_ex1),
	MLXSW_AFK_BLOCK(0x62, mlxsw_sp_afk_element_info_ipv6_sip),
	MLXSW_AFK_BLOCK(0x63, mlxsw_sp_afk_element_info_ipv6_sip_ex),
	MLXSW_AFK_BLOCK(0xB0, mlxsw_sp_afk_element_info_packet_type),
};

#define MLXSW_SP_AFK_BLOCKS_COUNT ARRAY_SIZE(mlxsw_sp_afk_blocks)

#endif<|MERGE_RESOLUTION|>--- conflicted
+++ resolved
@@ -70,12 +70,9 @@
 
 static struct mlxsw_afk_element_inst mlxsw_sp_afk_element_info_ipv4[] = {
 	MLXSW_AFK_ELEMENT_INST_U32(SRC_IP4, 0x00, 0, 32),
-<<<<<<< HEAD
-=======
 	MLXSW_AFK_ELEMENT_INST_U32(IP_ECN, 0x04, 4, 2),
 	MLXSW_AFK_ELEMENT_INST_U32(IP_TTL_, 0x04, 24, 8),
 	MLXSW_AFK_ELEMENT_INST_U32(IP_DSCP, 0x08, 0, 6),
->>>>>>> bb176f67
 	MLXSW_AFK_ELEMENT_INST_U32(TCP_FLAGS, 0x08, 8, 9), /* TCP_CONTROL+TCP_ECN */
 };
 
