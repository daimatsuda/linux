--- conflicted
+++ resolved
@@ -979,12 +979,6 @@
 	dev = container_of(cmd, struct mlx5_core_dev, cmd);
 	timeout = msecs_to_jiffies(mlx5_tout_ms(dev, CMD));
 
-<<<<<<< HEAD
-	complete(&ent->handling);
-	sem = ent->page_queue ? &cmd->vars.pages_sem : &cmd->vars.sem;
-	down(sem);
-	if (!ent->page_queue) {
-=======
 	if (!ent->page_queue) {
 		if (down_timeout(&cmd->vars.sem, timeout)) {
 			mlx5_core_warn(dev, "%s(0x%x) timed out while waiting for a slot.\n",
@@ -1001,7 +995,6 @@
 			complete(&ent->slotted);
 			return;
 		}
->>>>>>> 0c383648
 		alloc_ret = cmd_alloc_index(cmd, ent);
 		if (alloc_ret < 0) {
 			mlx5_core_err_rl(dev, "failed to allocate command entry\n");
@@ -1018,10 +1011,7 @@
 			return;
 		}
 	} else {
-<<<<<<< HEAD
-=======
 		down(&cmd->vars.pages_sem);
->>>>>>> 0c383648
 		ent->idx = cmd->vars.max_reg_cmds;
 		spin_lock_irqsave(&cmd->alloc_lock, flags);
 		clear_bit(ent->idx, &cmd->vars.bitmask);
@@ -1029,11 +1019,8 @@
 		spin_unlock_irqrestore(&cmd->alloc_lock, flags);
 	}
 
-<<<<<<< HEAD
-=======
 	complete(&ent->slotted);
 
->>>>>>> 0c383648
 	lay = get_inst(cmd, ent->idx);
 	ent->lay = lay;
 	memset(lay, 0, sizeof(*lay));
