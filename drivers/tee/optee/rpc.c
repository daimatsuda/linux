// SPDX-License-Identifier: GPL-2.0-only
/*
 * Copyright (c) 2015-2021, Linaro Limited
 */

#define pr_fmt(fmt) KBUILD_MODNAME ": " fmt

#include <linux/delay.h>
#include <linux/i2c.h>
#include <linux/slab.h>
#include <linux/tee_drv.h>
#include "optee_private.h"
#include "optee_rpc_cmd.h"

struct wq_entry {
	struct list_head link;
	struct completion c;
	u32 key;
};

void optee_wait_queue_init(struct optee_wait_queue *priv)
{
	mutex_init(&priv->mu);
	INIT_LIST_HEAD(&priv->db);
}

void optee_wait_queue_exit(struct optee_wait_queue *priv)
{
	mutex_destroy(&priv->mu);
}

static void handle_rpc_func_cmd_get_time(struct optee_msg_arg *arg)
{
	struct timespec64 ts;

	if (arg->num_params != 1)
		goto bad;
	if ((arg->params[0].attr & OPTEE_MSG_ATTR_TYPE_MASK) !=
			OPTEE_MSG_ATTR_TYPE_VALUE_OUTPUT)
		goto bad;

	ktime_get_real_ts64(&ts);
	arg->params[0].u.value.a = ts.tv_sec;
	arg->params[0].u.value.b = ts.tv_nsec;

	arg->ret = TEEC_SUCCESS;
	return;
bad:
	arg->ret = TEEC_ERROR_BAD_PARAMETERS;
}

#if IS_REACHABLE(CONFIG_I2C)
static void handle_rpc_func_cmd_i2c_transfer(struct tee_context *ctx,
					     struct optee_msg_arg *arg)
{
	struct optee *optee = tee_get_drvdata(ctx->teedev);
	struct tee_param *params;
	struct i2c_adapter *adapter;
	struct i2c_msg msg = { };
	size_t i;
	int ret = -EOPNOTSUPP;
	u8 attr[] = {
		TEE_IOCTL_PARAM_ATTR_TYPE_VALUE_INPUT,
		TEE_IOCTL_PARAM_ATTR_TYPE_VALUE_INPUT,
		TEE_IOCTL_PARAM_ATTR_TYPE_MEMREF_INOUT,
		TEE_IOCTL_PARAM_ATTR_TYPE_VALUE_OUTPUT,
	};

	if (arg->num_params != ARRAY_SIZE(attr)) {
		arg->ret = TEEC_ERROR_BAD_PARAMETERS;
		return;
	}

	params = kmalloc_array(arg->num_params, sizeof(struct tee_param),
			       GFP_KERNEL);
	if (!params) {
		arg->ret = TEEC_ERROR_OUT_OF_MEMORY;
		return;
	}

	if (optee->ops->from_msg_param(optee, params, arg->num_params,
				       arg->params))
		goto bad;

	for (i = 0; i < arg->num_params; i++) {
		if (params[i].attr != attr[i])
			goto bad;
	}

	adapter = i2c_get_adapter(params[0].u.value.b);
	if (!adapter)
		goto bad;

	if (params[1].u.value.a & OPTEE_RPC_I2C_FLAGS_TEN_BIT) {
		if (!i2c_check_functionality(adapter,
					     I2C_FUNC_10BIT_ADDR)) {
			i2c_put_adapter(adapter);
			goto bad;
		}

		msg.flags = I2C_M_TEN;
	}

	msg.addr = params[0].u.value.c;
	msg.buf  = params[2].u.memref.shm->kaddr;
	msg.len  = params[2].u.memref.size;

	switch (params[0].u.value.a) {
	case OPTEE_RPC_I2C_TRANSFER_RD:
		msg.flags |= I2C_M_RD;
		break;
	case OPTEE_RPC_I2C_TRANSFER_WR:
		break;
	default:
		i2c_put_adapter(adapter);
		goto bad;
	}

	ret = i2c_transfer(adapter, &msg, 1);

	if (ret < 0) {
		arg->ret = TEEC_ERROR_COMMUNICATION;
	} else {
		params[3].u.value.a = msg.len;
		if (optee->ops->to_msg_param(optee, arg->params,
					     arg->num_params, params))
			arg->ret = TEEC_ERROR_BAD_PARAMETERS;
		else
			arg->ret = TEEC_SUCCESS;
	}

	i2c_put_adapter(adapter);
	kfree(params);
	return;
bad:
	kfree(params);
	arg->ret = TEEC_ERROR_BAD_PARAMETERS;
}
#else
static void handle_rpc_func_cmd_i2c_transfer(struct tee_context *ctx,
					     struct optee_msg_arg *arg)
{
	arg->ret = TEEC_ERROR_NOT_SUPPORTED;
}
#endif

static struct wq_entry *wq_entry_get(struct optee_wait_queue *wq, u32 key)
{
	struct wq_entry *w;

	mutex_lock(&wq->mu);

	list_for_each_entry(w, &wq->db, link)
		if (w->key == key)
			goto out;

	w = kmalloc(sizeof(*w), GFP_KERNEL);
	if (w) {
		init_completion(&w->c);
		w->key = key;
		list_add_tail(&w->link, &wq->db);
	}
out:
	mutex_unlock(&wq->mu);
	return w;
}

static void wq_sleep(struct optee_wait_queue *wq, u32 key)
{
	struct wq_entry *w = wq_entry_get(wq, key);

	if (w) {
		wait_for_completion(&w->c);
		mutex_lock(&wq->mu);
		list_del(&w->link);
		mutex_unlock(&wq->mu);
		kfree(w);
	}
}

static void wq_wakeup(struct optee_wait_queue *wq, u32 key)
{
	struct wq_entry *w = wq_entry_get(wq, key);

	if (w)
		complete(&w->c);
}

static void handle_rpc_func_cmd_wq(struct optee *optee,
				   struct optee_msg_arg *arg)
{
	if (arg->num_params != 1)
		goto bad;

	if ((arg->params[0].attr & OPTEE_MSG_ATTR_TYPE_MASK) !=
			OPTEE_MSG_ATTR_TYPE_VALUE_INPUT)
		goto bad;

	switch (arg->params[0].u.value.a) {
	case OPTEE_RPC_WAIT_QUEUE_SLEEP:
		wq_sleep(&optee->wait_queue, arg->params[0].u.value.b);
		break;
	case OPTEE_RPC_WAIT_QUEUE_WAKEUP:
		wq_wakeup(&optee->wait_queue, arg->params[0].u.value.b);
		break;
	default:
		goto bad;
	}

	arg->ret = TEEC_SUCCESS;
	return;
bad:
	arg->ret = TEEC_ERROR_BAD_PARAMETERS;
}

static void handle_rpc_func_cmd_wait(struct optee_msg_arg *arg)
{
	u32 msec_to_wait;

	if (arg->num_params != 1)
		goto bad;

	if ((arg->params[0].attr & OPTEE_MSG_ATTR_TYPE_MASK) !=
			OPTEE_MSG_ATTR_TYPE_VALUE_INPUT)
		goto bad;

	msec_to_wait = arg->params[0].u.value.a;

	/* Go to interruptible sleep */
	msleep_interruptible(msec_to_wait);

	arg->ret = TEEC_SUCCESS;
	return;
bad:
	arg->ret = TEEC_ERROR_BAD_PARAMETERS;
}

static void handle_rpc_supp_cmd(struct tee_context *ctx, struct optee *optee,
				struct optee_msg_arg *arg)
{
	struct tee_param *params;

	arg->ret_origin = TEEC_ORIGIN_COMMS;

	params = kmalloc_array(arg->num_params, sizeof(struct tee_param),
			       GFP_KERNEL);
	if (!params) {
		arg->ret = TEEC_ERROR_OUT_OF_MEMORY;
		return;
	}

	if (optee->ops->from_msg_param(optee, params, arg->num_params,
				       arg->params)) {
		arg->ret = TEEC_ERROR_BAD_PARAMETERS;
		goto out;
	}

	arg->ret = optee_supp_thrd_req(ctx, arg->cmd, arg->num_params, params);

	if (optee->ops->to_msg_param(optee, arg->params, arg->num_params,
				     params))
		arg->ret = TEEC_ERROR_BAD_PARAMETERS;
out:
	kfree(params);
}

struct tee_shm *optee_rpc_cmd_alloc_suppl(struct tee_context *ctx, size_t sz)
{
	u32 ret;
	struct tee_param param;
	struct optee *optee = tee_get_drvdata(ctx->teedev);
	struct tee_shm *shm;

	param.attr = TEE_IOCTL_PARAM_ATTR_TYPE_VALUE_INOUT;
	param.u.value.a = OPTEE_RPC_SHM_TYPE_APPL;
	param.u.value.b = sz;
	param.u.value.c = 0;

	ret = optee_supp_thrd_req(ctx, OPTEE_RPC_CMD_SHM_ALLOC, 1, &param);
	if (ret)
		return ERR_PTR(-ENOMEM);

	mutex_lock(&optee->supp.mutex);
	/* Increases count as secure world doesn't have a reference */
	shm = tee_shm_get_from_id(optee->supp.ctx, param.u.value.c);
	mutex_unlock(&optee->supp.mutex);
	return shm;
}

<<<<<<< HEAD
static void handle_rpc_func_cmd_shm_alloc(struct tee_context *ctx,
					  struct optee_msg_arg *arg,
					  struct optee_call_ctx *call_ctx)
{
	phys_addr_t pa;
	struct tee_shm *shm;
	size_t sz;
	size_t n;

	arg->ret_origin = TEEC_ORIGIN_COMMS;

	if (!arg->num_params ||
	    arg->params[0].attr != OPTEE_MSG_ATTR_TYPE_VALUE_INPUT) {
		arg->ret = TEEC_ERROR_BAD_PARAMETERS;
		return;
	}

	for (n = 1; n < arg->num_params; n++) {
		if (arg->params[n].attr != OPTEE_MSG_ATTR_TYPE_NONE) {
			arg->ret = TEEC_ERROR_BAD_PARAMETERS;
			return;
		}
	}

	sz = arg->params[0].u.value.b;
	switch (arg->params[0].u.value.a) {
	case OPTEE_RPC_SHM_TYPE_APPL:
		shm = cmd_alloc_suppl(ctx, sz);
		break;
	case OPTEE_RPC_SHM_TYPE_KERNEL:
		shm = tee_shm_alloc(ctx, sz, TEE_SHM_MAPPED | TEE_SHM_PRIV);
		break;
	default:
		arg->ret = TEEC_ERROR_BAD_PARAMETERS;
		return;
	}

	if (IS_ERR(shm)) {
		arg->ret = TEEC_ERROR_OUT_OF_MEMORY;
		return;
	}

	if (tee_shm_get_pa(shm, 0, &pa)) {
		arg->ret = TEEC_ERROR_BAD_PARAMETERS;
		goto bad;
	}

	sz = tee_shm_get_size(shm);

	if (tee_shm_is_registered(shm)) {
		struct page **pages;
		u64 *pages_list;
		size_t page_num;

		pages = tee_shm_get_pages(shm, &page_num);
		if (!pages || !page_num) {
			arg->ret = TEEC_ERROR_OUT_OF_MEMORY;
			goto bad;
		}

		pages_list = optee_allocate_pages_list(page_num);
		if (!pages_list) {
			arg->ret = TEEC_ERROR_OUT_OF_MEMORY;
			goto bad;
		}

		call_ctx->pages_list = pages_list;
		call_ctx->num_entries = page_num;

		arg->params[0].attr = OPTEE_MSG_ATTR_TYPE_TMEM_OUTPUT |
				      OPTEE_MSG_ATTR_NONCONTIG;
		/*
		 * In the least bits of u.tmem.buf_ptr we store buffer offset
		 * from 4k page, as described in OP-TEE ABI.
		 */
		arg->params[0].u.tmem.buf_ptr = virt_to_phys(pages_list) |
			(tee_shm_get_page_offset(shm) &
			 (OPTEE_MSG_NONCONTIG_PAGE_SIZE - 1));
		arg->params[0].u.tmem.size = tee_shm_get_size(shm);
		arg->params[0].u.tmem.shm_ref = (unsigned long)shm;

		optee_fill_pages_list(pages_list, pages, page_num,
				      tee_shm_get_page_offset(shm));
	} else {
		arg->params[0].attr = OPTEE_MSG_ATTR_TYPE_TMEM_OUTPUT;
		arg->params[0].u.tmem.buf_ptr = pa;
		arg->params[0].u.tmem.size = sz;
		arg->params[0].u.tmem.shm_ref = (unsigned long)shm;
	}

	arg->ret = TEEC_SUCCESS;
	return;
bad:
	tee_shm_free(shm);
}

static void cmd_free_suppl(struct tee_context *ctx, struct tee_shm *shm)
=======
void optee_rpc_cmd_free_suppl(struct tee_context *ctx, struct tee_shm *shm)
>>>>>>> df0cc57e
{
	struct tee_param param;

	param.attr = TEE_IOCTL_PARAM_ATTR_TYPE_VALUE_INOUT;
	param.u.value.a = OPTEE_RPC_SHM_TYPE_APPL;
	param.u.value.b = tee_shm_get_id(shm);
	param.u.value.c = 0;

	/*
	 * Match the tee_shm_get_from_id() in cmd_alloc_suppl() as secure
	 * world has released its reference.
	 *
	 * It's better to do this before sending the request to supplicant
	 * as we'd like to let the process doing the initial allocation to
	 * do release the last reference too in order to avoid stacking
	 * many pending fput() on the client process. This could otherwise
	 * happen if secure world does many allocate and free in a single
	 * invoke.
	 */
	tee_shm_put(shm);

	optee_supp_thrd_req(ctx, OPTEE_RPC_CMD_SHM_FREE, 1, &param);
}

void optee_rpc_cmd(struct tee_context *ctx, struct optee *optee,
		   struct optee_msg_arg *arg)
{
	switch (arg->cmd) {
	case OPTEE_RPC_CMD_GET_TIME:
		handle_rpc_func_cmd_get_time(arg);
		break;
	case OPTEE_RPC_CMD_WAIT_QUEUE:
		handle_rpc_func_cmd_wq(optee, arg);
		break;
	case OPTEE_RPC_CMD_SUSPEND:
		handle_rpc_func_cmd_wait(arg);
		break;
	case OPTEE_RPC_CMD_I2C_TRANSFER:
		handle_rpc_func_cmd_i2c_transfer(ctx, arg);
		break;
	default:
		handle_rpc_supp_cmd(ctx, optee, arg);
	}
}

<<<<<<< HEAD
/**
 * optee_handle_rpc() - handle RPC from secure world
 * @ctx:	context doing the RPC
 * @param:	value of registers for the RPC
 * @call_ctx:	call context. Preserved during one OP-TEE invocation
 *
 * Result of RPC is written back into @param.
 */
void optee_handle_rpc(struct tee_context *ctx, struct optee_rpc_param *param,
		      struct optee_call_ctx *call_ctx)
{
	struct tee_device *teedev = ctx->teedev;
	struct optee *optee = tee_get_drvdata(teedev);
	struct tee_shm *shm;
	phys_addr_t pa;

	switch (OPTEE_SMC_RETURN_GET_RPC_FUNC(param->a0)) {
	case OPTEE_SMC_RPC_FUNC_ALLOC:
		shm = tee_shm_alloc(ctx, param->a1,
				    TEE_SHM_MAPPED | TEE_SHM_PRIV);
		if (!IS_ERR(shm) && !tee_shm_get_pa(shm, 0, &pa)) {
			reg_pair_from_64(&param->a1, &param->a2, pa);
			reg_pair_from_64(&param->a4, &param->a5,
					 (unsigned long)shm);
		} else {
			param->a1 = 0;
			param->a2 = 0;
			param->a4 = 0;
			param->a5 = 0;
		}
		break;
	case OPTEE_SMC_RPC_FUNC_FREE:
		shm = reg_pair_to_ptr(param->a1, param->a2);
		tee_shm_free(shm);
		break;
	case OPTEE_SMC_RPC_FUNC_FOREIGN_INTR:
		/*
		 * A foreign interrupt was raised while secure world was
		 * executing, since they are handled in Linux a dummy RPC is
		 * performed to let Linux take the interrupt through the normal
		 * vector.
		 */
		break;
	case OPTEE_SMC_RPC_FUNC_CMD:
		shm = reg_pair_to_ptr(param->a1, param->a2);
		handle_rpc_func_cmd(ctx, optee, shm, call_ctx);
		break;
	default:
		pr_warn("Unknown RPC func 0x%x\n",
			(u32)OPTEE_SMC_RETURN_GET_RPC_FUNC(param->a0));
		break;
	}

	param->a0 = OPTEE_SMC_CALL_RETURN_FROM_RPC;
}
=======
>>>>>>> df0cc57e
<|MERGE_RESOLUTION|>--- conflicted
+++ resolved
@@ -287,107 +287,7 @@
 	return shm;
 }
 
-<<<<<<< HEAD
-static void handle_rpc_func_cmd_shm_alloc(struct tee_context *ctx,
-					  struct optee_msg_arg *arg,
-					  struct optee_call_ctx *call_ctx)
-{
-	phys_addr_t pa;
-	struct tee_shm *shm;
-	size_t sz;
-	size_t n;
-
-	arg->ret_origin = TEEC_ORIGIN_COMMS;
-
-	if (!arg->num_params ||
-	    arg->params[0].attr != OPTEE_MSG_ATTR_TYPE_VALUE_INPUT) {
-		arg->ret = TEEC_ERROR_BAD_PARAMETERS;
-		return;
-	}
-
-	for (n = 1; n < arg->num_params; n++) {
-		if (arg->params[n].attr != OPTEE_MSG_ATTR_TYPE_NONE) {
-			arg->ret = TEEC_ERROR_BAD_PARAMETERS;
-			return;
-		}
-	}
-
-	sz = arg->params[0].u.value.b;
-	switch (arg->params[0].u.value.a) {
-	case OPTEE_RPC_SHM_TYPE_APPL:
-		shm = cmd_alloc_suppl(ctx, sz);
-		break;
-	case OPTEE_RPC_SHM_TYPE_KERNEL:
-		shm = tee_shm_alloc(ctx, sz, TEE_SHM_MAPPED | TEE_SHM_PRIV);
-		break;
-	default:
-		arg->ret = TEEC_ERROR_BAD_PARAMETERS;
-		return;
-	}
-
-	if (IS_ERR(shm)) {
-		arg->ret = TEEC_ERROR_OUT_OF_MEMORY;
-		return;
-	}
-
-	if (tee_shm_get_pa(shm, 0, &pa)) {
-		arg->ret = TEEC_ERROR_BAD_PARAMETERS;
-		goto bad;
-	}
-
-	sz = tee_shm_get_size(shm);
-
-	if (tee_shm_is_registered(shm)) {
-		struct page **pages;
-		u64 *pages_list;
-		size_t page_num;
-
-		pages = tee_shm_get_pages(shm, &page_num);
-		if (!pages || !page_num) {
-			arg->ret = TEEC_ERROR_OUT_OF_MEMORY;
-			goto bad;
-		}
-
-		pages_list = optee_allocate_pages_list(page_num);
-		if (!pages_list) {
-			arg->ret = TEEC_ERROR_OUT_OF_MEMORY;
-			goto bad;
-		}
-
-		call_ctx->pages_list = pages_list;
-		call_ctx->num_entries = page_num;
-
-		arg->params[0].attr = OPTEE_MSG_ATTR_TYPE_TMEM_OUTPUT |
-				      OPTEE_MSG_ATTR_NONCONTIG;
-		/*
-		 * In the least bits of u.tmem.buf_ptr we store buffer offset
-		 * from 4k page, as described in OP-TEE ABI.
-		 */
-		arg->params[0].u.tmem.buf_ptr = virt_to_phys(pages_list) |
-			(tee_shm_get_page_offset(shm) &
-			 (OPTEE_MSG_NONCONTIG_PAGE_SIZE - 1));
-		arg->params[0].u.tmem.size = tee_shm_get_size(shm);
-		arg->params[0].u.tmem.shm_ref = (unsigned long)shm;
-
-		optee_fill_pages_list(pages_list, pages, page_num,
-				      tee_shm_get_page_offset(shm));
-	} else {
-		arg->params[0].attr = OPTEE_MSG_ATTR_TYPE_TMEM_OUTPUT;
-		arg->params[0].u.tmem.buf_ptr = pa;
-		arg->params[0].u.tmem.size = sz;
-		arg->params[0].u.tmem.shm_ref = (unsigned long)shm;
-	}
-
-	arg->ret = TEEC_SUCCESS;
-	return;
-bad:
-	tee_shm_free(shm);
-}
-
-static void cmd_free_suppl(struct tee_context *ctx, struct tee_shm *shm)
-=======
 void optee_rpc_cmd_free_suppl(struct tee_context *ctx, struct tee_shm *shm)
->>>>>>> df0cc57e
 {
 	struct tee_param param;
 
@@ -433,61 +333,3 @@
 	}
 }
 
-<<<<<<< HEAD
-/**
- * optee_handle_rpc() - handle RPC from secure world
- * @ctx:	context doing the RPC
- * @param:	value of registers for the RPC
- * @call_ctx:	call context. Preserved during one OP-TEE invocation
- *
- * Result of RPC is written back into @param.
- */
-void optee_handle_rpc(struct tee_context *ctx, struct optee_rpc_param *param,
-		      struct optee_call_ctx *call_ctx)
-{
-	struct tee_device *teedev = ctx->teedev;
-	struct optee *optee = tee_get_drvdata(teedev);
-	struct tee_shm *shm;
-	phys_addr_t pa;
-
-	switch (OPTEE_SMC_RETURN_GET_RPC_FUNC(param->a0)) {
-	case OPTEE_SMC_RPC_FUNC_ALLOC:
-		shm = tee_shm_alloc(ctx, param->a1,
-				    TEE_SHM_MAPPED | TEE_SHM_PRIV);
-		if (!IS_ERR(shm) && !tee_shm_get_pa(shm, 0, &pa)) {
-			reg_pair_from_64(&param->a1, &param->a2, pa);
-			reg_pair_from_64(&param->a4, &param->a5,
-					 (unsigned long)shm);
-		} else {
-			param->a1 = 0;
-			param->a2 = 0;
-			param->a4 = 0;
-			param->a5 = 0;
-		}
-		break;
-	case OPTEE_SMC_RPC_FUNC_FREE:
-		shm = reg_pair_to_ptr(param->a1, param->a2);
-		tee_shm_free(shm);
-		break;
-	case OPTEE_SMC_RPC_FUNC_FOREIGN_INTR:
-		/*
-		 * A foreign interrupt was raised while secure world was
-		 * executing, since they are handled in Linux a dummy RPC is
-		 * performed to let Linux take the interrupt through the normal
-		 * vector.
-		 */
-		break;
-	case OPTEE_SMC_RPC_FUNC_CMD:
-		shm = reg_pair_to_ptr(param->a1, param->a2);
-		handle_rpc_func_cmd(ctx, optee, shm, call_ctx);
-		break;
-	default:
-		pr_warn("Unknown RPC func 0x%x\n",
-			(u32)OPTEE_SMC_RETURN_GET_RPC_FUNC(param->a0));
-		break;
-	}
-
-	param->a0 = OPTEE_SMC_CALL_RETURN_FROM_RPC;
-}
-=======
->>>>>>> df0cc57e
