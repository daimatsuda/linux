# SPDX-License-Identifier: GPL-2.0-only
config DRM_PANEL
	bool
	depends on DRM
	help
	  Panel registration and lookup framework.

menu "Display Panels"
	depends on DRM && DRM_PANEL

config DRM_PANEL_ABT_Y030XX067A
	tristate "ABT Y030XX067A 320x480 LCD panel"
	depends on OF && SPI
	select REGMAP_SPI
	help
	  Say Y here to enable support for the Asia Better Technology Ltd.
	  Y030XX067A 320x480 3.0" panel as found in the YLM RG-280M, RG-300
	  and RG-99 handheld gaming consoles.

config DRM_PANEL_ARM_VERSATILE
	tristate "ARM Versatile panel driver"
	depends on OF
	depends on MFD_SYSCON
	select VIDEOMODE_HELPERS
	help
	  This driver supports the ARM Versatile panels connected to ARM
	  reference designs. The panel is detected using special registers
	  in the Versatile family syscon registers.

config DRM_PANEL_ASUS_Z00T_TM5P5_NT35596
	tristate "ASUS Z00T TM5P5 NT35596 panel"
	depends on GPIOLIB && OF
	depends on DRM_MIPI_DSI
	depends on BACKLIGHT_CLASS_DEVICE
	help
	  Say Y here if you want to enable support for the ASUS TMP5P5
	  NT35596 1080x1920 video mode panel as found in some Asus
	  Zenfone 2 Laser Z00T devices.

config DRM_PANEL_AUO_A030JTN01
	tristate "AUO A030JTN01"
	depends on SPI
	select REGMAP_SPI
	help
	  Say Y here to enable support for the AUO A030JTN01 320x480 3.0" panel
	  as found in the YLM RS-97 handheld gaming console.

config DRM_PANEL_BOE_BF060Y8M_AJ0
	tristate "Boe BF060Y8M-AJ0 panel"
	depends on OF
	depends on DRM_MIPI_DSI
	depends on BACKLIGHT_CLASS_DEVICE
	help
	  Say Y here if you want to enable support for Boe BF060Y8M-AJ0
	  5.99" AMOLED modules. The panel has a 1080x2160 resolution and
	  uses 24 bit RGB per pixel. It provides a MIPI DSI interface to
	  the host and backlight is controlled through DSI commands.

config DRM_PANEL_BOE_HIMAX8279D
	tristate "Boe Himax8279d panel"
	depends on OF
	depends on DRM_MIPI_DSI
	depends on BACKLIGHT_CLASS_DEVICE
	help
	  Say Y here if you want to enable support for Boe Himax8279d
	  TFT-LCD modules. The panel has a 1200x1920 resolution and uses
	  24 bit RGB per pixel. It provides a MIPI DSI interface to
	  the host and has a built-in LED backlight.

config DRM_PANEL_BOE_TH101MB31UIG002_28A
	tristate "Boe TH101MB31UIG002-28A panel"
	depends on OF
	depends on DRM_MIPI_DSI
	depends on BACKLIGHT_CLASS_DEVICE
	help
	  Say Y here if you want to enable support for Boe
	  TH101MB31UIG002-28A TFT-LCD modules. The panel has a 800x1280
	  resolution and uses 24 bit RGB per pixel. It provides a MIPI DSI
	  interface to the host and has a built-in LED backlight.

config DRM_PANEL_BOE_TV101WUM_NL6
	tristate "BOE TV101WUM and AUO KD101N80 45NA 1200x1920 panel"
	depends on OF
	depends on DRM_MIPI_DSI
	depends on BACKLIGHT_CLASS_DEVICE
	help
	  Say Y here if you want to support for BOE TV101WUM and AUO KD101N80
	  45NA WUXGA PANEL DSI Video Mode panel

config DRM_PANEL_EBBG_FT8719
	tristate "EBBG FT8719 panel driver"
	depends on OF
	depends on DRM_MIPI_DSI
	depends on BACKLIGHT_CLASS_DEVICE
	help
	  Say Y here if you want to enable support for the EBBG FT8719
	  video mode panel. Mainly found on Xiaomi Poco F1 mobile phone.
	  The panel has a resolution of 1080x2246. It provides a MIPI DSI
	  interface to the host.

config DRM_PANEL_ELIDA_KD35T133
	tristate "Elida KD35T133 panel driver"
	depends on OF
	depends on DRM_MIPI_DSI
	depends on BACKLIGHT_CLASS_DEVICE
	help
	  Say Y here if you want to enable support for the Elida
	  KD35T133 controller for 320x480 LCD panels with MIPI-DSI
	  system interfaces.

config DRM_PANEL_FEIXIN_K101_IM2BA02
	tristate "Feixin K101 IM2BA02 panel"
	depends on OF
	depends on DRM_MIPI_DSI
	depends on BACKLIGHT_CLASS_DEVICE
	help
	  Say Y here if you want to enable support for the Feixin K101 IM2BA02
	  4-lane 800x1280 MIPI DSI panel.

config DRM_PANEL_FEIYANG_FY07024DI26A30D
	tristate "Feiyang FY07024DI26A30-D MIPI-DSI LCD panel"
	depends on OF
	depends on DRM_MIPI_DSI
	depends on BACKLIGHT_CLASS_DEVICE
	help
	  Say Y if you want to enable support for panels based on the
	  Feiyang FY07024DI26A30-D MIPI-DSI interface.

config DRM_PANEL_DSI_CM
	tristate "Generic DSI command mode panels"
	depends on OF
	depends on DRM_MIPI_DSI
	depends on BACKLIGHT_CLASS_DEVICE
	help
	  DRM panel driver for DSI command mode panels with support for
	  embedded and external backlights.

config DRM_PANEL_LVDS
	tristate "Generic LVDS panel driver"
	depends on OF
	depends on BACKLIGHT_CLASS_DEVICE
	select VIDEOMODE_HELPERS
	help
	  This driver supports LVDS panels that don't require device-specific
	  handling of power supplies or control signals. It implements automatic
	  backlight handling if the panel is attached to a backlight controller.

config DRM_PANEL_HIMAX_HX83112A
	tristate "Himax HX83112A-based DSI panel"
	depends on OF
	depends on DRM_MIPI_DSI
	depends on BACKLIGHT_CLASS_DEVICE
	select DRM_KMS_HELPER
	help
	  Say Y here if you want to enable support for Himax HX83112A-based
	  display panels, such as the one found in the Fairphone 4 smartphone.

config DRM_PANEL_HIMAX_HX8394
	tristate "HIMAX HX8394 MIPI-DSI LCD panels"
	depends on OF
	depends on DRM_MIPI_DSI
	depends on BACKLIGHT_CLASS_DEVICE
	help
	  Say Y if you want to enable support for panels based on the
	  Himax HX8394 controller, such as the HannStar HSD060BHW4
	  720x1440 TFT LCD panel that uses a MIPI-DSI interface.

	  If M is selected the module will be called panel-himax-hx8394.

config DRM_PANEL_ILITEK_IL9322
	tristate "Ilitek ILI9322 320x240 QVGA panels"
	depends on OF && SPI
	select REGMAP
	help
	  Say Y here if you want to enable support for Ilitek IL9322
	  QVGA (320x240) RGB, YUV and ITU-T BT.656 panels.

config DRM_PANEL_ILITEK_ILI9341
	tristate "Ilitek ILI9341 240x320 QVGA panels"
	depends on SPI
	select DRM_KMS_HELPER
	select DRM_GEM_DMA_HELPER
	depends on BACKLIGHT_CLASS_DEVICE
	select DRM_MIPI_DBI
	help
	  Say Y here if you want to enable support for Ilitek IL9341
	  QVGA (240x320) RGB panels. support serial & parallel rgb
	  interface.

config DRM_PANEL_ILITEK_ILI9805
	tristate "Ilitek ILI9805-based panels"
	depends on OF
	depends on DRM_MIPI_DSI
	depends on BACKLIGHT_CLASS_DEVICE
	help
	  Say Y if you want to enable support for panels based on the
	  Ilitek ILI9805 controller.

config DRM_PANEL_ILITEK_ILI9881C
	tristate "Ilitek ILI9881C-based panels"
	depends on OF
	depends on DRM_MIPI_DSI
	depends on BACKLIGHT_CLASS_DEVICE
	help
	  Say Y if you want to enable support for panels based on the
	  Ilitek ILI9881c controller.

config DRM_PANEL_ILITEK_ILI9882T
	tristate "Ilitek ILI9882t-based panels"
	depends on OF
	depends on DRM_MIPI_DSI
	depends on BACKLIGHT_CLASS_DEVICE
	help
	  Say Y if you want to enable support for panels based on the
	  Ilitek ILI9882t controller.

config DRM_PANEL_INNOLUX_EJ030NA
        tristate "Innolux EJ030NA 320x480 LCD panel"
        depends on OF && SPI
        select REGMAP_SPI
        help
          Say Y here to enable support for the Innolux/Chimei EJ030NA
          320x480 3.0" panel as found in the RS97 V2.1, RG300(non-ips)
          and LDK handheld gaming consoles.

config DRM_PANEL_INNOLUX_P079ZCA
	tristate "Innolux P079ZCA panel"
	depends on OF
	depends on DRM_MIPI_DSI
	depends on BACKLIGHT_CLASS_DEVICE
	help
	  Say Y here if you want to enable support for Innolux P079ZCA
	  TFT-LCD modules. The panel has a 1024x768 resolution and uses
	  24 bit RGB per pixel. It provides a MIPI DSI interface to
	  the host and has a built-in LED backlight.

config DRM_PANEL_JADARD_JD9365DA_H3
	tristate "Jadard JD9365DA-H3 WXGA DSI panel"
	depends on OF
	depends on DRM_MIPI_DSI
	depends on BACKLIGHT_CLASS_DEVICE
	help
	  Say Y here if you want to enable support for Jadard JD9365DA-H3
	  WXGA MIPI DSI panel. The panel support TFT dot matrix LCD with
	  800RGBx1280 dots at maximum.

config DRM_PANEL_JDI_LPM102A188A
	tristate "JDI LPM102A188A DSI panel"
	depends on OF && GPIOLIB
	depends on DRM_MIPI_DSI
	depends on BACKLIGHT_CLASS_DEVICE
	help
	  Say Y here if you want to enable support for JDI LPM102A188A DSI
	  command mode panel as found in Google Pixel C devices.
	  The panel has a 2560×1800 resolution. It provides a MIPI DSI interface
	  to the host.

config DRM_PANEL_JDI_LT070ME05000
	tristate "JDI LT070ME05000 WUXGA DSI panel"
	depends on OF
	depends on DRM_MIPI_DSI
	depends on BACKLIGHT_CLASS_DEVICE
	help
	  Say Y here if you want to enable support for JDI DSI video mode
	  panel as found in Google Nexus 7 (2013) devices.
	  The panel has a 1200(RGB)×1920 (WUXGA) resolution and uses
	  24 bit per pixel.

config DRM_PANEL_JDI_R63452
	tristate "JDI R63452 Full HD DSI panel"
	depends on OF
	depends on DRM_MIPI_DSI
	depends on BACKLIGHT_CLASS_DEVICE
	help
	  Say Y here if you want to enable support for the JDI R63452
	  DSI command mode panel as found in Xiaomi Mi 5 Devices.

config DRM_PANEL_KHADAS_TS050
	tristate "Khadas TS050 panel"
	depends on OF
	depends on DRM_MIPI_DSI
	depends on BACKLIGHT_CLASS_DEVICE
	help
	  Say Y here if you want to enable support for Khadas TS050 TFT-LCD
	  panel module. The panel has a 1080x1920 resolution and uses
	  24 bit RGB per pixel. It provides a MIPI DSI interface to
	  the host, a built-in LED backlight and touch controller.

config DRM_PANEL_KINGDISPLAY_KD097D04
	tristate "Kingdisplay kd097d04 panel"
	depends on OF
	depends on DRM_MIPI_DSI
	depends on BACKLIGHT_CLASS_DEVICE
	help
	  Say Y here if you want to enable support for Kingdisplay kd097d04
	  TFT-LCD modules. The panel has a 1536x2048 resolution and uses
	  24 bit RGB per pixel. It provides a MIPI DSI interface to
	  the host and has a built-in LED backlight.

config DRM_PANEL_LEADTEK_LTK050H3146W
	tristate "Leadtek LTK050H3146W panel"
	depends on OF
	depends on DRM_MIPI_DSI
	depends on BACKLIGHT_CLASS_DEVICE
	help
	  Say Y here if you want to enable support for Leadtek LTK050H3146W
	  TFT-LCD modules. The panel has a 720x1280 resolution and uses
	  24 bit RGB per pixel. It provides a MIPI DSI interface to
	  the host and has a built-in LED backlight.

config DRM_PANEL_LEADTEK_LTK500HD1829
	tristate "Leadtek LTK500HD1829 panel"
	depends on OF
	depends on DRM_MIPI_DSI
	depends on BACKLIGHT_CLASS_DEVICE
	help
	  Say Y here if you want to enable support for Kingdisplay kd097d04
	  TFT-LCD modules. The panel has a 1536x2048 resolution and uses
	  24 bit RGB per pixel. It provides a MIPI DSI interface to
	  the host and has a built-in LED backlight.

config DRM_PANEL_LG_LB035Q02
	tristate "LG LB035Q024573 RGB panel"
	depends on GPIOLIB && OF && SPI
	help
	  Say Y here if you want to enable support for the LB035Q02 RGB panel
	  (found on the Gumstix Overo Palo35 board). To compile this driver as
	  a module, choose M here.

config DRM_PANEL_LG_LG4573
	tristate "LG4573 RGB/SPI panel"
	depends on OF && SPI
	select VIDEOMODE_HELPERS
	help
	  Say Y here if you want to enable support for LG4573 RGB panel.
	  To compile this driver as a module, choose M here.

config DRM_PANEL_LG_SW43408
	tristate "LG SW43408 panel"
	depends on OF
	depends on DRM_MIPI_DSI
	depends on BACKLIGHT_CLASS_DEVICE
	select DRM_DISPLAY_DP_HELPER
	select DRM_DISPLAY_HELPER
	help
	  Say Y here if you want to enable support for LG sw43408 panel.
	  The panel has a 1080x2160@60Hz resolution and uses 24 bit RGB per
	  pixel. It provides a MIPI DSI interface to the host and has a
	  built-in LED backlight.

config DRM_PANEL_MAGNACHIP_D53E6EA8966
	tristate "Magnachip D53E6EA8966 DSI panel"
	depends on OF && SPI
	depends on DRM_MIPI_DSI
	depends on BACKLIGHT_CLASS_DEVICE
	select DRM_MIPI_DBI
	help
	  DRM panel driver for the Samsung AMS495QA01 panel controlled
	  with the Magnachip D53E6EA8966 panel IC. This panel receives
	  video data via DSI but commands via 9-bit SPI using DBI.

config DRM_PANEL_MANTIX_MLAF057WE51
	tristate "Mantix MLAF057WE51-X MIPI-DSI LCD panel"
	depends on OF
	depends on DRM_MIPI_DSI
	depends on BACKLIGHT_CLASS_DEVICE
	help
	  Say Y here if you want to enable support for the Mantix
	  MLAF057WE51-X MIPI DSI panel as e.g. used in the Librem 5. It
	  has a resolution of 720x1440 pixels, a built in backlight and touch
	  controller.

config DRM_PANEL_NEC_NL8048HL11
	tristate "NEC NL8048HL11 RGB panel"
	depends on GPIOLIB && OF && SPI
	help
	  Say Y here if you want to enable support for the NEC NL8048HL11 RGB
	  panel (found on the Zoom2/3/3630 SDP boards). To compile this driver
	  as a module, choose M here.

config DRM_PANEL_NEWVISION_NV3051D
	tristate "NewVision NV3051D DSI panel"
	depends on OF
	depends on DRM_MIPI_DSI
	depends on BACKLIGHT_CLASS_DEVICE
	help
	  This driver supports the NV3051D based panel found on the Anbernic
	  RG353P and RG353V.

config DRM_PANEL_NEWVISION_NV3052C
	tristate "NewVision NV3052C RGB/SPI panel"
	depends on OF && SPI
	depends on BACKLIGHT_CLASS_DEVICE
	select DRM_MIPI_DBI
	help
	  Say Y here if you want to enable support for the panels built
	  around the NewVision NV3052C display controller.

config DRM_PANEL_NOVATEK_NT35510
	tristate "Novatek NT35510 RGB panel driver"
	depends on OF
	depends on DRM_MIPI_DSI
	depends on BACKLIGHT_CLASS_DEVICE
	help
	  Say Y here if you want to enable support for the panels built
	  around the Novatek NT35510 display controller, such as some
	  Hydis panels.

config DRM_PANEL_NOVATEK_NT35560
	tristate "Novatek NT35560 DSI command mode panel"
	depends on OF
	depends on DRM_MIPI_DSI
	depends on BACKLIGHT_CLASS_DEVICE
	select VIDEOMODE_HELPERS
	help
	  Say Y here if you want to enable the Novatek NT35560 display
	  controller. This panel supports DSI in both command and video
	  mode. This supports several panels such as Sony ACX424AKM and
	  ACX424AKP.

config DRM_PANEL_NOVATEK_NT35950
	tristate "Novatek NT35950 DSI panel"
	depends on OF
	depends on DRM_MIPI_DSI
	depends on BACKLIGHT_CLASS_DEVICE
	help
	  Say Y here if you want to enable support for the panels built
	  around the Novatek NT35950 display controller, such as some
	  Sharp panels used in Sony Xperia Z5 Premium and XZ Premium
	  mobile phones.

config DRM_PANEL_NOVATEK_NT36523
	tristate "Novatek NT36523 panel driver"
	depends on OF
	depends on DRM_MIPI_DSI
	depends on BACKLIGHT_CLASS_DEVICE
	help
	  Say Y here if you want to enable support for the panels built
	  around the Novatek NT36523 display controller, such as some
	  Boe panels used in Xiaomi Mi Pad 5 and 5 Pro tablets.

config DRM_PANEL_NOVATEK_NT36672A
	tristate "Novatek NT36672A DSI panel"
	depends on OF
	depends on DRM_MIPI_DSI
	depends on BACKLIGHT_CLASS_DEVICE
	help
	  Say Y here if you want to enable support for the panels built
	  around the Novatek NT36672A display controller, such as some
	  Tianma panels used in a few Xiaomi Poco F1 mobile phones.

config DRM_PANEL_NOVATEK_NT36672E
	tristate "Novatek NT36672E DSI panel"
	depends on OF
	depends on DRM_MIPI_DSI
	depends on BACKLIGHT_CLASS_DEVICE
	help
	  Say Y here if you want to enable support for Novatek NT36672E DSI Video Mode
	  LCD panel module. The panel has a resolution of 1080x2408 and uses 24 bit
	  RGB per pixel.

config DRM_PANEL_NOVATEK_NT39016
	tristate "Novatek NT39016 RGB/SPI panel"
	depends on OF && SPI
	depends on BACKLIGHT_CLASS_DEVICE
	select REGMAP_SPI
	help
	  Say Y here if you want to enable support for the panels built
	  around the Novatek NT39016 display controller.

config DRM_PANEL_OLIMEX_LCD_OLINUXINO
	tristate "Olimex LCD-OLinuXino panel"
	depends on OF
	depends on I2C
	depends on BACKLIGHT_CLASS_DEVICE
	select CRC32
	help
	  The panel is used with different sizes LCDs, from 480x272 to
	  1280x800, and 24 bit per pixel.

	  Say Y here if you want to enable support for Olimex Ltd.
	  LCD-OLinuXino panel.

config DRM_PANEL_ORISETECH_OTA5601A
        tristate "Orise Technology ota5601a RGB/SPI panel"
        depends on SPI
        depends on BACKLIGHT_CLASS_DEVICE
        select REGMAP_SPI
        help
          Say Y here if you want to enable support for the panels built
          around the Orise Technology OTA9601A display controller.

config DRM_PANEL_ORISETECH_OTM8009A
	tristate "Orise Technology otm8009a 480x800 dsi 2dl panel"
	depends on OF
	depends on DRM_MIPI_DSI
	depends on BACKLIGHT_CLASS_DEVICE
	help
	  Say Y here if you want to enable support for Orise Technology
	  otm8009a 480x800 dsi 2dl panel.

config DRM_PANEL_OSD_OSD101T2587_53TS
	tristate "OSD OSD101T2587-53TS DSI 1920x1200 video mode panel"
	depends on OF
	depends on DRM_MIPI_DSI
	depends on BACKLIGHT_CLASS_DEVICE
	help
	  Say Y here if you want to enable support for One Stop Displays
	  OSD101T2587-53TS 10.1" 1920x1200 dsi panel.

config DRM_PANEL_PANASONIC_VVX10F034N00
	tristate "Panasonic VVX10F034N00 1920x1200 video mode panel"
	depends on OF
	depends on DRM_MIPI_DSI
	depends on BACKLIGHT_CLASS_DEVICE
	help
	  Say Y here if you want to enable support for Panasonic VVX10F034N00
	  WUXGA (1920x1200) Novatek NT1397-based DSI panel as found in some
	  Xperia Z2 tablets

config DRM_PANEL_RASPBERRYPI_TOUCHSCREEN
	tristate "Raspberry Pi 7-inch touchscreen panel"
	depends on DRM_MIPI_DSI
	help
	  Say Y here if you want to enable support for the Raspberry
	  Pi 7" Touchscreen.  To compile this driver as a module,
	  choose M here.

config DRM_PANEL_RAYDIUM_RM67191
	tristate "Raydium RM67191 FHD 1080x1920 DSI video mode panel"
	depends on OF
	depends on DRM_MIPI_DSI
	depends on BACKLIGHT_CLASS_DEVICE
	help
	  Say Y here if you want to enable support for Raydium RM67191 FHD
	  (1080x1920) DSI panel.

config DRM_PANEL_RAYDIUM_RM68200
	tristate "Raydium RM68200 720x1280 DSI video mode panel"
	depends on OF
	depends on DRM_MIPI_DSI
	depends on BACKLIGHT_CLASS_DEVICE
	help
	  Say Y here if you want to enable support for Raydium RM68200
	  720x1280 DSI video mode panel.

config DRM_PANEL_RAYDIUM_RM692E5
	tristate "Raydium RM692E5-based DSI panel"
	depends on OF
	depends on DRM_MIPI_DSI
	depends on BACKLIGHT_CLASS_DEVICE
	select DRM_DISPLAY_DP_HELPER
	select DRM_DISPLAY_HELPER
	help
	  Say Y here if you want to enable support for Raydium RM692E5-based
	  display panels, such as the one found in the Fairphone 5 smartphone.

<<<<<<< HEAD
=======
config DRM_PANEL_RAYDIUM_RM69380
	tristate "Raydium RM69380-based DSI panel"
	depends on OF && GPIOLIB
	depends on DRM_MIPI_DSI
	depends on BACKLIGHT_CLASS_DEVICE
	help
	  Say Y here if you want to enable support for Raydium RM69380-based
	  display panels.

	  This panel controller can be found in the Lenovo Xiaoxin Pad Pro 2021
	  in combination with an EDO OLED panel.

>>>>>>> 0c383648
config DRM_PANEL_RONBO_RB070D30
	tristate "Ronbo Electronics RB070D30 panel"
	depends on OF
	depends on DRM_MIPI_DSI
	depends on BACKLIGHT_CLASS_DEVICE
	help
	  Say Y here if you want to enable support for Ronbo Electronics
	  RB070D30 1024x600 DSI panel.

config DRM_PANEL_SAMSUNG_S6E88A0_AMS452EF01
	tristate "Samsung AMS452EF01 panel with S6E88A0 DSI video mode controller"
	depends on OF
	select DRM_MIPI_DSI
	select VIDEOMODE_HELPERS

config DRM_PANEL_SAMSUNG_ATNA33XC20
	tristate "Samsung ATNA33XC20 eDP panel"
	depends on OF
	depends on BACKLIGHT_CLASS_DEVICE
	depends on PM
	select DRM_DISPLAY_DP_HELPER
	select DRM_DISPLAY_HELPER
	select DRM_DISPLAY_DP_AUX_BUS
	help
	  DRM panel driver for the Samsung ATNA33XC20 panel. This panel can't
	  be handled by the DRM_PANEL_SIMPLE driver because its power
	  sequencing is non-standard.

config DRM_PANEL_SAMSUNG_DB7430
	tristate "Samsung DB7430-based DPI panels"
	depends on OF && SPI && GPIOLIB
	depends on BACKLIGHT_CLASS_DEVICE
	select DRM_MIPI_DBI
	help
	  Say Y here if you want to enable support for the Samsung
	  DB7430 DPI display controller used in such devices as the
	  LMS397KF04 480x800 DPI panel.

config DRM_PANEL_SAMSUNG_LD9040
	tristate "Samsung LD9040 RGB/SPI panel"
	depends on OF && SPI
	depends on BACKLIGHT_CLASS_DEVICE
	select VIDEOMODE_HELPERS

<<<<<<< HEAD
=======
config DRM_PANEL_SAMSUNG_S6E3FA7
	tristate "Samsung S6E3FA7 panel driver"
	depends on OF
	depends on DRM_MIPI_DSI
	depends on BACKLIGHT_CLASS_DEVICE
	help
	  Say Y here if you want to enable support for the Samsung S6E3FA7
	  1920x2220 panel.

>>>>>>> 0c383648
config DRM_PANEL_SAMSUNG_S6D16D0
	tristate "Samsung S6D16D0 DSI video mode panel"
	depends on OF
	depends on DRM_MIPI_DSI
	select VIDEOMODE_HELPERS

config DRM_PANEL_SAMSUNG_S6D27A1
	tristate "Samsung S6D27A1 DPI panel driver"
	depends on OF && SPI && GPIOLIB
	select DRM_MIPI_DBI
	help
	  Say Y here if you want to enable support for the Samsung
	  S6D27A1 DPI 480x800 panel.

	  This panel can be found in Samsung Galaxy Ace 2
	  GT-I8160 mobile phone.

config DRM_PANEL_SAMSUNG_S6D7AA0
	tristate "Samsung S6D7AA0 MIPI-DSI video mode panel controller"
	depends on OF
	depends on BACKLIGHT_CLASS_DEVICE
	select DRM_MIPI_DSI
	select VIDEOMODE_HELPERS

config DRM_PANEL_SAMSUNG_S6E3HA2
	tristate "Samsung S6E3HA2 DSI video mode panel"
	depends on OF
	depends on DRM_MIPI_DSI
	depends on BACKLIGHT_CLASS_DEVICE
	select VIDEOMODE_HELPERS

config DRM_PANEL_SAMSUNG_S6E63J0X03
	tristate "Samsung S6E63J0X03 DSI command mode panel"
	depends on OF
	depends on DRM_MIPI_DSI
	depends on BACKLIGHT_CLASS_DEVICE
	select VIDEOMODE_HELPERS

config DRM_PANEL_SAMSUNG_S6E63M0
	tristate "Samsung S6E63M0 RGB panel"
	depends on OF
	depends on BACKLIGHT_CLASS_DEVICE
	help
	  Say Y here if you want to enable support for Samsung S6E63M0
	  AMOLED LCD panel. This panel can be accessed using SPI or
	  DSI.

config DRM_PANEL_SAMSUNG_S6E63M0_SPI
	tristate "Samsung S6E63M0 RGB SPI interface"
	depends on SPI
	depends on DRM_PANEL_SAMSUNG_S6E63M0
	default DRM_PANEL_SAMSUNG_S6E63M0
	select DRM_MIPI_DBI
	help
	  Say Y here if you want to be able to access the Samsung
	  S6E63M0 panel using SPI.

config DRM_PANEL_SAMSUNG_S6E63M0_DSI
	tristate "Samsung S6E63M0 RGB DSI interface"
	depends on DRM_MIPI_DSI
	depends on DRM_PANEL_SAMSUNG_S6E63M0
	help
	  Say Y here if you want to be able to access the Samsung
	  S6E63M0 panel using DSI.

config DRM_PANEL_SAMSUNG_S6E8AA0
	tristate "Samsung S6E8AA0 DSI video mode panel"
	depends on OF
	select DRM_MIPI_DSI
	select VIDEOMODE_HELPERS

config DRM_PANEL_SAMSUNG_SOFEF00
	tristate "Samsung sofef00/s6e3fc2x01 OnePlus 6/6T DSI cmd mode panels"
	depends on OF
	depends on DRM_MIPI_DSI
	depends on BACKLIGHT_CLASS_DEVICE
	select VIDEOMODE_HELPERS
	help
	  Say Y or M here if you want to enable support for the Samsung AMOLED
	  command mode panels found in the OnePlus 6/6T smartphones.

	  The panels are 2280x1080@60Hz and 2340x1080@60Hz respectively

config DRM_PANEL_SEIKO_43WVF1G
	tristate "Seiko 43WVF1G panel"
	depends on OF
	depends on BACKLIGHT_CLASS_DEVICE
	select VIDEOMODE_HELPERS
	help
	  Say Y here if you want to enable support for the Seiko
	  43WVF1G controller for 800x480 LCD panels

config DRM_PANEL_SHARP_LQ101R1SX01
	tristate "Sharp LQ101R1SX01 panel"
	depends on OF
	depends on DRM_MIPI_DSI
	depends on BACKLIGHT_CLASS_DEVICE
	help
	  Say Y here if you want to enable support for Sharp LQ101R1SX01
	  TFT-LCD modules. The panel has a 2560x1600 resolution and uses
	  24 bit RGB per pixel. It provides a dual MIPI DSI interface to
	  the host and has a built-in LED backlight.

	  To compile this driver as a module, choose M here: the module
	  will be called panel-sharp-lq101r1sx01.

config DRM_PANEL_SHARP_LS037V7DW01
	tristate "Sharp LS037V7DW01 VGA LCD panel"
	depends on GPIOLIB && OF && REGULATOR
	help
	  Say Y here if you want to enable support for Sharp LS037V7DW01 VGA
	  (480x640) LCD panel (found on the TI SDP3430 board).

config DRM_PANEL_SHARP_LS043T1LE01
	tristate "Sharp LS043T1LE01 qHD video mode panel"
	depends on OF
	depends on DRM_MIPI_DSI
	depends on BACKLIGHT_CLASS_DEVICE
	help
	  Say Y here if you want to enable support for Sharp LS043T1LE01 qHD
	  (540x960) DSI panel as found on the Qualcomm APQ8074 Dragonboard

config DRM_PANEL_SHARP_LS060T1SX01
	tristate "Sharp LS060T1SX01 FullHD video mode panel"
	depends on OF
	depends on DRM_MIPI_DSI
	depends on BACKLIGHT_CLASS_DEVICE
	help
	  Say Y here if you want to enable support for Sharp LS060T1SX01 6.0"
	  FullHD (1080x1920) DSI panel as found in Dragonboard Display Adapter
	  Bundle.

config DRM_PANEL_SITRONIX_ST7701
	tristate "Sitronix ST7701 panel driver"
	depends on OF
	depends on DRM_MIPI_DSI
	depends on BACKLIGHT_CLASS_DEVICE
	help
	  Say Y here if you want to enable support for the Sitronix
	  ST7701 controller for 480X864 LCD panels with MIPI/RGB/SPI
	  system interfaces.

config DRM_PANEL_SITRONIX_ST7703
	tristate "Sitronix ST7703 based MIPI touchscreen panels"
	depends on OF
	depends on DRM_MIPI_DSI
	depends on BACKLIGHT_CLASS_DEVICE
	help
	  Say Y here if you want to enable support for Sitronix ST7703 based
	  panels, souch as Rocktech JH057N00900 MIPI DSI panel as e.g. used in
	  the Librem 5 devkit. It has a resolution of 720x1440 pixels, a built
	  in backlight and touch controller.
	  Touch input support is provided by the goodix driver and needs to be
	  selected separately.

config DRM_PANEL_SITRONIX_ST7789V
	tristate "Sitronix ST7789V panel"
	depends on OF && SPI
	depends on BACKLIGHT_CLASS_DEVICE
	help
	  Say Y here if you want to enable support for the Sitronix
	  ST7789V controller for 240x320 LCD panels

config DRM_PANEL_SONY_ACX565AKM
	tristate "Sony ACX565AKM panel"
	depends on GPIOLIB && OF && SPI
	depends on BACKLIGHT_CLASS_DEVICE
	help
	  Say Y here if you want to enable support for the Sony ACX565AKM
	  800x600 3.5" panel (found on the Nokia N900).

config DRM_PANEL_SONY_TD4353_JDI
	tristate "Sony TD4353 JDI panel"
	depends on GPIOLIB && OF
	depends on DRM_MIPI_DSI
	depends on BACKLIGHT_CLASS_DEVICE
	help
	  Say Y here if you want to enable support for the Sony Tama
	  TD4353 JDI command mode panel as found on some Sony Xperia
	  XZ2 and XZ2 Compact smartphones.

config DRM_PANEL_SONY_TULIP_TRULY_NT35521
	tristate "Sony Tulip Truly NT35521 panel"
	depends on GPIOLIB && OF
	depends on DRM_MIPI_DSI
	depends on BACKLIGHT_CLASS_DEVICE
	help
	  Say Y here if you want to enable support for the Sony Tulip
	  NT35521 1280x720 video mode panel as found on Sony Xperia M4
	  Aqua phone.

config DRM_PANEL_STARTEK_KD070FHFID015
	tristate "STARTEK KD070FHFID015 panel"
	depends on OF
	depends on DRM_MIPI_DSI
	depends on BACKLIGHT_CLASS_DEVICE
	help
	  Say Y here if you want to enable support for STARTEK KD070FHFID015 DSI panel
	  based on RENESAS-R69429 controller. The pannel is a 7-inch TFT LCD display
	  with a resolution of 1024 x 600 pixels. It provides a MIPI DSI interface to
	  the host, a built-in LED backlight and touch controller.

config DRM_PANEL_EDP
	tristate "support for simple Embedded DisplayPort panels"
	depends on OF
	depends on BACKLIGHT_CLASS_DEVICE
	depends on PM
	select VIDEOMODE_HELPERS
	select DRM_DISPLAY_DP_HELPER
	select DRM_DISPLAY_HELPER
<<<<<<< HEAD
	select DRM_DP_AUX_BUS
=======
	select DRM_DISPLAY_DP_AUX_BUS
>>>>>>> 0c383648
	select DRM_KMS_HELPER
	help
	  DRM panel driver for dumb eDP panels that need at most a regulator and
	  a GPIO to be powered up. Optionally a backlight can be attached so
	  that it can be automatically turned off when the panel goes into a
	  low power state.

config DRM_PANEL_SIMPLE
	tristate "support for simple panels (other than eDP ones)"
	depends on OF
	depends on BACKLIGHT_CLASS_DEVICE
	depends on PM
	select VIDEOMODE_HELPERS
	help
	  DRM panel driver for dumb non-eDP panels that need at most a regulator
	  and a GPIO to be powered up. Optionally a backlight can be attached so
	  that it can be automatically turned off when the panel goes into a
	  low power state.

config DRM_PANEL_SYNAPTICS_R63353
	tristate "Synaptics R63353-based panels"
	depends on OF
	depends on DRM_MIPI_DSI
	depends on BACKLIGHT_CLASS_DEVICE
	help
	  Say Y if you want to enable support for panels based on the
	  Synaptics R63353 controller.

config DRM_PANEL_TDO_TL070WSH30
	tristate "TDO TL070WSH30 DSI panel"
	depends on OF
	depends on DRM_MIPI_DSI
	depends on BACKLIGHT_CLASS_DEVICE
	help
	  Say Y here if you want to enable support for TDO TL070WSH30 TFT-LCD
	  panel module. The panel has a 1024×600 resolution and uses
	  24 bit RGB per pixel. It provides a MIPI DSI interface to
	  the host, a built-in LED backlight and touch controller.

config DRM_PANEL_TPO_TD028TTEC1
	tristate "Toppoly (TPO) TD028TTEC1 panel driver"
	depends on OF && SPI
	depends on BACKLIGHT_CLASS_DEVICE
	help
	  Say Y here if you want to enable support for TPO TD028TTEC1 480x640
	  2.8" panel (found on the OpenMoko Neo FreeRunner and Neo 1973).

config DRM_PANEL_TPO_TD043MTEA1
	tristate "Toppoly (TPO) TD043MTEA1 panel driver"
	depends on GPIOLIB && OF && REGULATOR && SPI
	help
	  Say Y here if you want to enable support for TPO TD043MTEA1 800x480
	  4.3" panel (found on the OMAP3 Pandora board).

config DRM_PANEL_TPO_TPG110
	tristate "TPO TPG 800x400 panel"
	depends on OF && SPI && GPIOLIB
	depends on BACKLIGHT_CLASS_DEVICE
	help
	  Say Y here if you want to enable support for TPO TPG110
	  400CH LTPS TFT LCD Single Chip Digital Driver for up to
	  800x400 LCD panels.

config DRM_PANEL_TRULY_NT35597_WQXGA
	tristate "Truly WQXGA"
	depends on OF
	depends on DRM_MIPI_DSI
	help
	  Say Y here if you want to enable support for Truly NT35597 WQXGA Dual DSI
	  Video Mode panel

config DRM_PANEL_VISIONOX_R66451
	tristate "Visionox R66451"
	depends on OF
	depends on DRM_MIPI_DSI
	depends on BACKLIGHT_CLASS_DEVICE
	select DRM_DISPLAY_DP_HELPER
	select DRM_DISPLAY_HELPER
	help
	  Say Y here if you want to enable support for Visionox
	  R66451 1080x2340 AMOLED DSI panel.

config DRM_PANEL_VISIONOX_RM69299
	tristate "Visionox RM69299"
	depends on OF
	depends on DRM_MIPI_DSI
	help
	  Say Y here if you want to enable support for Visionox
	  RM69299  DSI Video Mode panel.

config DRM_PANEL_VISIONOX_VTDR6130
	tristate "Visionox VTDR6130"
	depends on OF
	depends on DRM_MIPI_DSI
	depends on BACKLIGHT_CLASS_DEVICE
	help
	  Say Y here if you want to enable support for Visionox
	  VTDR6130 1080x2400 AMOLED DSI panel.

config DRM_PANEL_WIDECHIPS_WS2401
	tristate "Widechips WS2401 DPI panel driver"
	depends on SPI && GPIOLIB
	depends on BACKLIGHT_CLASS_DEVICE
	select DRM_MIPI_DBI
	help
	  Say Y here if you want to enable support for the Widechips WS2401 DPI
	  480x800 display controller used in panels such as Samsung LMS380KF01.
	  This display is used in the Samsung Galaxy Ace 2 GT-I8160 (Codina).

config DRM_PANEL_XINPENG_XPP055C272
	tristate "Xinpeng XPP055C272 panel driver"
	depends on OF
	depends on DRM_MIPI_DSI
	depends on BACKLIGHT_CLASS_DEVICE
	help
	  Say Y here if you want to enable support for the Xinpeng
	  XPP055C272 controller for 720x1280 LCD panels with MIPI/RGB/SPI
	  system interfaces.
endmenu<|MERGE_RESOLUTION|>--- conflicted
+++ resolved
@@ -555,8 +555,6 @@
 	  Say Y here if you want to enable support for Raydium RM692E5-based
 	  display panels, such as the one found in the Fairphone 5 smartphone.
 
-<<<<<<< HEAD
-=======
 config DRM_PANEL_RAYDIUM_RM69380
 	tristate "Raydium RM69380-based DSI panel"
 	depends on OF && GPIOLIB
@@ -569,7 +567,6 @@
 	  This panel controller can be found in the Lenovo Xiaoxin Pad Pro 2021
 	  in combination with an EDO OLED panel.
 
->>>>>>> 0c383648
 config DRM_PANEL_RONBO_RB070D30
 	tristate "Ronbo Electronics RB070D30 panel"
 	depends on OF
@@ -614,8 +611,6 @@
 	depends on BACKLIGHT_CLASS_DEVICE
 	select VIDEOMODE_HELPERS
 
-<<<<<<< HEAD
-=======
 config DRM_PANEL_SAMSUNG_S6E3FA7
 	tristate "Samsung S6E3FA7 panel driver"
 	depends on OF
@@ -625,7 +620,6 @@
 	  Say Y here if you want to enable support for the Samsung S6E3FA7
 	  1920x2220 panel.
 
->>>>>>> 0c383648
 config DRM_PANEL_SAMSUNG_S6D16D0
 	tristate "Samsung S6D16D0 DSI video mode panel"
 	depends on OF
@@ -836,11 +830,7 @@
 	select VIDEOMODE_HELPERS
 	select DRM_DISPLAY_DP_HELPER
 	select DRM_DISPLAY_HELPER
-<<<<<<< HEAD
-	select DRM_DP_AUX_BUS
-=======
 	select DRM_DISPLAY_DP_AUX_BUS
->>>>>>> 0c383648
 	select DRM_KMS_HELPER
 	help
 	  DRM panel driver for dumb eDP panels that need at most a regulator and
