/*
 * Copyright 2015 Advanced Micro Devices, Inc.
 *
 * Permission is hereby granted, free of charge, to any person obtaining a
 * copy of this software and associated documentation files (the "Software"),
 * to deal in the Software without restriction, including without limitation
 * the rights to use, copy, modify, merge, publish, distribute, sublicense,
 * and/or sell copies of the Software, and to permit persons to whom the
 * Software is furnished to do so, subject to the following conditions:
 *
 * The above copyright notice and this permission notice shall be included in
 * all copies or substantial portions of the Software.
 *
 * THE SOFTWARE IS PROVIDED "AS IS", WITHOUT WARRANTY OF ANY KIND, EXPRESS OR
 * IMPLIED, INCLUDING BUT NOT LIMITED TO THE WARRANTIES OF MERCHANTABILITY,
 * FITNESS FOR A PARTICULAR PURPOSE AND NONINFRINGEMENT.  IN NO EVENT SHALL
 * THE COPYRIGHT HOLDER(S) OR AUTHOR(S) BE LIABLE FOR ANY CLAIM, DAMAGES OR
 * OTHER LIABILITY, WHETHER IN AN ACTION OF CONTRACT, TORT OR OTHERWISE,
 * ARISING FROM, OUT OF OR IN CONNECTION WITH THE SOFTWARE OR THE USE OR
 * OTHER DEALINGS IN THE SOFTWARE.
 *
 */
#include "pp_debug.h"
#include <linux/types.h>
#include <linux/kernel.h>
#include <linux/slab.h>
#include <linux/gfp.h>

#include "smumgr.h"
#include "tonga_smumgr.h"
#include "smu_ucode_xfer_vi.h"
#include "tonga_ppsmc.h"
#include "smu/smu_7_1_2_d.h"
#include "smu/smu_7_1_2_sh_mask.h"
#include "cgs_common.h"
#include "smu7_smumgr.h"

#include "smu7_dyn_defaults.h"

#include "smu7_hwmgr.h"
#include "hardwaremanager.h"
#include "ppatomctrl.h"

#include "atombios.h"

#include "pppcielanes.h"
#include "pp_endian.h"

#include "gmc/gmc_8_1_d.h"
#include "gmc/gmc_8_1_sh_mask.h"

#include "bif/bif_5_0_d.h"
#include "bif/bif_5_0_sh_mask.h"

#include "dce/dce_10_0_d.h"
#include "dce/dce_10_0_sh_mask.h"


#define VOLTAGE_SCALE 4
#define POWERTUNE_DEFAULT_SET_MAX    1
#define VOLTAGE_VID_OFFSET_SCALE1   625
#define VOLTAGE_VID_OFFSET_SCALE2   100
#define MC_CG_ARB_FREQ_F1           0x0b
#define VDDC_VDDCI_DELTA            200


static const struct tonga_pt_defaults tonga_power_tune_data_set_array[POWERTUNE_DEFAULT_SET_MAX] = {
/* sviLoadLIneEn, SviLoadLineVddC, TDC_VDDC_ThrottleReleaseLimitPerc,  TDC_MAWt,
 * TdcWaterfallCtl, DTEAmbientTempBase, DisplayCac,        BAPM_TEMP_GRADIENT
 */
	{1,               0xF,             0xFD,                0x19,
	 5,               45,                 0,              0xB0000,
	 {0x79, 0x253, 0x25D, 0xAE, 0x72, 0x80, 0x83, 0x86, 0x6F, 0xC8,
		0xC9, 0xC9, 0x2F, 0x4D, 0x61},
	 {0x17C, 0x172, 0x180, 0x1BC, 0x1B3, 0x1BD, 0x206, 0x200, 0x203,
		0x25D, 0x25A, 0x255, 0x2C3, 0x2C5, 0x2B4}
	},
};

/* [Fmin, Fmax, LDO_REFSEL, USE_FOR_LOW_FREQ] */
static const uint16_t tonga_clock_stretcher_lookup_table[2][4] = {
	{600, 1050, 3, 0},
	{600, 1050, 6, 1}
};

/* [FF, SS] type, [] 4 voltage ranges,
 * and [Floor Freq, Boundary Freq, VID min , VID max]
 */
static const uint32_t tonga_clock_stretcher_ddt_table[2][4][4] = {
	{ {265, 529, 120, 128}, {325, 650, 96, 119}, {430, 860, 32, 95}, {0, 0, 0, 31} },
	{ {275, 550, 104, 112}, {319, 638, 96, 103}, {360, 720, 64, 95}, {384, 768, 32, 63} }
};

/* [Use_For_Low_freq] value, [0%, 5%, 10%, 7.14%, 14.28%, 20%] */
static const uint8_t tonga_clock_stretch_amount_conversion[2][6] = {
	{0, 1, 3, 2, 4, 5},
	{0, 2, 4, 5, 6, 5}
};

static int tonga_start_in_protection_mode(struct pp_hwmgr *hwmgr)
{
	int result;

	/* Assert reset */
	PHM_WRITE_VFPF_INDIRECT_FIELD(hwmgr->device, CGS_IND_REG__SMC,
		SMC_SYSCON_RESET_CNTL, rst_reg, 1);

	result = smu7_upload_smu_firmware_image(hwmgr);
	if (result)
		return result;

	/* Clear status */
	cgs_write_ind_register(hwmgr->device, CGS_IND_REG__SMC,
		ixSMU_STATUS, 0);

	/* Enable clock */
	PHM_WRITE_VFPF_INDIRECT_FIELD(hwmgr->device, CGS_IND_REG__SMC,
		SMC_SYSCON_CLOCK_CNTL_0, ck_disable, 0);

	/* De-assert reset */
	PHM_WRITE_VFPF_INDIRECT_FIELD(hwmgr->device, CGS_IND_REG__SMC,
		SMC_SYSCON_RESET_CNTL, rst_reg, 0);

	/* Set SMU Auto Start */
	PHM_WRITE_VFPF_INDIRECT_FIELD(hwmgr->device, CGS_IND_REG__SMC,
		SMU_INPUT_DATA, AUTO_START, 1);

	/* Clear firmware interrupt enable flag */
	cgs_write_ind_register(hwmgr->device, CGS_IND_REG__SMC,
		ixFIRMWARE_FLAGS, 0);

	PHM_WAIT_VFPF_INDIRECT_FIELD(hwmgr, SMC_IND,
		RCU_UC_EVENTS, INTERRUPTS_ENABLED, 1);

	/**
	 * Call Test SMU message with 0x20000 offset to trigger SMU start
	 */
	smu7_send_msg_to_smc_offset(hwmgr);

	/* Wait for done bit to be set */
	PHM_WAIT_VFPF_INDIRECT_FIELD_UNEQUAL(hwmgr, SMC_IND,
		SMU_STATUS, SMU_DONE, 0);

	/* Check pass/failed indicator */
	if (1 != PHM_READ_VFPF_INDIRECT_FIELD(hwmgr->device,
				CGS_IND_REG__SMC, SMU_STATUS, SMU_PASS)) {
		pr_err("SMU Firmware start failed\n");
		return -EINVAL;
	}

	/* Wait for firmware to initialize */
	PHM_WAIT_VFPF_INDIRECT_FIELD(hwmgr, SMC_IND,
		FIRMWARE_FLAGS, INTERRUPTS_ENABLED, 1);

	return 0;
}

static int tonga_start_in_non_protection_mode(struct pp_hwmgr *hwmgr)
{
	int result = 0;

	/* wait for smc boot up */
	PHM_WAIT_VFPF_INDIRECT_FIELD_UNEQUAL(hwmgr, SMC_IND,
		RCU_UC_EVENTS, boot_seq_done, 0);

	/*Clear firmware interrupt enable flag*/
	cgs_write_ind_register(hwmgr->device, CGS_IND_REG__SMC,
		ixFIRMWARE_FLAGS, 0);


	PHM_WRITE_VFPF_INDIRECT_FIELD(hwmgr->device, CGS_IND_REG__SMC,
		SMC_SYSCON_RESET_CNTL, rst_reg, 1);

	result = smu7_upload_smu_firmware_image(hwmgr);

	if (result != 0)
		return result;

	/* Set smc instruct start point at 0x0 */
	smu7_program_jump_on_start(hwmgr);


	PHM_WRITE_VFPF_INDIRECT_FIELD(hwmgr->device, CGS_IND_REG__SMC,
		SMC_SYSCON_CLOCK_CNTL_0, ck_disable, 0);

	/*De-assert reset*/
	PHM_WRITE_VFPF_INDIRECT_FIELD(hwmgr->device, CGS_IND_REG__SMC,
		SMC_SYSCON_RESET_CNTL, rst_reg, 0);

	/* Wait for firmware to initialize */
	PHM_WAIT_VFPF_INDIRECT_FIELD(hwmgr, SMC_IND,
		FIRMWARE_FLAGS, INTERRUPTS_ENABLED, 1);

	return result;
}

static int tonga_start_smu(struct pp_hwmgr *hwmgr)
{
	int result;

	/* Only start SMC if SMC RAM is not running */
	if (!(smu7_is_smc_ram_running(hwmgr) ||
		cgs_is_virtualization_enabled(hwmgr->device))) {
		/*Check if SMU is running in protected mode*/
		if (0 == PHM_READ_VFPF_INDIRECT_FIELD(hwmgr->device, CGS_IND_REG__SMC,
					SMU_FIRMWARE, SMU_MODE)) {
			result = tonga_start_in_non_protection_mode(hwmgr);
			if (result)
				return result;
		} else {
			result = tonga_start_in_protection_mode(hwmgr);
			if (result)
				return result;
		}
	}

	result = smu7_request_smu_load_fw(hwmgr);

	return result;
}

static int tonga_smu_init(struct pp_hwmgr *hwmgr)
{
	struct tonga_smumgr *tonga_priv = NULL;
	int  i;

	tonga_priv = kzalloc(sizeof(struct tonga_smumgr), GFP_KERNEL);
	if (tonga_priv == NULL)
		return -ENOMEM;

	hwmgr->smu_backend = tonga_priv;

	if (smu7_init(hwmgr))
		return -EINVAL;

	for (i = 0; i < SMU72_MAX_LEVELS_GRAPHICS; i++)
		tonga_priv->activity_target[i] = 30;

	return 0;
}


static int tonga_get_dependency_volt_by_clk(struct pp_hwmgr *hwmgr,
	phm_ppt_v1_clock_voltage_dependency_table *allowed_clock_voltage_table,
	uint32_t clock, SMU_VoltageLevel *voltage, uint32_t *mvdd)
{
	uint32_t i = 0;
	struct smu7_hwmgr *data = (struct smu7_hwmgr *)(hwmgr->backend);
	struct phm_ppt_v1_information *pptable_info =
			   (struct phm_ppt_v1_information *)(hwmgr->pptable);

	/* clock - voltage dependency table is empty table */
	if (allowed_clock_voltage_table->count == 0)
		return -EINVAL;

	for (i = 0; i < allowed_clock_voltage_table->count; i++) {
		/* find first sclk bigger than request */
		if (allowed_clock_voltage_table->entries[i].clk >= clock) {
			voltage->VddGfx = phm_get_voltage_index(
					pptable_info->vddgfx_lookup_table,
				allowed_clock_voltage_table->entries[i].vddgfx);
			voltage->Vddc = phm_get_voltage_index(
						pptable_info->vddc_lookup_table,
				  allowed_clock_voltage_table->entries[i].vddc);

			if (allowed_clock_voltage_table->entries[i].vddci)
				voltage->Vddci =
					phm_get_voltage_id(&data->vddci_voltage_table, allowed_clock_voltage_table->entries[i].vddci);
			else
				voltage->Vddci =
					phm_get_voltage_id(&data->vddci_voltage_table,
						allowed_clock_voltage_table->entries[i].vddc - VDDC_VDDCI_DELTA);


			if (allowed_clock_voltage_table->entries[i].mvdd)
				*mvdd = (uint32_t) allowed_clock_voltage_table->entries[i].mvdd;

			voltage->Phases = 1;
			return 0;
		}
	}

	/* sclk is bigger than max sclk in the dependence table */
	voltage->VddGfx = phm_get_voltage_index(pptable_info->vddgfx_lookup_table,
		allowed_clock_voltage_table->entries[i-1].vddgfx);
	voltage->Vddc = phm_get_voltage_index(pptable_info->vddc_lookup_table,
		allowed_clock_voltage_table->entries[i-1].vddc);

	if (allowed_clock_voltage_table->entries[i-1].vddci)
		voltage->Vddci = phm_get_voltage_id(&data->vddci_voltage_table,
			allowed_clock_voltage_table->entries[i-1].vddci);

	if (allowed_clock_voltage_table->entries[i-1].mvdd)
		*mvdd = (uint32_t) allowed_clock_voltage_table->entries[i-1].mvdd;

	return 0;
}

static int tonga_populate_smc_vddc_table(struct pp_hwmgr *hwmgr,
			SMU72_Discrete_DpmTable *table)
{
	unsigned int count;
	struct smu7_hwmgr *data = (struct smu7_hwmgr *)(hwmgr->backend);

	if (SMU7_VOLTAGE_CONTROL_BY_SVID2 == data->voltage_control) {
		table->VddcLevelCount = data->vddc_voltage_table.count;
		for (count = 0; count < table->VddcLevelCount; count++) {
			table->VddcTable[count] =
				PP_HOST_TO_SMC_US(data->vddc_voltage_table.entries[count].value * VOLTAGE_SCALE);
		}
		CONVERT_FROM_HOST_TO_SMC_UL(table->VddcLevelCount);
	}
	return 0;
}

static int tonga_populate_smc_vdd_gfx_table(struct pp_hwmgr *hwmgr,
			SMU72_Discrete_DpmTable *table)
{
	unsigned int count;
	struct smu7_hwmgr *data = (struct smu7_hwmgr *)(hwmgr->backend);

	if (SMU7_VOLTAGE_CONTROL_BY_SVID2 == data->vdd_gfx_control) {
		table->VddGfxLevelCount = data->vddgfx_voltage_table.count;
		for (count = 0; count < data->vddgfx_voltage_table.count; count++) {
			table->VddGfxTable[count] =
				PP_HOST_TO_SMC_US(data->vddgfx_voltage_table.entries[count].value * VOLTAGE_SCALE);
		}
		CONVERT_FROM_HOST_TO_SMC_UL(table->VddGfxLevelCount);
	}
	return 0;
}

static int tonga_populate_smc_vdd_ci_table(struct pp_hwmgr *hwmgr,
			SMU72_Discrete_DpmTable *table)
{
	struct smu7_hwmgr *data = (struct smu7_hwmgr *)(hwmgr->backend);
	uint32_t count;

	table->VddciLevelCount = data->vddci_voltage_table.count;
	for (count = 0; count < table->VddciLevelCount; count++) {
		if (SMU7_VOLTAGE_CONTROL_BY_SVID2 == data->vddci_control) {
			table->VddciTable[count] =
				PP_HOST_TO_SMC_US(data->vddci_voltage_table.entries[count].value * VOLTAGE_SCALE);
		} else if (SMU7_VOLTAGE_CONTROL_BY_GPIO == data->vddci_control) {
			table->SmioTable1.Pattern[count].Voltage =
				PP_HOST_TO_SMC_US(data->vddci_voltage_table.entries[count].value * VOLTAGE_SCALE);
			/* Index into DpmTable.Smio. Drive bits from Smio entry to get this voltage level. */
			table->SmioTable1.Pattern[count].Smio =
				(uint8_t) count;
			table->Smio[count] |=
				data->vddci_voltage_table.entries[count].smio_low;
			table->VddciTable[count] =
				PP_HOST_TO_SMC_US(data->vddci_voltage_table.entries[count].value * VOLTAGE_SCALE);
		}
	}

	table->SmioMask1 = data->vddci_voltage_table.mask_low;
	CONVERT_FROM_HOST_TO_SMC_UL(table->VddciLevelCount);

	return 0;
}

static int tonga_populate_smc_mvdd_table(struct pp_hwmgr *hwmgr,
			SMU72_Discrete_DpmTable *table)
{
	struct smu7_hwmgr *data = (struct smu7_hwmgr *)(hwmgr->backend);
	uint32_t count;

	if (SMU7_VOLTAGE_CONTROL_BY_GPIO == data->mvdd_control) {
		table->MvddLevelCount = data->mvdd_voltage_table.count;
		for (count = 0; count < table->MvddLevelCount; count++) {
			table->SmioTable2.Pattern[count].Voltage =
				PP_HOST_TO_SMC_US(data->mvdd_voltage_table.entries[count].value * VOLTAGE_SCALE);
			/* Index into DpmTable.Smio. Drive bits from Smio entry to get this voltage level.*/
			table->SmioTable2.Pattern[count].Smio =
				(uint8_t) count;
			table->Smio[count] |=
				data->mvdd_voltage_table.entries[count].smio_low;
		}
		table->SmioMask2 = data->mvdd_voltage_table.mask_low;

		CONVERT_FROM_HOST_TO_SMC_UL(table->MvddLevelCount);
	}

	return 0;
}

static int tonga_populate_cac_tables(struct pp_hwmgr *hwmgr,
			SMU72_Discrete_DpmTable *table)
{
	uint32_t count;
	uint8_t index = 0;
	struct smu7_hwmgr *data = (struct smu7_hwmgr *)(hwmgr->backend);
	struct phm_ppt_v1_information *pptable_info =
			(struct phm_ppt_v1_information *)(hwmgr->pptable);
	struct phm_ppt_v1_voltage_lookup_table *vddgfx_lookup_table =
					   pptable_info->vddgfx_lookup_table;
	struct phm_ppt_v1_voltage_lookup_table *vddc_lookup_table =
						pptable_info->vddc_lookup_table;

	/* table is already swapped, so in order to use the value from it
	 * we need to swap it back.
	 */
	uint32_t vddc_level_count = PP_SMC_TO_HOST_UL(table->VddcLevelCount);
	uint32_t vddgfx_level_count = PP_SMC_TO_HOST_UL(table->VddGfxLevelCount);

	for (count = 0; count < vddc_level_count; count++) {
		/* We are populating vddc CAC data to BapmVddc table in split and merged mode */
		index = phm_get_voltage_index(vddc_lookup_table,
			data->vddc_voltage_table.entries[count].value);
		table->BapmVddcVidLoSidd[count] =
			convert_to_vid(vddc_lookup_table->entries[index].us_cac_low);
		table->BapmVddcVidHiSidd[count] =
			convert_to_vid(vddc_lookup_table->entries[index].us_cac_mid);
		table->BapmVddcVidHiSidd2[count] =
			convert_to_vid(vddc_lookup_table->entries[index].us_cac_high);
	}

	if ((data->vdd_gfx_control == SMU7_VOLTAGE_CONTROL_BY_SVID2)) {
		/* We are populating vddgfx CAC data to BapmVddgfx table in split mode */
		for (count = 0; count < vddgfx_level_count; count++) {
			index = phm_get_voltage_index(vddgfx_lookup_table,
				convert_to_vid(vddgfx_lookup_table->entries[index].us_cac_mid));
			table->BapmVddGfxVidHiSidd2[count] =
				convert_to_vid(vddgfx_lookup_table->entries[index].us_cac_high);
		}
	} else {
		for (count = 0; count < vddc_level_count; count++) {
			index = phm_get_voltage_index(vddc_lookup_table,
				data->vddc_voltage_table.entries[count].value);
			table->BapmVddGfxVidLoSidd[count] =
				convert_to_vid(vddc_lookup_table->entries[index].us_cac_low);
			table->BapmVddGfxVidHiSidd[count] =
				convert_to_vid(vddc_lookup_table->entries[index].us_cac_mid);
			table->BapmVddGfxVidHiSidd2[count] =
				convert_to_vid(vddc_lookup_table->entries[index].us_cac_high);
		}
	}

	return 0;
}

static int tonga_populate_smc_voltage_tables(struct pp_hwmgr *hwmgr,
	SMU72_Discrete_DpmTable *table)
{
	int result;

	result = tonga_populate_smc_vddc_table(hwmgr, table);
	PP_ASSERT_WITH_CODE(!result,
			"can not populate VDDC voltage table to SMC",
			return -EINVAL);

	result = tonga_populate_smc_vdd_ci_table(hwmgr, table);
	PP_ASSERT_WITH_CODE(!result,
			"can not populate VDDCI voltage table to SMC",
			return -EINVAL);

	result = tonga_populate_smc_vdd_gfx_table(hwmgr, table);
	PP_ASSERT_WITH_CODE(!result,
			"can not populate VDDGFX voltage table to SMC",
			return -EINVAL);

	result = tonga_populate_smc_mvdd_table(hwmgr, table);
	PP_ASSERT_WITH_CODE(!result,
			"can not populate MVDD voltage table to SMC",
			return -EINVAL);

	result = tonga_populate_cac_tables(hwmgr, table);
	PP_ASSERT_WITH_CODE(!result,
			"can not populate CAC voltage tables to SMC",
			return -EINVAL);

	return 0;
}

static int tonga_populate_ulv_level(struct pp_hwmgr *hwmgr,
		struct SMU72_Discrete_Ulv *state)
{
	struct phm_ppt_v1_information *table_info =
			(struct phm_ppt_v1_information *)(hwmgr->pptable);

	state->CcPwrDynRm = 0;
	state->CcPwrDynRm1 = 0;

	state->VddcOffset = (uint16_t) table_info->us_ulv_voltage_offset;
	state->VddcOffsetVid = (uint8_t)(table_info->us_ulv_voltage_offset *
			VOLTAGE_VID_OFFSET_SCALE2 / VOLTAGE_VID_OFFSET_SCALE1);

	state->VddcPhase = 1;

	CONVERT_FROM_HOST_TO_SMC_UL(state->CcPwrDynRm);
	CONVERT_FROM_HOST_TO_SMC_UL(state->CcPwrDynRm1);
	CONVERT_FROM_HOST_TO_SMC_US(state->VddcOffset);

	return 0;
}

static int tonga_populate_ulv_state(struct pp_hwmgr *hwmgr,
		struct SMU72_Discrete_DpmTable *table)
{
	return tonga_populate_ulv_level(hwmgr, &table->Ulv);
}

static int tonga_populate_smc_link_level(struct pp_hwmgr *hwmgr, SMU72_Discrete_DpmTable *table)
{
	struct smu7_hwmgr *data = (struct smu7_hwmgr *)(hwmgr->backend);
	struct smu7_dpm_table *dpm_table = &data->dpm_table;
	struct tonga_smumgr *smu_data = (struct tonga_smumgr *)(hwmgr->smu_backend);
	uint32_t i;

	/* Index (dpm_table->pcie_speed_table.count) is reserved for PCIE boot level. */
	for (i = 0; i <= dpm_table->pcie_speed_table.count; i++) {
		table->LinkLevel[i].PcieGenSpeed  =
			(uint8_t)dpm_table->pcie_speed_table.dpm_levels[i].value;
		table->LinkLevel[i].PcieLaneCount =
			(uint8_t)encode_pcie_lane_width(dpm_table->pcie_speed_table.dpm_levels[i].param1);
		table->LinkLevel[i].EnabledForActivity =
			1;
		table->LinkLevel[i].SPC =
			(uint8_t)(data->pcie_spc_cap & 0xff);
		table->LinkLevel[i].DownThreshold =
			PP_HOST_TO_SMC_UL(5);
		table->LinkLevel[i].UpThreshold =
			PP_HOST_TO_SMC_UL(30);
	}

	smu_data->smc_state_table.LinkLevelCount =
		(uint8_t)dpm_table->pcie_speed_table.count;
	data->dpm_level_enable_mask.pcie_dpm_enable_mask =
		phm_get_dpm_level_enable_mask_value(&dpm_table->pcie_speed_table);

	return 0;
}

static int tonga_calculate_sclk_params(struct pp_hwmgr *hwmgr,
		uint32_t engine_clock, SMU72_Discrete_GraphicsLevel *sclk)
{
	const struct smu7_hwmgr *data = (struct smu7_hwmgr *)(hwmgr->backend);
	pp_atomctrl_clock_dividers_vi dividers;
	uint32_t spll_func_cntl            = data->clock_registers.vCG_SPLL_FUNC_CNTL;
	uint32_t spll_func_cntl_3          = data->clock_registers.vCG_SPLL_FUNC_CNTL_3;
	uint32_t spll_func_cntl_4          = data->clock_registers.vCG_SPLL_FUNC_CNTL_4;
	uint32_t cg_spll_spread_spectrum   = data->clock_registers.vCG_SPLL_SPREAD_SPECTRUM;
	uint32_t cg_spll_spread_spectrum_2 = data->clock_registers.vCG_SPLL_SPREAD_SPECTRUM_2;
	uint32_t    reference_clock;
	uint32_t reference_divider;
	uint32_t fbdiv;
	int result;

	/* get the engine clock dividers for this clock value*/
	result = atomctrl_get_engine_pll_dividers_vi(hwmgr, engine_clock,  &dividers);

	PP_ASSERT_WITH_CODE(result == 0,
		"Error retrieving Engine Clock dividers from VBIOS.", return result);

	/* To get FBDIV we need to multiply this by 16384 and divide it by Fref.*/
	reference_clock = atomctrl_get_reference_clock(hwmgr);

	reference_divider = 1 + dividers.uc_pll_ref_div;

	/* low 14 bits is fraction and high 12 bits is divider*/
	fbdiv = dividers.ul_fb_div.ul_fb_divider & 0x3FFFFFF;

	/* SPLL_FUNC_CNTL setup*/
	spll_func_cntl = PHM_SET_FIELD(spll_func_cntl,
		CG_SPLL_FUNC_CNTL, SPLL_REF_DIV, dividers.uc_pll_ref_div);
	spll_func_cntl = PHM_SET_FIELD(spll_func_cntl,
		CG_SPLL_FUNC_CNTL, SPLL_PDIV_A,  dividers.uc_pll_post_div);

	/* SPLL_FUNC_CNTL_3 setup*/
	spll_func_cntl_3 = PHM_SET_FIELD(spll_func_cntl_3,
		CG_SPLL_FUNC_CNTL_3, SPLL_FB_DIV, fbdiv);

	/* set to use fractional accumulation*/
	spll_func_cntl_3 = PHM_SET_FIELD(spll_func_cntl_3,
		CG_SPLL_FUNC_CNTL_3, SPLL_DITHEN, 1);

	if (phm_cap_enabled(hwmgr->platform_descriptor.platformCaps,
			PHM_PlatformCaps_EngineSpreadSpectrumSupport)) {
		pp_atomctrl_internal_ss_info ss_info;

		uint32_t vcoFreq = engine_clock * dividers.uc_pll_post_div;
		if (0 == atomctrl_get_engine_clock_spread_spectrum(hwmgr, vcoFreq, &ss_info)) {
			/*
			* ss_info.speed_spectrum_percentage -- in unit of 0.01%
			* ss_info.speed_spectrum_rate -- in unit of khz
			*/
			/* clks = reference_clock * 10 / (REFDIV + 1) / speed_spectrum_rate / 2 */
			uint32_t clkS = reference_clock * 5 / (reference_divider * ss_info.speed_spectrum_rate);

			/* clkv = 2 * D * fbdiv / NS */
			uint32_t clkV = 4 * ss_info.speed_spectrum_percentage * fbdiv / (clkS * 10000);

			cg_spll_spread_spectrum =
				PHM_SET_FIELD(cg_spll_spread_spectrum, CG_SPLL_SPREAD_SPECTRUM, CLKS, clkS);
			cg_spll_spread_spectrum =
				PHM_SET_FIELD(cg_spll_spread_spectrum, CG_SPLL_SPREAD_SPECTRUM, SSEN, 1);
			cg_spll_spread_spectrum_2 =
				PHM_SET_FIELD(cg_spll_spread_spectrum_2, CG_SPLL_SPREAD_SPECTRUM_2, CLKV, clkV);
		}
	}

	sclk->SclkFrequency        = engine_clock;
	sclk->CgSpllFuncCntl3      = spll_func_cntl_3;
	sclk->CgSpllFuncCntl4      = spll_func_cntl_4;
	sclk->SpllSpreadSpectrum   = cg_spll_spread_spectrum;
	sclk->SpllSpreadSpectrum2  = cg_spll_spread_spectrum_2;
	sclk->SclkDid              = (uint8_t)dividers.pll_post_divider;

	return 0;
}

static int tonga_populate_single_graphic_level(struct pp_hwmgr *hwmgr,
						uint32_t engine_clock,
				uint16_t sclk_activity_level_threshold,
				SMU72_Discrete_GraphicsLevel *graphic_level)
{
	int result;
	uint32_t mvdd;
	struct smu7_hwmgr *data = (struct smu7_hwmgr *)(hwmgr->backend);
	struct phm_ppt_v1_information *pptable_info =
			    (struct phm_ppt_v1_information *)(hwmgr->pptable);

	result = tonga_calculate_sclk_params(hwmgr, engine_clock, graphic_level);

	/* populate graphics levels*/
	result = tonga_get_dependency_volt_by_clk(hwmgr,
		pptable_info->vdd_dep_on_sclk, engine_clock,
		&graphic_level->MinVoltage, &mvdd);
	PP_ASSERT_WITH_CODE((!result),
		"can not find VDDC voltage value for VDDC "
		"engine clock dependency table", return result);

	/* SCLK frequency in units of 10KHz*/
	graphic_level->SclkFrequency = engine_clock;
	/* Indicates maximum activity level for this performance level. 50% for now*/
	graphic_level->ActivityLevel = sclk_activity_level_threshold;

	graphic_level->CcPwrDynRm = 0;
	graphic_level->CcPwrDynRm1 = 0;
	/* this level can be used if activity is high enough.*/
	graphic_level->EnabledForActivity = 0;
	/* this level can be used for throttling.*/
	graphic_level->EnabledForThrottle = 1;
	graphic_level->UpHyst = 0;
	graphic_level->DownHyst = 0;
	graphic_level->VoltageDownHyst = 0;
	graphic_level->PowerThrottle = 0;

	data->display_timing.min_clock_in_sr =
			hwmgr->display_config.min_core_set_clock_in_sr;

	if (phm_cap_enabled(hwmgr->platform_descriptor.platformCaps,
			PHM_PlatformCaps_SclkDeepSleep))
		graphic_level->DeepSleepDivId =
				smu7_get_sleep_divider_id_from_clock(engine_clock,
						data->display_timing.min_clock_in_sr);

	/* Default to slow, highest DPM level will be set to PPSMC_DISPLAY_WATERMARK_LOW later.*/
	graphic_level->DisplayWatermark = PPSMC_DISPLAY_WATERMARK_LOW;

	if (!result) {
		/* CONVERT_FROM_HOST_TO_SMC_UL(graphic_level->MinVoltage);*/
		/* CONVERT_FROM_HOST_TO_SMC_UL(graphic_level->MinVddcPhases);*/
		CONVERT_FROM_HOST_TO_SMC_UL(graphic_level->SclkFrequency);
		CONVERT_FROM_HOST_TO_SMC_US(graphic_level->ActivityLevel);
		CONVERT_FROM_HOST_TO_SMC_UL(graphic_level->CgSpllFuncCntl3);
		CONVERT_FROM_HOST_TO_SMC_UL(graphic_level->CgSpllFuncCntl4);
		CONVERT_FROM_HOST_TO_SMC_UL(graphic_level->SpllSpreadSpectrum);
		CONVERT_FROM_HOST_TO_SMC_UL(graphic_level->SpllSpreadSpectrum2);
		CONVERT_FROM_HOST_TO_SMC_UL(graphic_level->CcPwrDynRm);
		CONVERT_FROM_HOST_TO_SMC_UL(graphic_level->CcPwrDynRm1);
	}

	return result;
}

static int tonga_populate_all_graphic_levels(struct pp_hwmgr *hwmgr)
{
	struct smu7_hwmgr *data = (struct smu7_hwmgr *)(hwmgr->backend);
	struct tonga_smumgr *smu_data = (struct tonga_smumgr *)(hwmgr->smu_backend);
	struct phm_ppt_v1_information *pptable_info = (struct phm_ppt_v1_information *)(hwmgr->pptable);
	struct smu7_dpm_table *dpm_table = &data->dpm_table;
	struct phm_ppt_v1_pcie_table *pcie_table = pptable_info->pcie_table;
	uint8_t pcie_entry_count = (uint8_t) data->dpm_table.pcie_speed_table.count;
	uint32_t level_array_address = smu_data->smu7_data.dpm_table_start +
				offsetof(SMU72_Discrete_DpmTable, GraphicsLevel);

	uint32_t level_array_size = sizeof(SMU72_Discrete_GraphicsLevel) *
						SMU72_MAX_LEVELS_GRAPHICS;

	SMU72_Discrete_GraphicsLevel *levels = smu_data->smc_state_table.GraphicsLevel;

	uint32_t i, max_entry;
	uint8_t highest_pcie_level_enabled = 0;
	uint8_t lowest_pcie_level_enabled = 0, mid_pcie_level_enabled = 0;
	uint8_t count = 0;
	int result = 0;

	memset(levels, 0x00, level_array_size);

	for (i = 0; i < dpm_table->sclk_table.count; i++) {
		result = tonga_populate_single_graphic_level(hwmgr,
					dpm_table->sclk_table.dpm_levels[i].value,
					(uint16_t)smu_data->activity_target[i],
					&(smu_data->smc_state_table.GraphicsLevel[i]));
		if (result != 0)
			return result;

		/* Making sure only DPM level 0-1 have Deep Sleep Div ID populated. */
		if (i > 1)
			smu_data->smc_state_table.GraphicsLevel[i].DeepSleepDivId = 0;
	}

	/* Only enable level 0 for now. */
	smu_data->smc_state_table.GraphicsLevel[0].EnabledForActivity = 1;

	/* set highest level watermark to high */
	if (dpm_table->sclk_table.count > 1)
		smu_data->smc_state_table.GraphicsLevel[dpm_table->sclk_table.count-1].DisplayWatermark =
			PPSMC_DISPLAY_WATERMARK_HIGH;

	smu_data->smc_state_table.GraphicsDpmLevelCount =
		(uint8_t)dpm_table->sclk_table.count;
	data->dpm_level_enable_mask.sclk_dpm_enable_mask =
		phm_get_dpm_level_enable_mask_value(&dpm_table->sclk_table);

	if (pcie_table != NULL) {
		PP_ASSERT_WITH_CODE((pcie_entry_count >= 1),
			"There must be 1 or more PCIE levels defined in PPTable.",
			return -EINVAL);
		max_entry = pcie_entry_count - 1; /* for indexing, we need to decrement by 1.*/
		for (i = 0; i < dpm_table->sclk_table.count; i++) {
			smu_data->smc_state_table.GraphicsLevel[i].pcieDpmLevel =
				(uint8_t) ((i < max_entry) ? i : max_entry);
		}
	} else {
		if (0 == data->dpm_level_enable_mask.pcie_dpm_enable_mask)
			pr_err("Pcie Dpm Enablemask is 0 !");

		while (data->dpm_level_enable_mask.pcie_dpm_enable_mask &&
				((data->dpm_level_enable_mask.pcie_dpm_enable_mask &
					(1<<(highest_pcie_level_enabled+1))) != 0)) {
			highest_pcie_level_enabled++;
		}

		while (data->dpm_level_enable_mask.pcie_dpm_enable_mask &&
				((data->dpm_level_enable_mask.pcie_dpm_enable_mask &
					(1<<lowest_pcie_level_enabled)) == 0)) {
			lowest_pcie_level_enabled++;
		}

		while ((count < highest_pcie_level_enabled) &&
				((data->dpm_level_enable_mask.pcie_dpm_enable_mask &
					(1<<(lowest_pcie_level_enabled+1+count))) == 0)) {
			count++;
		}
		mid_pcie_level_enabled = (lowest_pcie_level_enabled+1+count) < highest_pcie_level_enabled ?
			(lowest_pcie_level_enabled+1+count) : highest_pcie_level_enabled;


		/* set pcieDpmLevel to highest_pcie_level_enabled*/
		for (i = 2; i < dpm_table->sclk_table.count; i++)
			smu_data->smc_state_table.GraphicsLevel[i].pcieDpmLevel = highest_pcie_level_enabled;

		/* set pcieDpmLevel to lowest_pcie_level_enabled*/
		smu_data->smc_state_table.GraphicsLevel[0].pcieDpmLevel = lowest_pcie_level_enabled;

		/* set pcieDpmLevel to mid_pcie_level_enabled*/
		smu_data->smc_state_table.GraphicsLevel[1].pcieDpmLevel = mid_pcie_level_enabled;
	}
	/* level count will send to smc once at init smc table and never change*/
	result = smu7_copy_bytes_to_smc(hwmgr, level_array_address,
				(uint8_t *)levels, (uint32_t)level_array_size,
								SMC_RAM_END);

	return result;
}

static int tonga_calculate_mclk_params(
		struct pp_hwmgr *hwmgr,
		uint32_t memory_clock,
		SMU72_Discrete_MemoryLevel *mclk,
		bool strobe_mode,
		bool dllStateOn
		)
{
	struct smu7_hwmgr *data = (struct smu7_hwmgr *)(hwmgr->backend);

	uint32_t dll_cntl = data->clock_registers.vDLL_CNTL;
	uint32_t mclk_pwrmgt_cntl = data->clock_registers.vMCLK_PWRMGT_CNTL;
	uint32_t mpll_ad_func_cntl = data->clock_registers.vMPLL_AD_FUNC_CNTL;
	uint32_t mpll_dq_func_cntl = data->clock_registers.vMPLL_DQ_FUNC_CNTL;
	uint32_t mpll_func_cntl = data->clock_registers.vMPLL_FUNC_CNTL;
	uint32_t mpll_func_cntl_1 = data->clock_registers.vMPLL_FUNC_CNTL_1;
	uint32_t mpll_func_cntl_2 = data->clock_registers.vMPLL_FUNC_CNTL_2;
	uint32_t mpll_ss1 = data->clock_registers.vMPLL_SS1;
	uint32_t mpll_ss2 = data->clock_registers.vMPLL_SS2;

	pp_atomctrl_memory_clock_param mpll_param;
	int result;

	result = atomctrl_get_memory_pll_dividers_si(hwmgr,
				memory_clock, &mpll_param, strobe_mode);
	PP_ASSERT_WITH_CODE(
			!result,
			"Error retrieving Memory Clock Parameters from VBIOS.",
			return result);

	/* MPLL_FUNC_CNTL setup*/
	mpll_func_cntl = PHM_SET_FIELD(mpll_func_cntl, MPLL_FUNC_CNTL, BWCTRL,
					mpll_param.bw_ctrl);

	/* MPLL_FUNC_CNTL_1 setup*/
	mpll_func_cntl_1  = PHM_SET_FIELD(mpll_func_cntl_1,
					MPLL_FUNC_CNTL_1, CLKF,
					mpll_param.mpll_fb_divider.cl_kf);
	mpll_func_cntl_1  = PHM_SET_FIELD(mpll_func_cntl_1,
					MPLL_FUNC_CNTL_1, CLKFRAC,
					mpll_param.mpll_fb_divider.clk_frac);
	mpll_func_cntl_1  = PHM_SET_FIELD(mpll_func_cntl_1,
						MPLL_FUNC_CNTL_1, VCO_MODE,
						mpll_param.vco_mode);

	/* MPLL_AD_FUNC_CNTL setup*/
	mpll_ad_func_cntl = PHM_SET_FIELD(mpll_ad_func_cntl,
					MPLL_AD_FUNC_CNTL, YCLK_POST_DIV,
					mpll_param.mpll_post_divider);

	if (data->is_memory_gddr5) {
		/* MPLL_DQ_FUNC_CNTL setup*/
		mpll_dq_func_cntl  = PHM_SET_FIELD(mpll_dq_func_cntl,
						MPLL_DQ_FUNC_CNTL, YCLK_SEL,
						mpll_param.yclk_sel);
		mpll_dq_func_cntl  = PHM_SET_FIELD(mpll_dq_func_cntl,
						MPLL_DQ_FUNC_CNTL, YCLK_POST_DIV,
						mpll_param.mpll_post_divider);
	}

	if (phm_cap_enabled(hwmgr->platform_descriptor.platformCaps,
			PHM_PlatformCaps_MemorySpreadSpectrumSupport)) {
		/*
		 ************************************
		 Fref = Reference Frequency
		 NF = Feedback divider ratio
		 NR = Reference divider ratio
		 Fnom = Nominal VCO output frequency = Fref * NF / NR
		 Fs = Spreading Rate
		 D = Percentage down-spread / 2
		 Fint = Reference input frequency to PFD = Fref / NR
		 NS = Spreading rate divider ratio = int(Fint / (2 * Fs))
		 CLKS = NS - 1 = ISS_STEP_NUM[11:0]
		 NV = D * Fs / Fnom * 4 * ((Fnom/Fref * NR) ^ 2)
		 CLKV = 65536 * NV = ISS_STEP_SIZE[25:0]
		 *************************************
		 */
		pp_atomctrl_internal_ss_info ss_info;
		uint32_t freq_nom;
		uint32_t tmp;
		uint32_t reference_clock = atomctrl_get_mpll_reference_clock(hwmgr);

		/* for GDDR5 for all modes and DDR3 */
		if (1 == mpll_param.qdr)
			freq_nom = memory_clock * 4 * (1 << mpll_param.mpll_post_divider);
		else
			freq_nom = memory_clock * 2 * (1 << mpll_param.mpll_post_divider);

		/* tmp = (freq_nom / reference_clock * reference_divider) ^ 2  Note: S.I. reference_divider = 1*/
		tmp = (freq_nom / reference_clock);
		tmp = tmp * tmp;

		if (0 == atomctrl_get_memory_clock_spread_spectrum(hwmgr, freq_nom, &ss_info)) {
			/* ss_info.speed_spectrum_percentage -- in unit of 0.01% */
			/* ss.Info.speed_spectrum_rate -- in unit of khz */
			/* CLKS = reference_clock / (2 * speed_spectrum_rate * reference_divider) * 10 */
			/*     = reference_clock * 5 / speed_spectrum_rate */
			uint32_t clks = reference_clock * 5 / ss_info.speed_spectrum_rate;

			/* CLKV = 65536 * speed_spectrum_percentage / 2 * spreadSpecrumRate / freq_nom * 4 / 100000 * ((freq_nom / reference_clock) ^ 2) */
			/*     = 131 * speed_spectrum_percentage * speed_spectrum_rate / 100 * ((freq_nom / reference_clock) ^ 2) / freq_nom */
			uint32_t clkv =
				(uint32_t)((((131 * ss_info.speed_spectrum_percentage *
							ss_info.speed_spectrum_rate) / 100) * tmp) / freq_nom);

			mpll_ss1 = PHM_SET_FIELD(mpll_ss1, MPLL_SS1, CLKV, clkv);
			mpll_ss2 = PHM_SET_FIELD(mpll_ss2, MPLL_SS2, CLKS, clks);
		}
	}

	/* MCLK_PWRMGT_CNTL setup */
	mclk_pwrmgt_cntl = PHM_SET_FIELD(mclk_pwrmgt_cntl,
		MCLK_PWRMGT_CNTL, DLL_SPEED, mpll_param.dll_speed);
	mclk_pwrmgt_cntl = PHM_SET_FIELD(mclk_pwrmgt_cntl,
		MCLK_PWRMGT_CNTL, MRDCK0_PDNB, dllStateOn);
	mclk_pwrmgt_cntl = PHM_SET_FIELD(mclk_pwrmgt_cntl,
		MCLK_PWRMGT_CNTL, MRDCK1_PDNB, dllStateOn);

	/* Save the result data to outpupt memory level structure */
	mclk->MclkFrequency   = memory_clock;
	mclk->MpllFuncCntl    = mpll_func_cntl;
	mclk->MpllFuncCntl_1  = mpll_func_cntl_1;
	mclk->MpllFuncCntl_2  = mpll_func_cntl_2;
	mclk->MpllAdFuncCntl  = mpll_ad_func_cntl;
	mclk->MpllDqFuncCntl  = mpll_dq_func_cntl;
	mclk->MclkPwrmgtCntl  = mclk_pwrmgt_cntl;
	mclk->DllCntl         = dll_cntl;
	mclk->MpllSs1         = mpll_ss1;
	mclk->MpllSs2         = mpll_ss2;

	return 0;
}

static uint8_t tonga_get_mclk_frequency_ratio(uint32_t memory_clock,
		bool strobe_mode)
{
	uint8_t mc_para_index;

	if (strobe_mode) {
		if (memory_clock < 12500)
			mc_para_index = 0x00;
		else if (memory_clock > 47500)
			mc_para_index = 0x0f;
		else
			mc_para_index = (uint8_t)((memory_clock - 10000) / 2500);
	} else {
		if (memory_clock < 65000)
			mc_para_index = 0x00;
		else if (memory_clock > 135000)
			mc_para_index = 0x0f;
		else
			mc_para_index = (uint8_t)((memory_clock - 60000) / 5000);
	}

	return mc_para_index;
}

static uint8_t tonga_get_ddr3_mclk_frequency_ratio(uint32_t memory_clock)
{
	uint8_t mc_para_index;

	if (memory_clock < 10000)
		mc_para_index = 0;
	else if (memory_clock >= 80000)
		mc_para_index = 0x0f;
	else
		mc_para_index = (uint8_t)((memory_clock - 10000) / 5000 + 1);

	return mc_para_index;
}


static int tonga_populate_single_memory_level(
		struct pp_hwmgr *hwmgr,
		uint32_t memory_clock,
		SMU72_Discrete_MemoryLevel *memory_level
		)
{
	uint32_t mvdd = 0;
	struct smu7_hwmgr *data = (struct smu7_hwmgr *)(hwmgr->backend);
	struct phm_ppt_v1_information *pptable_info =
			  (struct phm_ppt_v1_information *)(hwmgr->pptable);
	int result = 0;
	bool dll_state_on;
	struct cgs_display_info info = {0};
	uint32_t mclk_edc_wr_enable_threshold = 40000;
	uint32_t mclk_stutter_mode_threshold = 30000;
	uint32_t mclk_edc_enable_threshold = 40000;
	uint32_t mclk_strobe_mode_threshold = 40000;

	if (NULL != pptable_info->vdd_dep_on_mclk) {
		result = tonga_get_dependency_volt_by_clk(hwmgr,
				pptable_info->vdd_dep_on_mclk,
				memory_clock,
				&memory_level->MinVoltage, &mvdd);
		PP_ASSERT_WITH_CODE(
			!result,
			"can not find MinVddc voltage value from memory VDDC "
			"voltage dependency table",
			return result);
	}

	if (data->mvdd_control == SMU7_VOLTAGE_CONTROL_NONE)
		memory_level->MinMvdd = data->vbios_boot_state.mvdd_bootup_value;
	else
		memory_level->MinMvdd = mvdd;

	memory_level->EnabledForThrottle = 1;
	memory_level->EnabledForActivity = 0;
	memory_level->UpHyst = 0;
	memory_level->DownHyst = 100;
	memory_level->VoltageDownHyst = 0;

	/* Indicates maximum activity level for this performance level.*/
	memory_level->ActivityLevel = (uint16_t)data->mclk_activity_target;
	memory_level->StutterEnable = 0;
	memory_level->StrobeEnable = 0;
	memory_level->EdcReadEnable = 0;
	memory_level->EdcWriteEnable = 0;
	memory_level->RttEnable = 0;

	/* default set to low watermark. Highest level will be set to high later.*/
	memory_level->DisplayWatermark = PPSMC_DISPLAY_WATERMARK_LOW;

	cgs_get_active_displays_info(hwmgr->device, &info);
	data->display_timing.num_existing_displays = info.display_count;

	if ((mclk_stutter_mode_threshold != 0) &&
	    (memory_clock <= mclk_stutter_mode_threshold) &&
	    (!data->is_uvd_enabled)
	    && (PHM_READ_FIELD(hwmgr->device, DPG_PIPE_STUTTER_CONTROL, STUTTER_ENABLE) & 0x1)
	    && (data->display_timing.num_existing_displays <= 2)
	    && (data->display_timing.num_existing_displays != 0))
		memory_level->StutterEnable = 1;

	/* decide strobe mode*/
	memory_level->StrobeEnable = (mclk_strobe_mode_threshold != 0) &&
		(memory_clock <= mclk_strobe_mode_threshold);

	/* decide EDC mode and memory clock ratio*/
	if (data->is_memory_gddr5) {
		memory_level->StrobeRatio = tonga_get_mclk_frequency_ratio(memory_clock,
					memory_level->StrobeEnable);

		if ((mclk_edc_enable_threshold != 0) &&
				(memory_clock > mclk_edc_enable_threshold)) {
			memory_level->EdcReadEnable = 1;
		}

		if ((mclk_edc_wr_enable_threshold != 0) &&
				(memory_clock > mclk_edc_wr_enable_threshold)) {
			memory_level->EdcWriteEnable = 1;
		}

		if (memory_level->StrobeEnable) {
			if (tonga_get_mclk_frequency_ratio(memory_clock, 1) >=
					((cgs_read_register(hwmgr->device, mmMC_SEQ_MISC7) >> 16) & 0xf)) {
				dll_state_on = ((cgs_read_register(hwmgr->device, mmMC_SEQ_MISC5) >> 1) & 0x1) ? 1 : 0;
			} else {
				dll_state_on = ((cgs_read_register(hwmgr->device, mmMC_SEQ_MISC6) >> 1) & 0x1) ? 1 : 0;
			}

		} else {
			dll_state_on = data->dll_default_on;
		}
	} else {
		memory_level->StrobeRatio =
			tonga_get_ddr3_mclk_frequency_ratio(memory_clock);
		dll_state_on = ((cgs_read_register(hwmgr->device, mmMC_SEQ_MISC5) >> 1) & 0x1) ? 1 : 0;
	}

	result = tonga_calculate_mclk_params(hwmgr,
		memory_clock, memory_level, memory_level->StrobeEnable, dll_state_on);

	if (!result) {
		CONVERT_FROM_HOST_TO_SMC_UL(memory_level->MinMvdd);
		/* MCLK frequency in units of 10KHz*/
		CONVERT_FROM_HOST_TO_SMC_UL(memory_level->MclkFrequency);
		/* Indicates maximum activity level for this performance level.*/
		CONVERT_FROM_HOST_TO_SMC_US(memory_level->ActivityLevel);
		CONVERT_FROM_HOST_TO_SMC_UL(memory_level->MpllFuncCntl);
		CONVERT_FROM_HOST_TO_SMC_UL(memory_level->MpllFuncCntl_1);
		CONVERT_FROM_HOST_TO_SMC_UL(memory_level->MpllFuncCntl_2);
		CONVERT_FROM_HOST_TO_SMC_UL(memory_level->MpllAdFuncCntl);
		CONVERT_FROM_HOST_TO_SMC_UL(memory_level->MpllDqFuncCntl);
		CONVERT_FROM_HOST_TO_SMC_UL(memory_level->MclkPwrmgtCntl);
		CONVERT_FROM_HOST_TO_SMC_UL(memory_level->DllCntl);
		CONVERT_FROM_HOST_TO_SMC_UL(memory_level->MpllSs1);
		CONVERT_FROM_HOST_TO_SMC_UL(memory_level->MpllSs2);
	}

	return result;
}

int tonga_populate_all_memory_levels(struct pp_hwmgr *hwmgr)
{
	struct smu7_hwmgr *data = (struct smu7_hwmgr *)(hwmgr->backend);
	struct tonga_smumgr *smu_data =
			(struct tonga_smumgr *)(hwmgr->smu_backend);
	struct smu7_dpm_table *dpm_table = &data->dpm_table;
	int result;

	/* populate MCLK dpm table to SMU7 */
	uint32_t level_array_address =
				smu_data->smu7_data.dpm_table_start +
				offsetof(SMU72_Discrete_DpmTable, MemoryLevel);
	uint32_t level_array_size =
				sizeof(SMU72_Discrete_MemoryLevel) *
				SMU72_MAX_LEVELS_MEMORY;
	SMU72_Discrete_MemoryLevel *levels =
				smu_data->smc_state_table.MemoryLevel;
	uint32_t i;

	memset(levels, 0x00, level_array_size);

	for (i = 0; i < dpm_table->mclk_table.count; i++) {
		PP_ASSERT_WITH_CODE((0 != dpm_table->mclk_table.dpm_levels[i].value),
			"can not populate memory level as memory clock is zero",
			return -EINVAL);
		result = tonga_populate_single_memory_level(
				hwmgr,
				dpm_table->mclk_table.dpm_levels[i].value,
				&(smu_data->smc_state_table.MemoryLevel[i]));
		if (result)
			return result;
	}

	/* Only enable level 0 for now.*/
	smu_data->smc_state_table.MemoryLevel[0].EnabledForActivity = 1;

	/*
	* in order to prevent MC activity from stutter mode to push DPM up.
	* the UVD change complements this by putting the MCLK in a higher state
	* by default such that we are not effected by up threshold or and MCLK DPM latency.
	*/
	smu_data->smc_state_table.MemoryLevel[0].ActivityLevel = 0x1F;
	CONVERT_FROM_HOST_TO_SMC_US(smu_data->smc_state_table.MemoryLevel[0].ActivityLevel);

	smu_data->smc_state_table.MemoryDpmLevelCount = (uint8_t)dpm_table->mclk_table.count;
	data->dpm_level_enable_mask.mclk_dpm_enable_mask = phm_get_dpm_level_enable_mask_value(&dpm_table->mclk_table);
	/* set highest level watermark to high*/
	smu_data->smc_state_table.MemoryLevel[dpm_table->mclk_table.count-1].DisplayWatermark = PPSMC_DISPLAY_WATERMARK_HIGH;

	/* level count will send to smc once at init smc table and never change*/
	result = smu7_copy_bytes_to_smc(hwmgr,
		level_array_address, (uint8_t *)levels, (uint32_t)level_array_size,
		SMC_RAM_END);

	return result;
}

static int tonga_populate_mvdd_value(struct pp_hwmgr *hwmgr,
				uint32_t mclk, SMIO_Pattern *smio_pattern)
{
	const struct smu7_hwmgr *data = (struct smu7_hwmgr *)(hwmgr->backend);
	struct phm_ppt_v1_information *table_info =
			(struct phm_ppt_v1_information *)(hwmgr->pptable);
	uint32_t i = 0;

	if (SMU7_VOLTAGE_CONTROL_NONE != data->mvdd_control) {
		/* find mvdd value which clock is more than request */
		for (i = 0; i < table_info->vdd_dep_on_mclk->count; i++) {
			if (mclk <= table_info->vdd_dep_on_mclk->entries[i].clk) {
				/* Always round to higher voltage. */
				smio_pattern->Voltage =
				      data->mvdd_voltage_table.entries[i].value;
				break;
			}
		}

		PP_ASSERT_WITH_CODE(i < table_info->vdd_dep_on_mclk->count,
			"MVDD Voltage is outside the supported range.",
			return -EINVAL);
	} else {
		return -EINVAL;
	}

	return 0;
}


static int tonga_populate_smc_acpi_level(struct pp_hwmgr *hwmgr,
	SMU72_Discrete_DpmTable *table)
{
	int result = 0;
	struct tonga_smumgr *smu_data =
				(struct tonga_smumgr *)(hwmgr->smu_backend);
	const struct smu7_hwmgr *data = (struct smu7_hwmgr *)(hwmgr->backend);
	struct pp_atomctrl_clock_dividers_vi dividers;

	SMIO_Pattern voltage_level;
	uint32_t spll_func_cntl    = data->clock_registers.vCG_SPLL_FUNC_CNTL;
	uint32_t spll_func_cntl_2  = data->clock_registers.vCG_SPLL_FUNC_CNTL_2;
	uint32_t dll_cntl          = data->clock_registers.vDLL_CNTL;
	uint32_t mclk_pwrmgt_cntl  = data->clock_registers.vMCLK_PWRMGT_CNTL;

	/* The ACPI state should not do DPM on DC (or ever).*/
	table->ACPILevel.Flags &= ~PPSMC_SWSTATE_FLAG_DC;

	table->ACPILevel.MinVoltage =
			smu_data->smc_state_table.GraphicsLevel[0].MinVoltage;

	/* assign zero for now*/
	table->ACPILevel.SclkFrequency = atomctrl_get_reference_clock(hwmgr);

	/* get the engine clock dividers for this clock value*/
	result = atomctrl_get_engine_pll_dividers_vi(hwmgr,
		table->ACPILevel.SclkFrequency,  &dividers);

	PP_ASSERT_WITH_CODE(result == 0,
		"Error retrieving Engine Clock dividers from VBIOS.",
		return result);

	/* divider ID for required SCLK*/
	table->ACPILevel.SclkDid = (uint8_t)dividers.pll_post_divider;
	table->ACPILevel.DisplayWatermark = PPSMC_DISPLAY_WATERMARK_LOW;
	table->ACPILevel.DeepSleepDivId = 0;

	spll_func_cntl = PHM_SET_FIELD(spll_func_cntl, CG_SPLL_FUNC_CNTL,
					SPLL_PWRON, 0);
	spll_func_cntl = PHM_SET_FIELD(spll_func_cntl, CG_SPLL_FUNC_CNTL,
						SPLL_RESET, 1);
	spll_func_cntl_2 = PHM_SET_FIELD(spll_func_cntl_2, CG_SPLL_FUNC_CNTL_2,
						SCLK_MUX_SEL, 4);

	table->ACPILevel.CgSpllFuncCntl = spll_func_cntl;
	table->ACPILevel.CgSpllFuncCntl2 = spll_func_cntl_2;
	table->ACPILevel.CgSpllFuncCntl3 = data->clock_registers.vCG_SPLL_FUNC_CNTL_3;
	table->ACPILevel.CgSpllFuncCntl4 = data->clock_registers.vCG_SPLL_FUNC_CNTL_4;
	table->ACPILevel.SpllSpreadSpectrum = data->clock_registers.vCG_SPLL_SPREAD_SPECTRUM;
	table->ACPILevel.SpllSpreadSpectrum2 = data->clock_registers.vCG_SPLL_SPREAD_SPECTRUM_2;
	table->ACPILevel.CcPwrDynRm = 0;
	table->ACPILevel.CcPwrDynRm1 = 0;


	/* For various features to be enabled/disabled while this level is active.*/
	CONVERT_FROM_HOST_TO_SMC_UL(table->ACPILevel.Flags);
	/* SCLK frequency in units of 10KHz*/
	CONVERT_FROM_HOST_TO_SMC_UL(table->ACPILevel.SclkFrequency);
	CONVERT_FROM_HOST_TO_SMC_UL(table->ACPILevel.CgSpllFuncCntl);
	CONVERT_FROM_HOST_TO_SMC_UL(table->ACPILevel.CgSpllFuncCntl2);
	CONVERT_FROM_HOST_TO_SMC_UL(table->ACPILevel.CgSpllFuncCntl3);
	CONVERT_FROM_HOST_TO_SMC_UL(table->ACPILevel.CgSpllFuncCntl4);
	CONVERT_FROM_HOST_TO_SMC_UL(table->ACPILevel.SpllSpreadSpectrum);
	CONVERT_FROM_HOST_TO_SMC_UL(table->ACPILevel.SpllSpreadSpectrum2);
	CONVERT_FROM_HOST_TO_SMC_UL(table->ACPILevel.CcPwrDynRm);
	CONVERT_FROM_HOST_TO_SMC_UL(table->ACPILevel.CcPwrDynRm1);

	/* table->MemoryACPILevel.MinVddcPhases = table->ACPILevel.MinVddcPhases;*/
	table->MemoryACPILevel.MinVoltage =
			    smu_data->smc_state_table.MemoryLevel[0].MinVoltage;

	/*  CONVERT_FROM_HOST_TO_SMC_UL(table->MemoryACPILevel.MinVoltage);*/

	if (0 == tonga_populate_mvdd_value(hwmgr, 0, &voltage_level))
		table->MemoryACPILevel.MinMvdd =
			PP_HOST_TO_SMC_UL(voltage_level.Voltage * VOLTAGE_SCALE);
	else
		table->MemoryACPILevel.MinMvdd = 0;

	/* Force reset on DLL*/
	mclk_pwrmgt_cntl    = PHM_SET_FIELD(mclk_pwrmgt_cntl,
		MCLK_PWRMGT_CNTL, MRDCK0_RESET, 0x1);
	mclk_pwrmgt_cntl    = PHM_SET_FIELD(mclk_pwrmgt_cntl,
		MCLK_PWRMGT_CNTL, MRDCK1_RESET, 0x1);

	/* Disable DLL in ACPIState*/
	mclk_pwrmgt_cntl    = PHM_SET_FIELD(mclk_pwrmgt_cntl,
		MCLK_PWRMGT_CNTL, MRDCK0_PDNB, 0);
	mclk_pwrmgt_cntl    = PHM_SET_FIELD(mclk_pwrmgt_cntl,
		MCLK_PWRMGT_CNTL, MRDCK1_PDNB, 0);

	/* Enable DLL bypass signal*/
	dll_cntl            = PHM_SET_FIELD(dll_cntl,
		DLL_CNTL, MRDCK0_BYPASS, 0);
	dll_cntl            = PHM_SET_FIELD(dll_cntl,
		DLL_CNTL, MRDCK1_BYPASS, 0);

	table->MemoryACPILevel.DllCntl            =
		PP_HOST_TO_SMC_UL(dll_cntl);
	table->MemoryACPILevel.MclkPwrmgtCntl     =
		PP_HOST_TO_SMC_UL(mclk_pwrmgt_cntl);
	table->MemoryACPILevel.MpllAdFuncCntl     =
		PP_HOST_TO_SMC_UL(data->clock_registers.vMPLL_AD_FUNC_CNTL);
	table->MemoryACPILevel.MpllDqFuncCntl     =
		PP_HOST_TO_SMC_UL(data->clock_registers.vMPLL_DQ_FUNC_CNTL);
	table->MemoryACPILevel.MpllFuncCntl       =
		PP_HOST_TO_SMC_UL(data->clock_registers.vMPLL_FUNC_CNTL);
	table->MemoryACPILevel.MpllFuncCntl_1     =
		PP_HOST_TO_SMC_UL(data->clock_registers.vMPLL_FUNC_CNTL_1);
	table->MemoryACPILevel.MpllFuncCntl_2     =
		PP_HOST_TO_SMC_UL(data->clock_registers.vMPLL_FUNC_CNTL_2);
	table->MemoryACPILevel.MpllSs1            =
		PP_HOST_TO_SMC_UL(data->clock_registers.vMPLL_SS1);
	table->MemoryACPILevel.MpllSs2            =
		PP_HOST_TO_SMC_UL(data->clock_registers.vMPLL_SS2);

	table->MemoryACPILevel.EnabledForThrottle = 0;
	table->MemoryACPILevel.EnabledForActivity = 0;
	table->MemoryACPILevel.UpHyst = 0;
	table->MemoryACPILevel.DownHyst = 100;
	table->MemoryACPILevel.VoltageDownHyst = 0;
	/* Indicates maximum activity level for this performance level.*/
	table->MemoryACPILevel.ActivityLevel =
			PP_HOST_TO_SMC_US((uint16_t)data->mclk_activity_target);

	table->MemoryACPILevel.StutterEnable = 0;
	table->MemoryACPILevel.StrobeEnable = 0;
	table->MemoryACPILevel.EdcReadEnable = 0;
	table->MemoryACPILevel.EdcWriteEnable = 0;
	table->MemoryACPILevel.RttEnable = 0;

	return result;
}

static int tonga_populate_smc_uvd_level(struct pp_hwmgr *hwmgr,
					SMU72_Discrete_DpmTable *table)
{
	int result = 0;

	uint8_t count;
	pp_atomctrl_clock_dividers_vi dividers;
	struct smu7_hwmgr *data = (struct smu7_hwmgr *)(hwmgr->backend);
	struct phm_ppt_v1_information *pptable_info =
				(struct phm_ppt_v1_information *)(hwmgr->pptable);
	phm_ppt_v1_mm_clock_voltage_dependency_table *mm_table =
						pptable_info->mm_dep_table;

	table->UvdLevelCount = (uint8_t) (mm_table->count);
	table->UvdBootLevel = 0;

	for (count = 0; count < table->UvdLevelCount; count++) {
		table->UvdLevel[count].VclkFrequency = mm_table->entries[count].vclk;
		table->UvdLevel[count].DclkFrequency = mm_table->entries[count].dclk;
		table->UvdLevel[count].MinVoltage.Vddc =
			phm_get_voltage_index(pptable_info->vddc_lookup_table,
						mm_table->entries[count].vddc);
		table->UvdLevel[count].MinVoltage.VddGfx =
			(data->vdd_gfx_control == SMU7_VOLTAGE_CONTROL_BY_SVID2) ?
			phm_get_voltage_index(pptable_info->vddgfx_lookup_table,
						mm_table->entries[count].vddgfx) : 0;
		table->UvdLevel[count].MinVoltage.Vddci =
			phm_get_voltage_id(&data->vddci_voltage_table,
					     mm_table->entries[count].vddc - VDDC_VDDCI_DELTA);
		table->UvdLevel[count].MinVoltage.Phases = 1;

		/* retrieve divider value for VBIOS */
		result = atomctrl_get_dfs_pll_dividers_vi(
					hwmgr,
					table->UvdLevel[count].VclkFrequency,
					&dividers);

		PP_ASSERT_WITH_CODE((!result),
				    "can not find divide id for Vclk clock",
					return result);

		table->UvdLevel[count].VclkDivider = (uint8_t)dividers.pll_post_divider;

		result = atomctrl_get_dfs_pll_dividers_vi(hwmgr,
							  table->UvdLevel[count].DclkFrequency, &dividers);
		PP_ASSERT_WITH_CODE((!result),
				    "can not find divide id for Dclk clock",
					return result);

		table->UvdLevel[count].DclkDivider =
					(uint8_t)dividers.pll_post_divider;

		CONVERT_FROM_HOST_TO_SMC_UL(table->UvdLevel[count].VclkFrequency);
		CONVERT_FROM_HOST_TO_SMC_UL(table->UvdLevel[count].DclkFrequency);
	}

	return result;

}

static int tonga_populate_smc_vce_level(struct pp_hwmgr *hwmgr,
		SMU72_Discrete_DpmTable *table)
{
	int result = 0;

	uint8_t count;
	pp_atomctrl_clock_dividers_vi dividers;
	struct smu7_hwmgr *data = (struct smu7_hwmgr *)(hwmgr->backend);
	struct phm_ppt_v1_information *pptable_info =
			      (struct phm_ppt_v1_information *)(hwmgr->pptable);
	phm_ppt_v1_mm_clock_voltage_dependency_table *mm_table =
						     pptable_info->mm_dep_table;

	table->VceLevelCount = (uint8_t) (mm_table->count);
	table->VceBootLevel = 0;

	for (count = 0; count < table->VceLevelCount; count++) {
		table->VceLevel[count].Frequency =
			mm_table->entries[count].eclk;
		table->VceLevel[count].MinVoltage.Vddc =
			phm_get_voltage_index(pptable_info->vddc_lookup_table,
				mm_table->entries[count].vddc);
		table->VceLevel[count].MinVoltage.VddGfx =
			(data->vdd_gfx_control == SMU7_VOLTAGE_CONTROL_BY_SVID2) ?
			phm_get_voltage_index(pptable_info->vddgfx_lookup_table,
				mm_table->entries[count].vddgfx) : 0;
		table->VceLevel[count].MinVoltage.Vddci =
			phm_get_voltage_id(&data->vddci_voltage_table,
				mm_table->entries[count].vddc - VDDC_VDDCI_DELTA);
		table->VceLevel[count].MinVoltage.Phases = 1;

		/* retrieve divider value for VBIOS */
		result = atomctrl_get_dfs_pll_dividers_vi(hwmgr,
					table->VceLevel[count].Frequency, &dividers);
		PP_ASSERT_WITH_CODE((!result),
				"can not find divide id for VCE engine clock",
				return result);

		table->VceLevel[count].Divider = (uint8_t)dividers.pll_post_divider;

		CONVERT_FROM_HOST_TO_SMC_UL(table->VceLevel[count].Frequency);
	}

	return result;
}

static int tonga_populate_smc_acp_level(struct pp_hwmgr *hwmgr,
		SMU72_Discrete_DpmTable *table)
{
	int result = 0;
	uint8_t count;
	pp_atomctrl_clock_dividers_vi dividers;
	struct smu7_hwmgr *data = (struct smu7_hwmgr *)(hwmgr->backend);
	struct phm_ppt_v1_information *pptable_info =
			     (struct phm_ppt_v1_information *)(hwmgr->pptable);
	phm_ppt_v1_mm_clock_voltage_dependency_table *mm_table =
						    pptable_info->mm_dep_table;

	table->AcpLevelCount = (uint8_t) (mm_table->count);
	table->AcpBootLevel = 0;

	for (count = 0; count < table->AcpLevelCount; count++) {
		table->AcpLevel[count].Frequency =
			pptable_info->mm_dep_table->entries[count].aclk;
		table->AcpLevel[count].MinVoltage.Vddc =
			phm_get_voltage_index(pptable_info->vddc_lookup_table,
			mm_table->entries[count].vddc);
		table->AcpLevel[count].MinVoltage.VddGfx =
			(data->vdd_gfx_control == SMU7_VOLTAGE_CONTROL_BY_SVID2) ?
			phm_get_voltage_index(pptable_info->vddgfx_lookup_table,
				mm_table->entries[count].vddgfx) : 0;
		table->AcpLevel[count].MinVoltage.Vddci =
			phm_get_voltage_id(&data->vddci_voltage_table,
				mm_table->entries[count].vddc - VDDC_VDDCI_DELTA);
		table->AcpLevel[count].MinVoltage.Phases = 1;

		/* retrieve divider value for VBIOS */
		result = atomctrl_get_dfs_pll_dividers_vi(hwmgr,
			table->AcpLevel[count].Frequency, &dividers);
		PP_ASSERT_WITH_CODE((!result),
			"can not find divide id for engine clock", return result);

		table->AcpLevel[count].Divider = (uint8_t)dividers.pll_post_divider;

		CONVERT_FROM_HOST_TO_SMC_UL(table->AcpLevel[count].Frequency);
	}

	return result;
}

static int tonga_populate_smc_samu_level(struct pp_hwmgr *hwmgr,
		SMU72_Discrete_DpmTable *table)
{
	int result = 0;
	uint8_t count;
	pp_atomctrl_clock_dividers_vi dividers;
	struct smu7_hwmgr *data = (struct smu7_hwmgr *)(hwmgr->backend);
	struct phm_ppt_v1_information *pptable_info =
			     (struct phm_ppt_v1_information *)(hwmgr->pptable);
	phm_ppt_v1_mm_clock_voltage_dependency_table *mm_table =
						    pptable_info->mm_dep_table;

	table->SamuBootLevel = 0;
	table->SamuLevelCount = (uint8_t) (mm_table->count);

	for (count = 0; count < table->SamuLevelCount; count++) {
		/* not sure whether we need evclk or not */
		table->SamuLevel[count].Frequency =
			pptable_info->mm_dep_table->entries[count].samclock;
		table->SamuLevel[count].MinVoltage.Vddc =
			phm_get_voltage_index(pptable_info->vddc_lookup_table,
				mm_table->entries[count].vddc);
		table->SamuLevel[count].MinVoltage.VddGfx =
			(data->vdd_gfx_control == SMU7_VOLTAGE_CONTROL_BY_SVID2) ?
			phm_get_voltage_index(pptable_info->vddgfx_lookup_table,
				mm_table->entries[count].vddgfx) : 0;
		table->SamuLevel[count].MinVoltage.Vddci =
			phm_get_voltage_id(&data->vddci_voltage_table,
				mm_table->entries[count].vddc - VDDC_VDDCI_DELTA);
		table->SamuLevel[count].MinVoltage.Phases = 1;

		/* retrieve divider value for VBIOS */
		result = atomctrl_get_dfs_pll_dividers_vi(hwmgr,
					table->SamuLevel[count].Frequency, &dividers);
		PP_ASSERT_WITH_CODE((!result),
			"can not find divide id for samu clock", return result);

		table->SamuLevel[count].Divider = (uint8_t)dividers.pll_post_divider;

		CONVERT_FROM_HOST_TO_SMC_UL(table->SamuLevel[count].Frequency);
	}

	return result;
}

static int tonga_populate_memory_timing_parameters(
		struct pp_hwmgr *hwmgr,
		uint32_t engine_clock,
		uint32_t memory_clock,
		struct SMU72_Discrete_MCArbDramTimingTableEntry *arb_regs
		)
{
	uint32_t dramTiming;
	uint32_t dramTiming2;
	uint32_t burstTime;
	int result;

	result = atomctrl_set_engine_dram_timings_rv770(hwmgr,
				engine_clock, memory_clock);

	PP_ASSERT_WITH_CODE(result == 0,
		"Error calling VBIOS to set DRAM_TIMING.", return result);

	dramTiming  = cgs_read_register(hwmgr->device, mmMC_ARB_DRAM_TIMING);
	dramTiming2 = cgs_read_register(hwmgr->device, mmMC_ARB_DRAM_TIMING2);
	burstTime = PHM_READ_FIELD(hwmgr->device, MC_ARB_BURST_TIME, STATE0);

	arb_regs->McArbDramTiming  = PP_HOST_TO_SMC_UL(dramTiming);
	arb_regs->McArbDramTiming2 = PP_HOST_TO_SMC_UL(dramTiming2);
	arb_regs->McArbBurstTime = (uint8_t)burstTime;

	return 0;
}

static int tonga_program_memory_timing_parameters(struct pp_hwmgr *hwmgr)
{
	struct smu7_hwmgr *data = (struct smu7_hwmgr *)(hwmgr->backend);
	struct tonga_smumgr *smu_data =
				(struct tonga_smumgr *)(hwmgr->smu_backend);
	int result = 0;
	SMU72_Discrete_MCArbDramTimingTable  arb_regs;
	uint32_t i, j;

	memset(&arb_regs, 0x00, sizeof(SMU72_Discrete_MCArbDramTimingTable));

	for (i = 0; i < data->dpm_table.sclk_table.count; i++) {
		for (j = 0; j < data->dpm_table.mclk_table.count; j++) {
			result = tonga_populate_memory_timing_parameters
				(hwmgr, data->dpm_table.sclk_table.dpm_levels[i].value,
				 data->dpm_table.mclk_table.dpm_levels[j].value,
				 &arb_regs.entries[i][j]);

			if (result)
				break;
		}
	}

	if (!result) {
		result = smu7_copy_bytes_to_smc(
				hwmgr,
				smu_data->smu7_data.arb_table_start,
				(uint8_t *)&arb_regs,
				sizeof(SMU72_Discrete_MCArbDramTimingTable),
				SMC_RAM_END
				);
	}

	return result;
}

static int tonga_populate_smc_boot_level(struct pp_hwmgr *hwmgr,
			SMU72_Discrete_DpmTable *table)
{
	int result = 0;
	struct smu7_hwmgr *data = (struct smu7_hwmgr *)(hwmgr->backend);
	struct tonga_smumgr *smu_data =
				(struct tonga_smumgr *)(hwmgr->smu_backend);
	table->GraphicsBootLevel = 0;
	table->MemoryBootLevel = 0;

	/* find boot level from dpm table*/
	result = phm_find_boot_level(&(data->dpm_table.sclk_table),
	data->vbios_boot_state.sclk_bootup_value,
	(uint32_t *)&(smu_data->smc_state_table.GraphicsBootLevel));

	if (result != 0) {
		smu_data->smc_state_table.GraphicsBootLevel = 0;
		pr_err("[powerplay] VBIOS did not find boot engine "
				"clock value in dependency table. "
				"Using Graphics DPM level 0 !");
		result = 0;
	}

	result = phm_find_boot_level(&(data->dpm_table.mclk_table),
		data->vbios_boot_state.mclk_bootup_value,
		(uint32_t *)&(smu_data->smc_state_table.MemoryBootLevel));

	if (result != 0) {
		smu_data->smc_state_table.MemoryBootLevel = 0;
		pr_err("[powerplay] VBIOS did not find boot "
				"engine clock value in dependency table."
				"Using Memory DPM level 0 !");
		result = 0;
	}

	table->BootVoltage.Vddc =
		phm_get_voltage_id(&(data->vddc_voltage_table),
			data->vbios_boot_state.vddc_bootup_value);
	table->BootVoltage.VddGfx =
		phm_get_voltage_id(&(data->vddgfx_voltage_table),
			data->vbios_boot_state.vddgfx_bootup_value);
	table->BootVoltage.Vddci =
		phm_get_voltage_id(&(data->vddci_voltage_table),
			data->vbios_boot_state.vddci_bootup_value);
	table->BootMVdd = data->vbios_boot_state.mvdd_bootup_value;

	CONVERT_FROM_HOST_TO_SMC_US(table->BootMVdd);

	return result;
}

static int tonga_populate_clock_stretcher_data_table(struct pp_hwmgr *hwmgr)
{
	uint32_t ro, efuse, efuse2, clock_freq, volt_without_cks,
			volt_with_cks, value;
	uint16_t clock_freq_u16;
	struct tonga_smumgr *smu_data =
				(struct tonga_smumgr *)(hwmgr->smu_backend);
	uint8_t type, i, j, cks_setting, stretch_amount, stretch_amount2,
			volt_offset = 0;
	struct phm_ppt_v1_information *table_info =
			(struct phm_ppt_v1_information *)(hwmgr->pptable);
	struct phm_ppt_v1_clock_voltage_dependency_table *sclk_table =
			table_info->vdd_dep_on_sclk;
	uint32_t hw_revision, dev_id;
	struct cgs_system_info sys_info = {0};

	stretch_amount = (uint8_t)table_info->cac_dtp_table->usClockStretchAmount;

	sys_info.size = sizeof(struct cgs_system_info);

	sys_info.info_id = CGS_SYSTEM_INFO_PCIE_REV;
	cgs_query_system_info(hwmgr->device, &sys_info);
	hw_revision = (uint32_t)sys_info.value;

	sys_info.info_id = CGS_SYSTEM_INFO_PCIE_DEV;
	cgs_query_system_info(hwmgr->device, &sys_info);
	dev_id = (uint32_t)sys_info.value;

	/* Read SMU_Eefuse to read and calculate RO and determine
	 * if the part is SS or FF. if RO >= 1660MHz, part is FF.
	 */
	efuse = cgs_read_ind_register(hwmgr->device, CGS_IND_REG__SMC,
			ixSMU_EFUSE_0 + (146 * 4));
	efuse2 = cgs_read_ind_register(hwmgr->device, CGS_IND_REG__SMC,
			ixSMU_EFUSE_0 + (148 * 4));
	efuse &= 0xFF000000;
	efuse = efuse >> 24;
	efuse2 &= 0xF;

	if (efuse2 == 1)
		ro = (2300 - 1350) * efuse / 255 + 1350;
	else
		ro = (2500 - 1000) * efuse / 255 + 1000;

	if (ro >= 1660)
		type = 0;
	else
		type = 1;

	/* Populate Stretch amount */
	smu_data->smc_state_table.ClockStretcherAmount = stretch_amount;


	/* Populate Sclk_CKS_masterEn0_7 and Sclk_voltageOffset */
	for (i = 0; i < sclk_table->count; i++) {
		smu_data->smc_state_table.Sclk_CKS_masterEn0_7 |=
				sclk_table->entries[i].cks_enable << i;
		if (ASICID_IS_TONGA_P(dev_id, hw_revision)) {
			volt_without_cks = (uint32_t)((7732 + 60 - ro - 20838 *
				(sclk_table->entries[i].clk/100) / 10000) * 1000 /
				(8730 - (5301 * (sclk_table->entries[i].clk/100) / 1000)));
			volt_with_cks = (uint32_t)((5250 + 51 - ro - 2404 *
				(sclk_table->entries[i].clk/100) / 100000) * 1000 /
				(6146 - (3193 * (sclk_table->entries[i].clk/100) / 1000)));
		} else {
			volt_without_cks = (uint32_t)((14041 *
				(sclk_table->entries[i].clk/100) / 10000 + 3571 + 75 - ro) * 1000 /
				(4026 - (13924 * (sclk_table->entries[i].clk/100) / 10000)));
			volt_with_cks = (uint32_t)((13946 *
				(sclk_table->entries[i].clk/100) / 10000 + 3320 + 45 - ro) * 1000 /
				(3664 - (11454 * (sclk_table->entries[i].clk/100) / 10000)));
		}
		if (volt_without_cks >= volt_with_cks)
			volt_offset = (uint8_t)(((volt_without_cks - volt_with_cks +
					sclk_table->entries[i].cks_voffset) * 100 / 625) + 1);
		smu_data->smc_state_table.Sclk_voltageOffset[i] = volt_offset;
	}

	PHM_WRITE_INDIRECT_FIELD(hwmgr->device, CGS_IND_REG__SMC, PWR_CKS_ENABLE,
			STRETCH_ENABLE, 0x0);
	PHM_WRITE_INDIRECT_FIELD(hwmgr->device, CGS_IND_REG__SMC, PWR_CKS_ENABLE,
			masterReset, 0x1);
	PHM_WRITE_INDIRECT_FIELD(hwmgr->device, CGS_IND_REG__SMC, PWR_CKS_ENABLE,
			staticEnable, 0x1);
	PHM_WRITE_INDIRECT_FIELD(hwmgr->device, CGS_IND_REG__SMC, PWR_CKS_ENABLE,
			masterReset, 0x0);

	/* Populate CKS Lookup Table */
	if (stretch_amount == 1 || stretch_amount == 2 || stretch_amount == 5)
		stretch_amount2 = 0;
	else if (stretch_amount == 3 || stretch_amount == 4)
		stretch_amount2 = 1;
	else {
		phm_cap_unset(hwmgr->platform_descriptor.platformCaps,
				PHM_PlatformCaps_ClockStretcher);
		PP_ASSERT_WITH_CODE(false,
				"Stretch Amount in PPTable not supported\n",
				return -EINVAL);
	}

	value = cgs_read_ind_register(hwmgr->device, CGS_IND_REG__SMC,
			ixPWR_CKS_CNTL);
	value &= 0xFFC2FF87;
	smu_data->smc_state_table.CKS_LOOKUPTable.CKS_LOOKUPTableEntry[0].minFreq =
			tonga_clock_stretcher_lookup_table[stretch_amount2][0];
	smu_data->smc_state_table.CKS_LOOKUPTable.CKS_LOOKUPTableEntry[0].maxFreq =
			tonga_clock_stretcher_lookup_table[stretch_amount2][1];
	clock_freq_u16 = (uint16_t)(PP_SMC_TO_HOST_UL(smu_data->smc_state_table.
			GraphicsLevel[smu_data->smc_state_table.GraphicsDpmLevelCount - 1].
			SclkFrequency) / 100);
	if (tonga_clock_stretcher_lookup_table[stretch_amount2][0] <
			clock_freq_u16 &&
	    tonga_clock_stretcher_lookup_table[stretch_amount2][1] >
			clock_freq_u16) {
		/* Program PWR_CKS_CNTL. CKS_USE_FOR_LOW_FREQ */
		value |= (tonga_clock_stretcher_lookup_table[stretch_amount2][3]) << 16;
		/* Program PWR_CKS_CNTL. CKS_LDO_REFSEL */
		value |= (tonga_clock_stretcher_lookup_table[stretch_amount2][2]) << 18;
		/* Program PWR_CKS_CNTL. CKS_STRETCH_AMOUNT */
		value |= (tonga_clock_stretch_amount_conversion
				[tonga_clock_stretcher_lookup_table[stretch_amount2][3]]
				 [stretch_amount]) << 3;
	}
	CONVERT_FROM_HOST_TO_SMC_US(smu_data->smc_state_table.CKS_LOOKUPTable.
			CKS_LOOKUPTableEntry[0].minFreq);
	CONVERT_FROM_HOST_TO_SMC_US(smu_data->smc_state_table.CKS_LOOKUPTable.
			CKS_LOOKUPTableEntry[0].maxFreq);
	smu_data->smc_state_table.CKS_LOOKUPTable.CKS_LOOKUPTableEntry[0].setting =
			tonga_clock_stretcher_lookup_table[stretch_amount2][2] & 0x7F;
	smu_data->smc_state_table.CKS_LOOKUPTable.CKS_LOOKUPTableEntry[0].setting |=
			(tonga_clock_stretcher_lookup_table[stretch_amount2][3]) << 7;

	cgs_write_ind_register(hwmgr->device, CGS_IND_REG__SMC,
			ixPWR_CKS_CNTL, value);

	/* Populate DDT Lookup Table */
	for (i = 0; i < 4; i++) {
		/* Assign the minimum and maximum VID stored
		 * in the last row of Clock Stretcher Voltage Table.
		 */
		smu_data->smc_state_table.ClockStretcherDataTable.
		ClockStretcherDataTableEntry[i].minVID =
				(uint8_t) tonga_clock_stretcher_ddt_table[type][i][2];
		smu_data->smc_state_table.ClockStretcherDataTable.
		ClockStretcherDataTableEntry[i].maxVID =
				(uint8_t) tonga_clock_stretcher_ddt_table[type][i][3];
		/* Loop through each SCLK and check the frequency
		 * to see if it lies within the frequency for clock stretcher.
		 */
		for (j = 0; j < smu_data->smc_state_table.GraphicsDpmLevelCount; j++) {
			cks_setting = 0;
			clock_freq = PP_SMC_TO_HOST_UL(
					smu_data->smc_state_table.GraphicsLevel[j].SclkFrequency);
			/* Check the allowed frequency against the sclk level[j].
			 *  Sclk's endianness has already been converted,
			 *  and it's in 10Khz unit,
			 *  as opposed to Data table, which is in Mhz unit.
			 */
			if (clock_freq >= tonga_clock_stretcher_ddt_table[type][i][0] * 100) {
				cks_setting |= 0x2;
				if (clock_freq < tonga_clock_stretcher_ddt_table[type][i][1] * 100)
					cks_setting |= 0x1;
			}
			smu_data->smc_state_table.ClockStretcherDataTable.
			ClockStretcherDataTableEntry[i].setting |= cks_setting << (j * 2);
		}
		CONVERT_FROM_HOST_TO_SMC_US(smu_data->smc_state_table.
				ClockStretcherDataTable.
				ClockStretcherDataTableEntry[i].setting);
	}

	value = cgs_read_ind_register(hwmgr->device, CGS_IND_REG__SMC,
					ixPWR_CKS_CNTL);
	value &= 0xFFFFFFFE;
	cgs_write_ind_register(hwmgr->device, CGS_IND_REG__SMC,
					ixPWR_CKS_CNTL, value);

	return 0;
}

static int tonga_populate_vr_config(struct pp_hwmgr *hwmgr,
			SMU72_Discrete_DpmTable *table)
{
	struct smu7_hwmgr *data = (struct smu7_hwmgr *)(hwmgr->backend);
	uint16_t config;

	if (SMU7_VOLTAGE_CONTROL_BY_SVID2 == data->vdd_gfx_control) {
		/*  Splitted mode */
		config = VR_SVI2_PLANE_1;
		table->VRConfig |= (config<<VRCONF_VDDGFX_SHIFT);

		if (SMU7_VOLTAGE_CONTROL_BY_SVID2 == data->voltage_control) {
			config = VR_SVI2_PLANE_2;
			table->VRConfig |= config;
		} else {
			pr_err("VDDC and VDDGFX should "
				"be both on SVI2 control in splitted mode !\n");
		}
	} else {
		/* Merged mode  */
		config = VR_MERGED_WITH_VDDC;
		table->VRConfig |= (config<<VRCONF_VDDGFX_SHIFT);

		/* Set Vddc Voltage Controller  */
		if (SMU7_VOLTAGE_CONTROL_BY_SVID2 == data->voltage_control) {
			config = VR_SVI2_PLANE_1;
			table->VRConfig |= config;
		} else {
			pr_err("VDDC should be on "
					"SVI2 control in merged mode !\n");
		}
	}

	/* Set Vddci Voltage Controller  */
	if (SMU7_VOLTAGE_CONTROL_BY_SVID2 == data->vddci_control) {
		config = VR_SVI2_PLANE_2;  /* only in merged mode */
		table->VRConfig |= (config<<VRCONF_VDDCI_SHIFT);
	} else if (SMU7_VOLTAGE_CONTROL_BY_GPIO == data->vddci_control) {
		config = VR_SMIO_PATTERN_1;
		table->VRConfig |= (config<<VRCONF_VDDCI_SHIFT);
	}

	/* Set Mvdd Voltage Controller */
	if (SMU7_VOLTAGE_CONTROL_BY_GPIO == data->mvdd_control) {
		config = VR_SMIO_PATTERN_2;
		table->VRConfig |= (config<<VRCONF_MVDD_SHIFT);
	}

	return 0;
}

static int tonga_init_arb_table_index(struct pp_hwmgr *hwmgr)
{
	struct tonga_smumgr *smu_data = (struct tonga_smumgr *)(hwmgr->smu_backend);
	uint32_t tmp;
	int result;

	/*
	* This is a read-modify-write on the first byte of the ARB table.
	* The first byte in the SMU72_Discrete_MCArbDramTimingTable structure
	* is the field 'current'.
	* This solution is ugly, but we never write the whole table only
	* individual fields in it.
	* In reality this field should not be in that structure
	* but in a soft register.
	*/
	result = smu7_read_smc_sram_dword(hwmgr,
				smu_data->smu7_data.arb_table_start, &tmp, SMC_RAM_END);

	if (result != 0)
		return result;

	tmp &= 0x00FFFFFF;
	tmp |= ((uint32_t)MC_CG_ARB_FREQ_F1) << 24;

	return smu7_write_smc_sram_dword(hwmgr,
			smu_data->smu7_data.arb_table_start, tmp, SMC_RAM_END);
}


static int tonga_populate_bapm_parameters_in_dpm_table(struct pp_hwmgr *hwmgr)
{
	struct tonga_smumgr *smu_data =
				(struct tonga_smumgr *)(hwmgr->smu_backend);
	const struct tonga_pt_defaults *defaults = smu_data->power_tune_defaults;
	SMU72_Discrete_DpmTable  *dpm_table = &(smu_data->smc_state_table);
	struct phm_ppt_v1_information *table_info =
			(struct phm_ppt_v1_information *)(hwmgr->pptable);
	struct phm_cac_tdp_table *cac_dtp_table = table_info->cac_dtp_table;
	int  i, j, k;
	const uint16_t *pdef1, *pdef2;

	dpm_table->DefaultTdp = PP_HOST_TO_SMC_US(
			(uint16_t)(cac_dtp_table->usTDP * 256));
	dpm_table->TargetTdp = PP_HOST_TO_SMC_US(
			(uint16_t)(cac_dtp_table->usConfigurableTDP * 256));

	PP_ASSERT_WITH_CODE(cac_dtp_table->usTargetOperatingTemp <= 255,
			"Target Operating Temp is out of Range !",
			);

	dpm_table->GpuTjMax = (uint8_t)(cac_dtp_table->usTargetOperatingTemp);
	dpm_table->GpuTjHyst = 8;

	dpm_table->DTEAmbientTempBase = defaults->dte_ambient_temp_base;

	dpm_table->BAPM_TEMP_GRADIENT =
				PP_HOST_TO_SMC_UL(defaults->bapm_temp_gradient);
	pdef1 = defaults->bapmti_r;
	pdef2 = defaults->bapmti_rc;

	for (i = 0; i < SMU72_DTE_ITERATIONS; i++) {
		for (j = 0; j < SMU72_DTE_SOURCES; j++) {
			for (k = 0; k < SMU72_DTE_SINKS; k++) {
				dpm_table->BAPMTI_R[i][j][k] =
						PP_HOST_TO_SMC_US(*pdef1);
				dpm_table->BAPMTI_RC[i][j][k] =
						PP_HOST_TO_SMC_US(*pdef2);
				pdef1++;
				pdef2++;
			}
		}
	}

	return 0;
}

static int tonga_populate_svi_load_line(struct pp_hwmgr *hwmgr)
{
	struct tonga_smumgr *smu_data =
				(struct tonga_smumgr *)(hwmgr->smu_backend);
	const struct tonga_pt_defaults *defaults = smu_data->power_tune_defaults;

	smu_data->power_tune_table.SviLoadLineEn = defaults->svi_load_line_en;
	smu_data->power_tune_table.SviLoadLineVddC = defaults->svi_load_line_vddC;
	smu_data->power_tune_table.SviLoadLineTrimVddC = 3;
	smu_data->power_tune_table.SviLoadLineOffsetVddC = 0;

	return 0;
}

static int tonga_populate_tdc_limit(struct pp_hwmgr *hwmgr)
{
	uint16_t tdc_limit;
	struct tonga_smumgr *smu_data =
				(struct tonga_smumgr *)(hwmgr->smu_backend);
	const struct tonga_pt_defaults *defaults = smu_data->power_tune_defaults;
	struct phm_ppt_v1_information *table_info =
			(struct phm_ppt_v1_information *)(hwmgr->pptable);

	/* TDC number of fraction bits are changed from 8 to 7
	 * for Fiji as requested by SMC team
	 */
	tdc_limit = (uint16_t)(table_info->cac_dtp_table->usTDC * 256);
	smu_data->power_tune_table.TDC_VDDC_PkgLimit =
			CONVERT_FROM_HOST_TO_SMC_US(tdc_limit);
	smu_data->power_tune_table.TDC_VDDC_ThrottleReleaseLimitPerc =
			defaults->tdc_vddc_throttle_release_limit_perc;
	smu_data->power_tune_table.TDC_MAWt = defaults->tdc_mawt;

	return 0;
}

static int tonga_populate_dw8(struct pp_hwmgr *hwmgr, uint32_t fuse_table_offset)
{
	struct tonga_smumgr *smu_data =
			(struct tonga_smumgr *)(hwmgr->smu_backend);
	const struct tonga_pt_defaults *defaults = smu_data->power_tune_defaults;
	uint32_t temp;

	if (smu7_read_smc_sram_dword(hwmgr,
			fuse_table_offset +
			offsetof(SMU72_Discrete_PmFuses, TdcWaterfallCtl),
			(uint32_t *)&temp, SMC_RAM_END))
		PP_ASSERT_WITH_CODE(false,
				"Attempt to read PmFuses.DW6 "
				"(SviLoadLineEn) from SMC Failed !",
				return -EINVAL);
	else
		smu_data->power_tune_table.TdcWaterfallCtl = defaults->tdc_waterfall_ctl;

	return 0;
}

static int tonga_populate_temperature_scaler(struct pp_hwmgr *hwmgr)
{
	int i;
	struct tonga_smumgr *smu_data =
				(struct tonga_smumgr *)(hwmgr->smu_backend);

	/* Currently not used. Set all to zero. */
	for (i = 0; i < 16; i++)
		smu_data->power_tune_table.LPMLTemperatureScaler[i] = 0;

	return 0;
}

static int tonga_populate_fuzzy_fan(struct pp_hwmgr *hwmgr)
{
	struct tonga_smumgr *smu_data = (struct tonga_smumgr *)(hwmgr->smu_backend);

	if ((hwmgr->thermal_controller.advanceFanControlParameters.
			usFanOutputSensitivity & (1 << 15)) ||
		(hwmgr->thermal_controller.advanceFanControlParameters.usFanOutputSensitivity == 0))
		hwmgr->thermal_controller.advanceFanControlParameters.
		usFanOutputSensitivity = hwmgr->thermal_controller.
			advanceFanControlParameters.usDefaultFanOutputSensitivity;

	smu_data->power_tune_table.FuzzyFan_PwmSetDelta =
			PP_HOST_TO_SMC_US(hwmgr->thermal_controller.
					advanceFanControlParameters.usFanOutputSensitivity);
	return 0;
}

static int tonga_populate_gnb_lpml(struct pp_hwmgr *hwmgr)
{
	int i;
	struct tonga_smumgr *smu_data =
				(struct tonga_smumgr *)(hwmgr->smu_backend);

	/* Currently not used. Set all to zero. */
	for (i = 0; i < 16; i++)
		smu_data->power_tune_table.GnbLPML[i] = 0;

	return 0;
}

static int tonga_populate_bapm_vddc_base_leakage_sidd(struct pp_hwmgr *hwmgr)
{
	struct tonga_smumgr *smu_data =
				(struct tonga_smumgr *)(hwmgr->smu_backend);
	struct phm_ppt_v1_information *table_info =
			(struct phm_ppt_v1_information *)(hwmgr->pptable);
	uint16_t hi_sidd = smu_data->power_tune_table.BapmVddCBaseLeakageHiSidd;
	uint16_t lo_sidd = smu_data->power_tune_table.BapmVddCBaseLeakageLoSidd;
	struct phm_cac_tdp_table *cac_table = table_info->cac_dtp_table;

	hi_sidd = (uint16_t)(cac_table->usHighCACLeakage / 100 * 256);
	lo_sidd = (uint16_t)(cac_table->usLowCACLeakage / 100 * 256);

	smu_data->power_tune_table.BapmVddCBaseLeakageHiSidd =
			CONVERT_FROM_HOST_TO_SMC_US(hi_sidd);
	smu_data->power_tune_table.BapmVddCBaseLeakageLoSidd =
			CONVERT_FROM_HOST_TO_SMC_US(lo_sidd);

	return 0;
}

static int tonga_populate_pm_fuses(struct pp_hwmgr *hwmgr)
{
	struct tonga_smumgr *smu_data =
				(struct tonga_smumgr *)(hwmgr->smu_backend);
	uint32_t pm_fuse_table_offset;

	if (phm_cap_enabled(hwmgr->platform_descriptor.platformCaps,
			PHM_PlatformCaps_PowerContainment)) {
		if (smu7_read_smc_sram_dword(hwmgr,
				SMU72_FIRMWARE_HEADER_LOCATION +
				offsetof(SMU72_Firmware_Header, PmFuseTable),
				&pm_fuse_table_offset, SMC_RAM_END))
			PP_ASSERT_WITH_CODE(false,
				"Attempt to get pm_fuse_table_offset Failed !",
				return -EINVAL);

		/* DW6 */
		if (tonga_populate_svi_load_line(hwmgr))
			PP_ASSERT_WITH_CODE(false,
				"Attempt to populate SviLoadLine Failed !",
				return -EINVAL);
		/* DW7 */
		if (tonga_populate_tdc_limit(hwmgr))
			PP_ASSERT_WITH_CODE(false,
					"Attempt to populate TDCLimit Failed !",
					return -EINVAL);
		/* DW8 */
		if (tonga_populate_dw8(hwmgr, pm_fuse_table_offset))
			PP_ASSERT_WITH_CODE(false,
				"Attempt to populate TdcWaterfallCtl Failed !",
				return -EINVAL);

		/* DW9-DW12 */
		if (tonga_populate_temperature_scaler(hwmgr) != 0)
			PP_ASSERT_WITH_CODE(false,
				"Attempt to populate LPMLTemperatureScaler Failed !",
				return -EINVAL);

		/* DW13-DW14 */
		if (tonga_populate_fuzzy_fan(hwmgr))
			PP_ASSERT_WITH_CODE(false,
				"Attempt to populate Fuzzy Fan "
				"Control parameters Failed !",
				return -EINVAL);

		/* DW15-DW18 */
		if (tonga_populate_gnb_lpml(hwmgr))
			PP_ASSERT_WITH_CODE(false,
				"Attempt to populate GnbLPML Failed !",
				return -EINVAL);

		/* DW20 */
		if (tonga_populate_bapm_vddc_base_leakage_sidd(hwmgr))
			PP_ASSERT_WITH_CODE(
				false,
				"Attempt to populate BapmVddCBaseLeakage "
				"Hi and Lo Sidd Failed !",
				return -EINVAL);

		if (smu7_copy_bytes_to_smc(hwmgr, pm_fuse_table_offset,
				(uint8_t *)&smu_data->power_tune_table,
				sizeof(struct SMU72_Discrete_PmFuses), SMC_RAM_END))
			PP_ASSERT_WITH_CODE(false,
					"Attempt to download PmFuseTable Failed !",
					return -EINVAL);
	}
	return 0;
}

static int tonga_populate_mc_reg_address(struct pp_hwmgr *hwmgr,
				 SMU72_Discrete_MCRegisters *mc_reg_table)
{
	const struct tonga_smumgr *smu_data = (struct tonga_smumgr *)hwmgr->smu_backend;

	uint32_t i, j;

	for (i = 0, j = 0; j < smu_data->mc_reg_table.last; j++) {
		if (smu_data->mc_reg_table.validflag & 1<<j) {
			PP_ASSERT_WITH_CODE(
				i < SMU72_DISCRETE_MC_REGISTER_ARRAY_SIZE,
				"Index of mc_reg_table->address[] array "
				"out of boundary",
				return -EINVAL);
			mc_reg_table->address[i].s0 =
				PP_HOST_TO_SMC_US(smu_data->mc_reg_table.mc_reg_address[j].s0);
			mc_reg_table->address[i].s1 =
				PP_HOST_TO_SMC_US(smu_data->mc_reg_table.mc_reg_address[j].s1);
			i++;
		}
	}

	mc_reg_table->last = (uint8_t)i;

	return 0;
}

/*convert register values from driver to SMC format */
static void tonga_convert_mc_registers(
	const struct tonga_mc_reg_entry *entry,
	SMU72_Discrete_MCRegisterSet *data,
	uint32_t num_entries, uint32_t valid_flag)
{
	uint32_t i, j;

	for (i = 0, j = 0; j < num_entries; j++) {
		if (valid_flag & 1<<j) {
			data->value[i] = PP_HOST_TO_SMC_UL(entry->mc_data[j]);
			i++;
		}
	}
}

static int tonga_convert_mc_reg_table_entry_to_smc(
		struct pp_hwmgr *hwmgr,
		const uint32_t memory_clock,
		SMU72_Discrete_MCRegisterSet *mc_reg_table_data
		)
{
	struct tonga_smumgr *smu_data = (struct tonga_smumgr *)(hwmgr->smu_backend);
	uint32_t i = 0;

	for (i = 0; i < smu_data->mc_reg_table.num_entries; i++) {
		if (memory_clock <=
			smu_data->mc_reg_table.mc_reg_table_entry[i].mclk_max) {
			break;
		}
	}

	if ((i == smu_data->mc_reg_table.num_entries) && (i > 0))
		--i;

	tonga_convert_mc_registers(&smu_data->mc_reg_table.mc_reg_table_entry[i],
				mc_reg_table_data, smu_data->mc_reg_table.last,
				smu_data->mc_reg_table.validflag);

	return 0;
}

static int tonga_convert_mc_reg_table_to_smc(struct pp_hwmgr *hwmgr,
		SMU72_Discrete_MCRegisters *mc_regs)
{
	int result = 0;
	struct smu7_hwmgr *data = (struct smu7_hwmgr *)(hwmgr->backend);
	int res;
	uint32_t i;

	for (i = 0; i < data->dpm_table.mclk_table.count; i++) {
		res = tonga_convert_mc_reg_table_entry_to_smc(
				hwmgr,
				data->dpm_table.mclk_table.dpm_levels[i].value,
				&mc_regs->data[i]
				);

		if (0 != res)
			result = res;
	}

	return result;
}

static int tonga_update_and_upload_mc_reg_table(struct pp_hwmgr *hwmgr)
{
	struct tonga_smumgr *smu_data = (struct tonga_smumgr *)(hwmgr->smu_backend);
	struct smu7_hwmgr *data = (struct smu7_hwmgr *)(hwmgr->backend);
	uint32_t address;
	int32_t result;

	if (0 == (data->need_update_smu7_dpm_table & DPMTABLE_OD_UPDATE_MCLK))
		return 0;


	memset(&smu_data->mc_regs, 0, sizeof(SMU72_Discrete_MCRegisters));

	result = tonga_convert_mc_reg_table_to_smc(hwmgr, &(smu_data->mc_regs));

	if (result != 0)
		return result;


	address = smu_data->smu7_data.mc_reg_table_start +
			(uint32_t)offsetof(SMU72_Discrete_MCRegisters, data[0]);

	return  smu7_copy_bytes_to_smc(
			hwmgr, address,
			(uint8_t *)&smu_data->mc_regs.data[0],
			sizeof(SMU72_Discrete_MCRegisterSet) *
			data->dpm_table.mclk_table.count,
			SMC_RAM_END);
}

static int tonga_populate_initial_mc_reg_table(struct pp_hwmgr *hwmgr)
{
	int result;
	struct tonga_smumgr *smu_data = (struct tonga_smumgr *)(hwmgr->smu_backend);

	memset(&smu_data->mc_regs, 0x00, sizeof(SMU72_Discrete_MCRegisters));
	result = tonga_populate_mc_reg_address(hwmgr, &(smu_data->mc_regs));
	PP_ASSERT_WITH_CODE(!result,
		"Failed to initialize MCRegTable for the MC register addresses !",
		return result;);

	result = tonga_convert_mc_reg_table_to_smc(hwmgr, &smu_data->mc_regs);
	PP_ASSERT_WITH_CODE(!result,
		"Failed to initialize MCRegTable for driver state !",
		return result;);

	return smu7_copy_bytes_to_smc(hwmgr, smu_data->smu7_data.mc_reg_table_start,
			(uint8_t *)&smu_data->mc_regs, sizeof(SMU72_Discrete_MCRegisters), SMC_RAM_END);
}

static void tonga_initialize_power_tune_defaults(struct pp_hwmgr *hwmgr)
{
	struct tonga_smumgr *smu_data = (struct tonga_smumgr *)(hwmgr->smu_backend);
	struct  phm_ppt_v1_information *table_info =
			(struct  phm_ppt_v1_information *)(hwmgr->pptable);

	if (table_info &&
			table_info->cac_dtp_table->usPowerTuneDataSetID <= POWERTUNE_DEFAULT_SET_MAX &&
			table_info->cac_dtp_table->usPowerTuneDataSetID)
		smu_data->power_tune_defaults =
				&tonga_power_tune_data_set_array
				[table_info->cac_dtp_table->usPowerTuneDataSetID - 1];
	else
		smu_data->power_tune_defaults = &tonga_power_tune_data_set_array[0];
}

static void tonga_save_default_power_profile(struct pp_hwmgr *hwmgr)
{
	struct tonga_smumgr *data = (struct tonga_smumgr *)(hwmgr->smu_backend);
	struct SMU72_Discrete_GraphicsLevel *levels =
				data->smc_state_table.GraphicsLevel;
	unsigned min_level = 1;

	hwmgr->default_gfx_power_profile.activity_threshold =
			be16_to_cpu(levels[0].ActivityLevel);
	hwmgr->default_gfx_power_profile.up_hyst = levels[0].UpHyst;
	hwmgr->default_gfx_power_profile.down_hyst = levels[0].DownHyst;
	hwmgr->default_gfx_power_profile.type = AMD_PP_GFX_PROFILE;

	hwmgr->default_compute_power_profile = hwmgr->default_gfx_power_profile;
	hwmgr->default_compute_power_profile.type = AMD_PP_COMPUTE_PROFILE;

	/* Workaround compute SDMA instability: disable lowest SCLK
	 * DPM level. Optimize compute power profile: Use only highest
	 * 2 power levels (if more than 2 are available), Hysteresis:
	 * 0ms up, 5ms down
	 */
	if (data->smc_state_table.GraphicsDpmLevelCount > 2)
		min_level = data->smc_state_table.GraphicsDpmLevelCount - 2;
	else if (data->smc_state_table.GraphicsDpmLevelCount == 2)
		min_level = 1;
	else
		min_level = 0;
	hwmgr->default_compute_power_profile.min_sclk =
			be32_to_cpu(levels[min_level].SclkFrequency);
	hwmgr->default_compute_power_profile.up_hyst = 0;
	hwmgr->default_compute_power_profile.down_hyst = 5;

	hwmgr->gfx_power_profile = hwmgr->default_gfx_power_profile;
	hwmgr->compute_power_profile = hwmgr->default_compute_power_profile;
}

static int tonga_init_smc_table(struct pp_hwmgr *hwmgr)
{
	int result;
	struct smu7_hwmgr *data = (struct smu7_hwmgr *)(hwmgr->backend);
	struct tonga_smumgr *smu_data =
			(struct tonga_smumgr *)(hwmgr->smu_backend);
	SMU72_Discrete_DpmTable *table = &(smu_data->smc_state_table);
	struct phm_ppt_v1_information *table_info =
			(struct phm_ppt_v1_information *)(hwmgr->pptable);

	uint8_t i;
	pp_atomctrl_gpio_pin_assignment gpio_pin_assignment;


	memset(&(smu_data->smc_state_table), 0x00, sizeof(smu_data->smc_state_table));

	tonga_initialize_power_tune_defaults(hwmgr);

	if (SMU7_VOLTAGE_CONTROL_NONE != data->voltage_control)
		tonga_populate_smc_voltage_tables(hwmgr, table);

	if (phm_cap_enabled(hwmgr->platform_descriptor.platformCaps,
			PHM_PlatformCaps_AutomaticDCTransition))
		table->SystemFlags |= PPSMC_SYSTEMFLAG_GPIO_DC;


	if (phm_cap_enabled(hwmgr->platform_descriptor.platformCaps,
			PHM_PlatformCaps_StepVddc))
		table->SystemFlags |= PPSMC_SYSTEMFLAG_STEPVDDC;

	if (data->is_memory_gddr5)
		table->SystemFlags |= PPSMC_SYSTEMFLAG_GDDR5;

	i = PHM_READ_FIELD(hwmgr->device, CC_MC_MAX_CHANNEL, NOOFCHAN);

	if (i == 1 || i == 0)
		table->SystemFlags |= 0x40;

	if (data->ulv_supported && table_info->us_ulv_voltage_offset) {
		result = tonga_populate_ulv_state(hwmgr, table);
		PP_ASSERT_WITH_CODE(!result,
			"Failed to initialize ULV state !",
			return result;);

		cgs_write_ind_register(hwmgr->device, CGS_IND_REG__SMC,
			ixCG_ULV_PARAMETER, 0x40035);
	}

	result = tonga_populate_smc_link_level(hwmgr, table);
	PP_ASSERT_WITH_CODE(!result,
		"Failed to initialize Link Level !", return result);

	result = tonga_populate_all_graphic_levels(hwmgr);
	PP_ASSERT_WITH_CODE(!result,
		"Failed to initialize Graphics Level !", return result);

	result = tonga_populate_all_memory_levels(hwmgr);
	PP_ASSERT_WITH_CODE(!result,
		"Failed to initialize Memory Level !", return result);

	result = tonga_populate_smc_acpi_level(hwmgr, table);
	PP_ASSERT_WITH_CODE(!result,
		"Failed to initialize ACPI Level !", return result);

	result = tonga_populate_smc_vce_level(hwmgr, table);
	PP_ASSERT_WITH_CODE(!result,
		"Failed to initialize VCE Level !", return result);

	result = tonga_populate_smc_acp_level(hwmgr, table);
	PP_ASSERT_WITH_CODE(!result,
		"Failed to initialize ACP Level !", return result);

	result = tonga_populate_smc_samu_level(hwmgr, table);
	PP_ASSERT_WITH_CODE(!result,
		"Failed to initialize SAMU Level !", return result);

	/* Since only the initial state is completely set up at this
	* point (the other states are just copies of the boot state) we only
	* need to populate the  ARB settings for the initial state.
	*/
	result = tonga_program_memory_timing_parameters(hwmgr);
	PP_ASSERT_WITH_CODE(!result,
		"Failed to Write ARB settings for the initial state.",
		return result;);

	result = tonga_populate_smc_uvd_level(hwmgr, table);
	PP_ASSERT_WITH_CODE(!result,
		"Failed to initialize UVD Level !", return result);

	result = tonga_populate_smc_boot_level(hwmgr, table);
	PP_ASSERT_WITH_CODE(!result,
		"Failed to initialize Boot Level !", return result);

	tonga_populate_bapm_parameters_in_dpm_table(hwmgr);
	PP_ASSERT_WITH_CODE(!result,
		"Failed to populate BAPM Parameters !", return result);

	if (phm_cap_enabled(hwmgr->platform_descriptor.platformCaps,
			PHM_PlatformCaps_ClockStretcher)) {
		result = tonga_populate_clock_stretcher_data_table(hwmgr);
		PP_ASSERT_WITH_CODE(!result,
			"Failed to populate Clock Stretcher Data Table !",
			return result;);
	}
	table->GraphicsVoltageChangeEnable  = 1;
	table->GraphicsThermThrottleEnable  = 1;
	table->GraphicsInterval = 1;
	table->VoltageInterval  = 1;
	table->ThermalInterval  = 1;
	table->TemperatureLimitHigh =
		table_info->cac_dtp_table->usTargetOperatingTemp *
		SMU7_Q88_FORMAT_CONVERSION_UNIT;
	table->TemperatureLimitLow =
		(table_info->cac_dtp_table->usTargetOperatingTemp - 1) *
		SMU7_Q88_FORMAT_CONVERSION_UNIT;
	table->MemoryVoltageChangeEnable  = 1;
	table->MemoryInterval  = 1;
	table->VoltageResponseTime  = 0;
	table->PhaseResponseTime  = 0;
	table->MemoryThermThrottleEnable  = 1;

	/*
	* Cail reads current link status and reports it as cap (we cannot
	* change this due to some previous issues we had)
	* SMC drops the link status to lowest level after enabling
	* DPM by PowerPlay. After pnp or toggling CF, driver gets reloaded again
	* but this time Cail reads current link status which was set to low by
	* SMC and reports it as cap to powerplay
	* To avoid it, we set PCIeBootLinkLevel to highest dpm level
	*/
	PP_ASSERT_WITH_CODE((1 <= data->dpm_table.pcie_speed_table.count),
			"There must be 1 or more PCIE levels defined in PPTable.",
			return -EINVAL);

	table->PCIeBootLinkLevel = (uint8_t) (data->dpm_table.pcie_speed_table.count);

	table->PCIeGenInterval  = 1;

	result = tonga_populate_vr_config(hwmgr, table);
	PP_ASSERT_WITH_CODE(!result,
		"Failed to populate VRConfig setting !", return result);

	table->ThermGpio  = 17;
	table->SclkStepSize = 0x4000;

	if (atomctrl_get_pp_assign_pin(hwmgr, VDDC_VRHOT_GPIO_PINID,
						&gpio_pin_assignment)) {
		table->VRHotGpio = gpio_pin_assignment.uc_gpio_pin_bit_shift;
		phm_cap_set(hwmgr->platform_descriptor.platformCaps,
			PHM_PlatformCaps_RegulatorHot);
	} else {
		table->VRHotGpio = SMU7_UNUSED_GPIO_PIN;
		phm_cap_unset(hwmgr->platform_descriptor.platformCaps,
			PHM_PlatformCaps_RegulatorHot);
	}

	if (atomctrl_get_pp_assign_pin(hwmgr, PP_AC_DC_SWITCH_GPIO_PINID,
						&gpio_pin_assignment)) {
		table->AcDcGpio = gpio_pin_assignment.uc_gpio_pin_bit_shift;
		phm_cap_set(hwmgr->platform_descriptor.platformCaps,
			PHM_PlatformCaps_AutomaticDCTransition);
	} else {
		table->AcDcGpio = SMU7_UNUSED_GPIO_PIN;
		phm_cap_unset(hwmgr->platform_descriptor.platformCaps,
			PHM_PlatformCaps_AutomaticDCTransition);
	}

	phm_cap_unset(hwmgr->platform_descriptor.platformCaps,
		PHM_PlatformCaps_Falcon_QuickTransition);

	if (0) {
		phm_cap_unset(hwmgr->platform_descriptor.platformCaps,
			PHM_PlatformCaps_AutomaticDCTransition);
		phm_cap_set(hwmgr->platform_descriptor.platformCaps,
			PHM_PlatformCaps_Falcon_QuickTransition);
	}

	if (atomctrl_get_pp_assign_pin(hwmgr,
			THERMAL_INT_OUTPUT_GPIO_PINID, &gpio_pin_assignment)) {
		phm_cap_set(hwmgr->platform_descriptor.platformCaps,
			PHM_PlatformCaps_ThermalOutGPIO);

		table->ThermOutGpio = gpio_pin_assignment.uc_gpio_pin_bit_shift;

		table->ThermOutPolarity =
			(0 == (cgs_read_register(hwmgr->device, mmGPIOPAD_A) &
			(1 << gpio_pin_assignment.uc_gpio_pin_bit_shift))) ? 1 : 0;

		table->ThermOutMode = SMU7_THERM_OUT_MODE_THERM_ONLY;

		/* if required, combine VRHot/PCC with thermal out GPIO*/
		if (phm_cap_enabled(hwmgr->platform_descriptor.platformCaps,
			PHM_PlatformCaps_RegulatorHot) &&
			phm_cap_enabled(hwmgr->platform_descriptor.platformCaps,
			PHM_PlatformCaps_CombinePCCWithThermalSignal)){
			table->ThermOutMode = SMU7_THERM_OUT_MODE_THERM_VRHOT;
		}
	} else {
		phm_cap_unset(hwmgr->platform_descriptor.platformCaps,
			PHM_PlatformCaps_ThermalOutGPIO);

		table->ThermOutGpio = 17;
		table->ThermOutPolarity = 1;
		table->ThermOutMode = SMU7_THERM_OUT_MODE_DISABLE;
	}

	for (i = 0; i < SMU72_MAX_ENTRIES_SMIO; i++)
		table->Smio[i] = PP_HOST_TO_SMC_UL(table->Smio[i]);

	CONVERT_FROM_HOST_TO_SMC_UL(table->SystemFlags);
	CONVERT_FROM_HOST_TO_SMC_UL(table->VRConfig);
	CONVERT_FROM_HOST_TO_SMC_UL(table->SmioMask1);
	CONVERT_FROM_HOST_TO_SMC_UL(table->SmioMask2);
	CONVERT_FROM_HOST_TO_SMC_UL(table->SclkStepSize);
	CONVERT_FROM_HOST_TO_SMC_US(table->TemperatureLimitHigh);
	CONVERT_FROM_HOST_TO_SMC_US(table->TemperatureLimitLow);
	CONVERT_FROM_HOST_TO_SMC_US(table->VoltageResponseTime);
	CONVERT_FROM_HOST_TO_SMC_US(table->PhaseResponseTime);

	/* Upload all dpm data to SMC memory.(dpm level, dpm level count etc) */
	result = smu7_copy_bytes_to_smc(
			hwmgr,
			smu_data->smu7_data.dpm_table_start + offsetof(SMU72_Discrete_DpmTable, SystemFlags),
			(uint8_t *)&(table->SystemFlags),
			sizeof(SMU72_Discrete_DpmTable) - 3 * sizeof(SMU72_PIDController),
			SMC_RAM_END);

	PP_ASSERT_WITH_CODE(!result,
		"Failed to upload dpm data to SMC memory !", return result;);

	result = tonga_init_arb_table_index(hwmgr);
	PP_ASSERT_WITH_CODE(!result,
			"Failed to upload arb data to SMC memory !", return result);

	tonga_populate_pm_fuses(hwmgr);
	PP_ASSERT_WITH_CODE((!result),
		"Failed to populate initialize pm fuses !", return result);

	result = tonga_populate_initial_mc_reg_table(hwmgr);
	PP_ASSERT_WITH_CODE((!result),
		"Failed to populate initialize MC Reg table !", return result);

	tonga_save_default_power_profile(hwmgr);

	return 0;
}

static int tonga_thermal_setup_fan_table(struct pp_hwmgr *hwmgr)
{
	struct tonga_smumgr *smu_data =
			(struct tonga_smumgr *)(hwmgr->smu_backend);
	SMU72_Discrete_FanTable fan_table = { FDO_MODE_HARDWARE };
	uint32_t duty100;
	uint32_t t_diff1, t_diff2, pwm_diff1, pwm_diff2;
	uint16_t fdo_min, slope1, slope2;
	uint32_t reference_clock;
	int res;
	uint64_t tmp64;

	if (!phm_cap_enabled(hwmgr->platform_descriptor.platformCaps,
					PHM_PlatformCaps_MicrocodeFanControl))
		return 0;

	if (hwmgr->thermal_controller.fanInfo.bNoFan) {
		phm_cap_unset(hwmgr->platform_descriptor.platformCaps,
			PHM_PlatformCaps_MicrocodeFanControl);
		return 0;
	}

	if (0 == smu_data->smu7_data.fan_table_start) {
		phm_cap_unset(hwmgr->platform_descriptor.platformCaps,
					PHM_PlatformCaps_MicrocodeFanControl);
		return 0;
	}

	duty100 = PHM_READ_VFPF_INDIRECT_FIELD(hwmgr->device,
						CGS_IND_REG__SMC,
						CG_FDO_CTRL1, FMAX_DUTY100);

	if (0 == duty100) {
		phm_cap_unset(hwmgr->platform_descriptor.platformCaps,
				PHM_PlatformCaps_MicrocodeFanControl);
		return 0;
	}

	tmp64 = hwmgr->thermal_controller.advanceFanControlParameters.usPWMMin * duty100;
	do_div(tmp64, 10000);
	fdo_min = (uint16_t)tmp64;

	t_diff1 = hwmgr->thermal_controller.advanceFanControlParameters.usTMed -
		   hwmgr->thermal_controller.advanceFanControlParameters.usTMin;
	t_diff2 = hwmgr->thermal_controller.advanceFanControlParameters.usTHigh -
		  hwmgr->thermal_controller.advanceFanControlParameters.usTMed;

	pwm_diff1 = hwmgr->thermal_controller.advanceFanControlParameters.usPWMMed -
		    hwmgr->thermal_controller.advanceFanControlParameters.usPWMMin;
	pwm_diff2 = hwmgr->thermal_controller.advanceFanControlParameters.usPWMHigh -
		    hwmgr->thermal_controller.advanceFanControlParameters.usPWMMed;

	slope1 = (uint16_t)((50 + ((16 * duty100 * pwm_diff1) / t_diff1)) / 100);
	slope2 = (uint16_t)((50 + ((16 * duty100 * pwm_diff2) / t_diff2)) / 100);

	fan_table.TempMin = cpu_to_be16((50 + hwmgr->thermal_controller.advanceFanControlParameters.usTMin) / 100);
	fan_table.TempMed = cpu_to_be16((50 + hwmgr->thermal_controller.advanceFanControlParameters.usTMed) / 100);
	fan_table.TempMax = cpu_to_be16((50 + hwmgr->thermal_controller.advanceFanControlParameters.usTMax) / 100);

	fan_table.Slope1 = cpu_to_be16(slope1);
	fan_table.Slope2 = cpu_to_be16(slope2);

	fan_table.FdoMin = cpu_to_be16(fdo_min);

	fan_table.HystDown = cpu_to_be16(hwmgr->thermal_controller.advanceFanControlParameters.ucTHyst);

	fan_table.HystUp = cpu_to_be16(1);

	fan_table.HystSlope = cpu_to_be16(1);

	fan_table.TempRespLim = cpu_to_be16(5);

	reference_clock = smu7_get_xclk(hwmgr);

	fan_table.RefreshPeriod = cpu_to_be32((hwmgr->thermal_controller.advanceFanControlParameters.ulCycleDelay * reference_clock) / 1600);

	fan_table.FdoMax = cpu_to_be16((uint16_t)duty100);

	fan_table.TempSrc = (uint8_t)PHM_READ_VFPF_INDIRECT_FIELD(hwmgr->device, CGS_IND_REG__SMC, CG_MULT_THERMAL_CTRL, TEMP_SEL);

	fan_table.FanControl_GL_Flag = 1;

	res = smu7_copy_bytes_to_smc(hwmgr,
					smu_data->smu7_data.fan_table_start,
					(uint8_t *)&fan_table,
					(uint32_t)sizeof(fan_table),
					SMC_RAM_END);

	return 0;
}


static int tonga_program_mem_timing_parameters(struct pp_hwmgr *hwmgr)
{
	struct smu7_hwmgr *data = (struct smu7_hwmgr *)(hwmgr->backend);

	if (data->need_update_smu7_dpm_table &
		(DPMTABLE_OD_UPDATE_SCLK + DPMTABLE_OD_UPDATE_MCLK))
		return tonga_program_memory_timing_parameters(hwmgr);

	return 0;
}

static int tonga_update_sclk_threshold(struct pp_hwmgr *hwmgr)
{
	struct smu7_hwmgr *data = (struct smu7_hwmgr *)(hwmgr->backend);
	struct tonga_smumgr *smu_data =
			(struct tonga_smumgr *)(hwmgr->smu_backend);

	int result = 0;
	uint32_t low_sclk_interrupt_threshold = 0;

	if (phm_cap_enabled(hwmgr->platform_descriptor.platformCaps,
			PHM_PlatformCaps_SclkThrottleLowNotification)
<<<<<<< HEAD
		&& (hwmgr->gfx_arbiter.sclk_threshold !=
				data->low_sclk_interrupt_threshold)) {
		data->low_sclk_interrupt_threshold =
				hwmgr->gfx_arbiter.sclk_threshold;
=======
		&& (data->low_sclk_interrupt_threshold != 0)) {
>>>>>>> 661e50bc
		low_sclk_interrupt_threshold =
				data->low_sclk_interrupt_threshold;

		CONVERT_FROM_HOST_TO_SMC_UL(low_sclk_interrupt_threshold);

		result = smu7_copy_bytes_to_smc(
				hwmgr,
				smu_data->smu7_data.dpm_table_start +
				offsetof(SMU72_Discrete_DpmTable,
					LowSclkInterruptThreshold),
				(uint8_t *)&low_sclk_interrupt_threshold,
				sizeof(uint32_t),
				SMC_RAM_END);
	}

	result = tonga_update_and_upload_mc_reg_table(hwmgr);

	PP_ASSERT_WITH_CODE((!result),
				"Failed to upload MC reg table !",
				return result);

	result = tonga_program_mem_timing_parameters(hwmgr);
	PP_ASSERT_WITH_CODE((result == 0),
			"Failed to program memory timing parameters !",
			);

	return result;
}

static uint32_t tonga_get_offsetof(uint32_t type, uint32_t member)
{
	switch (type) {
	case SMU_SoftRegisters:
		switch (member) {
		case HandshakeDisables:
			return offsetof(SMU72_SoftRegisters, HandshakeDisables);
		case VoltageChangeTimeout:
			return offsetof(SMU72_SoftRegisters, VoltageChangeTimeout);
		case AverageGraphicsActivity:
			return offsetof(SMU72_SoftRegisters, AverageGraphicsActivity);
		case PreVBlankGap:
			return offsetof(SMU72_SoftRegisters, PreVBlankGap);
		case VBlankTimeout:
			return offsetof(SMU72_SoftRegisters, VBlankTimeout);
		case UcodeLoadStatus:
			return offsetof(SMU72_SoftRegisters, UcodeLoadStatus);
		case DRAM_LOG_ADDR_H:
			return offsetof(SMU72_SoftRegisters, DRAM_LOG_ADDR_H);
		case DRAM_LOG_ADDR_L:
			return offsetof(SMU72_SoftRegisters, DRAM_LOG_ADDR_L);
		case DRAM_LOG_PHY_ADDR_H:
			return offsetof(SMU72_SoftRegisters, DRAM_LOG_PHY_ADDR_H);
		case DRAM_LOG_PHY_ADDR_L:
			return offsetof(SMU72_SoftRegisters, DRAM_LOG_PHY_ADDR_L);
		case DRAM_LOG_BUFF_SIZE:
			return offsetof(SMU72_SoftRegisters, DRAM_LOG_BUFF_SIZE);
		}
	case SMU_Discrete_DpmTable:
		switch (member) {
		case UvdBootLevel:
			return offsetof(SMU72_Discrete_DpmTable, UvdBootLevel);
		case VceBootLevel:
			return offsetof(SMU72_Discrete_DpmTable, VceBootLevel);
		case SamuBootLevel:
			return offsetof(SMU72_Discrete_DpmTable, SamuBootLevel);
		case LowSclkInterruptThreshold:
			return offsetof(SMU72_Discrete_DpmTable, LowSclkInterruptThreshold);
		}
	}
	pr_warn("can't get the offset of type %x member %x\n", type, member);
	return 0;
}

static uint32_t tonga_get_mac_definition(uint32_t value)
{
	switch (value) {
	case SMU_MAX_LEVELS_GRAPHICS:
		return SMU72_MAX_LEVELS_GRAPHICS;
	case SMU_MAX_LEVELS_MEMORY:
		return SMU72_MAX_LEVELS_MEMORY;
	case SMU_MAX_LEVELS_LINK:
		return SMU72_MAX_LEVELS_LINK;
	case SMU_MAX_ENTRIES_SMIO:
		return SMU72_MAX_ENTRIES_SMIO;
	case SMU_MAX_LEVELS_VDDC:
		return SMU72_MAX_LEVELS_VDDC;
	case SMU_MAX_LEVELS_VDDGFX:
		return SMU72_MAX_LEVELS_VDDGFX;
	case SMU_MAX_LEVELS_VDDCI:
		return SMU72_MAX_LEVELS_VDDCI;
	case SMU_MAX_LEVELS_MVDD:
		return SMU72_MAX_LEVELS_MVDD;
	}
	pr_warn("can't get the mac value %x\n", value);

	return 0;
}

static int tonga_update_uvd_smc_table(struct pp_hwmgr *hwmgr)
{
	struct tonga_smumgr *smu_data =
				(struct tonga_smumgr *)(hwmgr->smu_backend);
	uint32_t mm_boot_level_offset, mm_boot_level_value;
	struct phm_ppt_v1_information *table_info =
			(struct phm_ppt_v1_information *)(hwmgr->pptable);

	smu_data->smc_state_table.UvdBootLevel = 0;
	if (table_info->mm_dep_table->count > 0)
		smu_data->smc_state_table.UvdBootLevel =
				(uint8_t) (table_info->mm_dep_table->count - 1);
	mm_boot_level_offset = smu_data->smu7_data.dpm_table_start +
				offsetof(SMU72_Discrete_DpmTable, UvdBootLevel);
	mm_boot_level_offset /= 4;
	mm_boot_level_offset *= 4;
	mm_boot_level_value = cgs_read_ind_register(hwmgr->device,
			CGS_IND_REG__SMC, mm_boot_level_offset);
	mm_boot_level_value &= 0x00FFFFFF;
	mm_boot_level_value |= smu_data->smc_state_table.UvdBootLevel << 24;
	cgs_write_ind_register(hwmgr->device,
				CGS_IND_REG__SMC,
				mm_boot_level_offset, mm_boot_level_value);

	if (!phm_cap_enabled(hwmgr->platform_descriptor.platformCaps,
			PHM_PlatformCaps_UVDDPM) ||
		phm_cap_enabled(hwmgr->platform_descriptor.platformCaps,
			PHM_PlatformCaps_StablePState))
		smum_send_msg_to_smc_with_parameter(hwmgr,
				PPSMC_MSG_UVDDPM_SetEnabledMask,
				(uint32_t)(1 << smu_data->smc_state_table.UvdBootLevel));
	return 0;
}

static int tonga_update_vce_smc_table(struct pp_hwmgr *hwmgr)
{
	struct tonga_smumgr *smu_data =
				(struct tonga_smumgr *)(hwmgr->smu_backend);
	uint32_t mm_boot_level_offset, mm_boot_level_value;
	struct phm_ppt_v1_information *table_info =
			(struct phm_ppt_v1_information *)(hwmgr->pptable);


	smu_data->smc_state_table.VceBootLevel =
		(uint8_t) (table_info->mm_dep_table->count - 1);

	mm_boot_level_offset = smu_data->smu7_data.dpm_table_start +
					offsetof(SMU72_Discrete_DpmTable, VceBootLevel);
	mm_boot_level_offset /= 4;
	mm_boot_level_offset *= 4;
	mm_boot_level_value = cgs_read_ind_register(hwmgr->device,
			CGS_IND_REG__SMC, mm_boot_level_offset);
	mm_boot_level_value &= 0xFF00FFFF;
	mm_boot_level_value |= smu_data->smc_state_table.VceBootLevel << 16;
	cgs_write_ind_register(hwmgr->device,
			CGS_IND_REG__SMC, mm_boot_level_offset, mm_boot_level_value);

	if (phm_cap_enabled(hwmgr->platform_descriptor.platformCaps,
					PHM_PlatformCaps_StablePState))
		smum_send_msg_to_smc_with_parameter(hwmgr,
				PPSMC_MSG_VCEDPM_SetEnabledMask,
				(uint32_t)1 << smu_data->smc_state_table.VceBootLevel);
	return 0;
}

static int tonga_update_samu_smc_table(struct pp_hwmgr *hwmgr)
{
	struct tonga_smumgr *smu_data = (struct tonga_smumgr *)(hwmgr->smu_backend);
	uint32_t mm_boot_level_offset, mm_boot_level_value;

	smu_data->smc_state_table.SamuBootLevel = 0;
	mm_boot_level_offset = smu_data->smu7_data.dpm_table_start +
				offsetof(SMU72_Discrete_DpmTable, SamuBootLevel);

	mm_boot_level_offset /= 4;
	mm_boot_level_offset *= 4;
	mm_boot_level_value = cgs_read_ind_register(hwmgr->device,
			CGS_IND_REG__SMC, mm_boot_level_offset);
	mm_boot_level_value &= 0xFFFFFF00;
	mm_boot_level_value |= smu_data->smc_state_table.SamuBootLevel << 0;
	cgs_write_ind_register(hwmgr->device,
			CGS_IND_REG__SMC, mm_boot_level_offset, mm_boot_level_value);

	if (phm_cap_enabled(hwmgr->platform_descriptor.platformCaps,
			PHM_PlatformCaps_StablePState))
		smum_send_msg_to_smc_with_parameter(hwmgr,
				PPSMC_MSG_SAMUDPM_SetEnabledMask,
				(uint32_t)(1 << smu_data->smc_state_table.SamuBootLevel));
	return 0;
}

static int tonga_update_smc_table(struct pp_hwmgr *hwmgr, uint32_t type)
{
	switch (type) {
	case SMU_UVD_TABLE:
		tonga_update_uvd_smc_table(hwmgr);
		break;
	case SMU_VCE_TABLE:
		tonga_update_vce_smc_table(hwmgr);
		break;
	case SMU_SAMU_TABLE:
		tonga_update_samu_smc_table(hwmgr);
		break;
	default:
		break;
	}
	return 0;
}

static int tonga_process_firmware_header(struct pp_hwmgr *hwmgr)
{
	struct smu7_hwmgr *data = (struct smu7_hwmgr *)(hwmgr->backend);
	struct tonga_smumgr *smu_data = (struct tonga_smumgr *)(hwmgr->smu_backend);

	uint32_t tmp;
	int result;
	bool error = false;

	result = smu7_read_smc_sram_dword(hwmgr,
				SMU72_FIRMWARE_HEADER_LOCATION +
				offsetof(SMU72_Firmware_Header, DpmTable),
				&tmp, SMC_RAM_END);

	if (!result)
		smu_data->smu7_data.dpm_table_start = tmp;

	error |= (result != 0);

	result = smu7_read_smc_sram_dword(hwmgr,
				SMU72_FIRMWARE_HEADER_LOCATION +
				offsetof(SMU72_Firmware_Header, SoftRegisters),
				&tmp, SMC_RAM_END);

	if (!result) {
		data->soft_regs_start = tmp;
		smu_data->smu7_data.soft_regs_start = tmp;
	}

	error |= (result != 0);


	result = smu7_read_smc_sram_dword(hwmgr,
				SMU72_FIRMWARE_HEADER_LOCATION +
				offsetof(SMU72_Firmware_Header, mcRegisterTable),
				&tmp, SMC_RAM_END);

	if (!result)
		smu_data->smu7_data.mc_reg_table_start = tmp;

	result = smu7_read_smc_sram_dword(hwmgr,
				SMU72_FIRMWARE_HEADER_LOCATION +
				offsetof(SMU72_Firmware_Header, FanTable),
				&tmp, SMC_RAM_END);

	if (!result)
		smu_data->smu7_data.fan_table_start = tmp;

	error |= (result != 0);

	result = smu7_read_smc_sram_dword(hwmgr,
				SMU72_FIRMWARE_HEADER_LOCATION +
				offsetof(SMU72_Firmware_Header, mcArbDramTimingTable),
				&tmp, SMC_RAM_END);

	if (!result)
		smu_data->smu7_data.arb_table_start = tmp;

	error |= (result != 0);

	result = smu7_read_smc_sram_dword(hwmgr,
				SMU72_FIRMWARE_HEADER_LOCATION +
				offsetof(SMU72_Firmware_Header, Version),
				&tmp, SMC_RAM_END);

	if (!result)
		hwmgr->microcode_version_info.SMC = tmp;

	error |= (result != 0);

	return error ? 1 : 0;
}

/*---------------------------MC----------------------------*/

static uint8_t tonga_get_memory_modile_index(struct pp_hwmgr *hwmgr)
{
	return (uint8_t) (0xFF & (cgs_read_register(hwmgr->device, mmBIOS_SCRATCH_4) >> 16));
}

static bool tonga_check_s0_mc_reg_index(uint16_t in_reg, uint16_t *out_reg)
{
	bool result = true;

	switch (in_reg) {
	case  mmMC_SEQ_RAS_TIMING:
		*out_reg = mmMC_SEQ_RAS_TIMING_LP;
		break;

	case  mmMC_SEQ_DLL_STBY:
		*out_reg = mmMC_SEQ_DLL_STBY_LP;
		break;

	case  mmMC_SEQ_G5PDX_CMD0:
		*out_reg = mmMC_SEQ_G5PDX_CMD0_LP;
		break;

	case  mmMC_SEQ_G5PDX_CMD1:
		*out_reg = mmMC_SEQ_G5PDX_CMD1_LP;
		break;

	case  mmMC_SEQ_G5PDX_CTRL:
		*out_reg = mmMC_SEQ_G5PDX_CTRL_LP;
		break;

	case mmMC_SEQ_CAS_TIMING:
		*out_reg = mmMC_SEQ_CAS_TIMING_LP;
		break;

	case mmMC_SEQ_MISC_TIMING:
		*out_reg = mmMC_SEQ_MISC_TIMING_LP;
		break;

	case mmMC_SEQ_MISC_TIMING2:
		*out_reg = mmMC_SEQ_MISC_TIMING2_LP;
		break;

	case mmMC_SEQ_PMG_DVS_CMD:
		*out_reg = mmMC_SEQ_PMG_DVS_CMD_LP;
		break;

	case mmMC_SEQ_PMG_DVS_CTL:
		*out_reg = mmMC_SEQ_PMG_DVS_CTL_LP;
		break;

	case mmMC_SEQ_RD_CTL_D0:
		*out_reg = mmMC_SEQ_RD_CTL_D0_LP;
		break;

	case mmMC_SEQ_RD_CTL_D1:
		*out_reg = mmMC_SEQ_RD_CTL_D1_LP;
		break;

	case mmMC_SEQ_WR_CTL_D0:
		*out_reg = mmMC_SEQ_WR_CTL_D0_LP;
		break;

	case mmMC_SEQ_WR_CTL_D1:
		*out_reg = mmMC_SEQ_WR_CTL_D1_LP;
		break;

	case mmMC_PMG_CMD_EMRS:
		*out_reg = mmMC_SEQ_PMG_CMD_EMRS_LP;
		break;

	case mmMC_PMG_CMD_MRS:
		*out_reg = mmMC_SEQ_PMG_CMD_MRS_LP;
		break;

	case mmMC_PMG_CMD_MRS1:
		*out_reg = mmMC_SEQ_PMG_CMD_MRS1_LP;
		break;

	case mmMC_SEQ_PMG_TIMING:
		*out_reg = mmMC_SEQ_PMG_TIMING_LP;
		break;

	case mmMC_PMG_CMD_MRS2:
		*out_reg = mmMC_SEQ_PMG_CMD_MRS2_LP;
		break;

	case mmMC_SEQ_WR_CTL_2:
		*out_reg = mmMC_SEQ_WR_CTL_2_LP;
		break;

	default:
		result = false;
		break;
	}

	return result;
}

static int tonga_set_s0_mc_reg_index(struct tonga_mc_reg_table *table)
{
	uint32_t i;
	uint16_t address;

	for (i = 0; i < table->last; i++) {
		table->mc_reg_address[i].s0 =
			tonga_check_s0_mc_reg_index(table->mc_reg_address[i].s1,
							&address) ?
							address :
						 table->mc_reg_address[i].s1;
	}
	return 0;
}

static int tonga_copy_vbios_smc_reg_table(const pp_atomctrl_mc_reg_table *table,
					struct tonga_mc_reg_table *ni_table)
{
	uint8_t i, j;

	PP_ASSERT_WITH_CODE((table->last <= SMU72_DISCRETE_MC_REGISTER_ARRAY_SIZE),
		"Invalid VramInfo table.", return -EINVAL);
	PP_ASSERT_WITH_CODE((table->num_entries <= MAX_AC_TIMING_ENTRIES),
		"Invalid VramInfo table.", return -EINVAL);

	for (i = 0; i < table->last; i++)
		ni_table->mc_reg_address[i].s1 = table->mc_reg_address[i].s1;

	ni_table->last = table->last;

	for (i = 0; i < table->num_entries; i++) {
		ni_table->mc_reg_table_entry[i].mclk_max =
			table->mc_reg_table_entry[i].mclk_max;
		for (j = 0; j < table->last; j++) {
			ni_table->mc_reg_table_entry[i].mc_data[j] =
				table->mc_reg_table_entry[i].mc_data[j];
		}
	}

	ni_table->num_entries = table->num_entries;

	return 0;
}

static int tonga_set_mc_special_registers(struct pp_hwmgr *hwmgr,
					struct tonga_mc_reg_table *table)
{
	uint8_t i, j, k;
	uint32_t temp_reg;
	struct smu7_hwmgr *data = (struct smu7_hwmgr *)(hwmgr->backend);

	for (i = 0, j = table->last; i < table->last; i++) {
		PP_ASSERT_WITH_CODE((j < SMU72_DISCRETE_MC_REGISTER_ARRAY_SIZE),
			"Invalid VramInfo table.", return -EINVAL);

		switch (table->mc_reg_address[i].s1) {

		case mmMC_SEQ_MISC1:
			temp_reg = cgs_read_register(hwmgr->device,
							mmMC_PMG_CMD_EMRS);
			table->mc_reg_address[j].s1 = mmMC_PMG_CMD_EMRS;
			table->mc_reg_address[j].s0 = mmMC_SEQ_PMG_CMD_EMRS_LP;
			for (k = 0; k < table->num_entries; k++) {
				table->mc_reg_table_entry[k].mc_data[j] =
					((temp_reg & 0xffff0000)) |
					((table->mc_reg_table_entry[k].mc_data[i] & 0xffff0000) >> 16);
			}
			j++;
<<<<<<< HEAD
			PP_ASSERT_WITH_CODE((j < SMU72_DISCRETE_MC_REGISTER_ARRAY_SIZE),
				"Invalid VramInfo table.", return -EINVAL);

=======

			PP_ASSERT_WITH_CODE((j < SMU72_DISCRETE_MC_REGISTER_ARRAY_SIZE),
				"Invalid VramInfo table.", return -EINVAL);
>>>>>>> 661e50bc
			temp_reg = cgs_read_register(hwmgr->device, mmMC_PMG_CMD_MRS);
			table->mc_reg_address[j].s1 = mmMC_PMG_CMD_MRS;
			table->mc_reg_address[j].s0 = mmMC_SEQ_PMG_CMD_MRS_LP;
			for (k = 0; k < table->num_entries; k++) {
				table->mc_reg_table_entry[k].mc_data[j] =
					(temp_reg & 0xffff0000) |
					(table->mc_reg_table_entry[k].mc_data[i] & 0x0000ffff);

				if (!data->is_memory_gddr5)
					table->mc_reg_table_entry[k].mc_data[j] |= 0x100;
			}
			j++;
<<<<<<< HEAD
			PP_ASSERT_WITH_CODE((j <= SMU72_DISCRETE_MC_REGISTER_ARRAY_SIZE),
				"Invalid VramInfo table.", return -EINVAL);

			if (!data->is_memory_gddr5) {
=======

			if (!data->is_memory_gddr5) {
				PP_ASSERT_WITH_CODE((j < SMU72_DISCRETE_MC_REGISTER_ARRAY_SIZE),
					"Invalid VramInfo table.", return -EINVAL);
>>>>>>> 661e50bc
				table->mc_reg_address[j].s1 = mmMC_PMG_AUTO_CMD;
				table->mc_reg_address[j].s0 = mmMC_PMG_AUTO_CMD;
				for (k = 0; k < table->num_entries; k++)
					table->mc_reg_table_entry[k].mc_data[j] =
						(table->mc_reg_table_entry[k].mc_data[i] & 0xffff0000) >> 16;
				j++;
<<<<<<< HEAD
				PP_ASSERT_WITH_CODE((j <= SMU72_DISCRETE_MC_REGISTER_ARRAY_SIZE),
					"Invalid VramInfo table.", return -EINVAL);
=======
>>>>>>> 661e50bc
			}

			break;

		case mmMC_SEQ_RESERVE_M:
			temp_reg = cgs_read_register(hwmgr->device, mmMC_PMG_CMD_MRS1);
			table->mc_reg_address[j].s1 = mmMC_PMG_CMD_MRS1;
			table->mc_reg_address[j].s0 = mmMC_SEQ_PMG_CMD_MRS1_LP;
			for (k = 0; k < table->num_entries; k++) {
				table->mc_reg_table_entry[k].mc_data[j] =
					(temp_reg & 0xffff0000) |
					(table->mc_reg_table_entry[k].mc_data[i] & 0x0000ffff);
			}
			j++;
<<<<<<< HEAD
			PP_ASSERT_WITH_CODE((j <= SMU72_DISCRETE_MC_REGISTER_ARRAY_SIZE),
				"Invalid VramInfo table.", return -EINVAL);
=======
>>>>>>> 661e50bc
			break;

		default:
			break;
		}

	}

	table->last = j;

	return 0;
}

static int tonga_set_valid_flag(struct tonga_mc_reg_table *table)
{
	uint8_t i, j;

	for (i = 0; i < table->last; i++) {
		for (j = 1; j < table->num_entries; j++) {
			if (table->mc_reg_table_entry[j-1].mc_data[i] !=
				table->mc_reg_table_entry[j].mc_data[i]) {
				table->validflag |= (1<<i);
				break;
			}
		}
	}

	return 0;
}

static int tonga_initialize_mc_reg_table(struct pp_hwmgr *hwmgr)
{
	int result;
	struct tonga_smumgr *smu_data = (struct tonga_smumgr *)(hwmgr->smu_backend);
	pp_atomctrl_mc_reg_table *table;
	struct tonga_mc_reg_table *ni_table = &smu_data->mc_reg_table;
	uint8_t module_index = tonga_get_memory_modile_index(hwmgr);

	table = kzalloc(sizeof(pp_atomctrl_mc_reg_table), GFP_KERNEL);

	if (table == NULL)
		return -ENOMEM;

	/* Program additional LP registers that are no longer programmed by VBIOS */
	cgs_write_register(hwmgr->device, mmMC_SEQ_RAS_TIMING_LP,
			cgs_read_register(hwmgr->device, mmMC_SEQ_RAS_TIMING));
	cgs_write_register(hwmgr->device, mmMC_SEQ_CAS_TIMING_LP,
			cgs_read_register(hwmgr->device, mmMC_SEQ_CAS_TIMING));
	cgs_write_register(hwmgr->device, mmMC_SEQ_DLL_STBY_LP,
			cgs_read_register(hwmgr->device, mmMC_SEQ_DLL_STBY));
	cgs_write_register(hwmgr->device, mmMC_SEQ_G5PDX_CMD0_LP,
			cgs_read_register(hwmgr->device, mmMC_SEQ_G5PDX_CMD0));
	cgs_write_register(hwmgr->device, mmMC_SEQ_G5PDX_CMD1_LP,
			cgs_read_register(hwmgr->device, mmMC_SEQ_G5PDX_CMD1));
	cgs_write_register(hwmgr->device, mmMC_SEQ_G5PDX_CTRL_LP,
			cgs_read_register(hwmgr->device, mmMC_SEQ_G5PDX_CTRL));
	cgs_write_register(hwmgr->device, mmMC_SEQ_PMG_DVS_CMD_LP,
			cgs_read_register(hwmgr->device, mmMC_SEQ_PMG_DVS_CMD));
	cgs_write_register(hwmgr->device, mmMC_SEQ_PMG_DVS_CTL_LP,
			cgs_read_register(hwmgr->device, mmMC_SEQ_PMG_DVS_CTL));
	cgs_write_register(hwmgr->device, mmMC_SEQ_MISC_TIMING_LP,
			cgs_read_register(hwmgr->device, mmMC_SEQ_MISC_TIMING));
	cgs_write_register(hwmgr->device, mmMC_SEQ_MISC_TIMING2_LP,
			cgs_read_register(hwmgr->device, mmMC_SEQ_MISC_TIMING2));
	cgs_write_register(hwmgr->device, mmMC_SEQ_PMG_CMD_EMRS_LP,
			cgs_read_register(hwmgr->device, mmMC_PMG_CMD_EMRS));
	cgs_write_register(hwmgr->device, mmMC_SEQ_PMG_CMD_MRS_LP,
			cgs_read_register(hwmgr->device, mmMC_PMG_CMD_MRS));
	cgs_write_register(hwmgr->device, mmMC_SEQ_PMG_CMD_MRS1_LP,
			cgs_read_register(hwmgr->device, mmMC_PMG_CMD_MRS1));
	cgs_write_register(hwmgr->device, mmMC_SEQ_WR_CTL_D0_LP,
			cgs_read_register(hwmgr->device, mmMC_SEQ_WR_CTL_D0));
	cgs_write_register(hwmgr->device, mmMC_SEQ_WR_CTL_D1_LP,
			cgs_read_register(hwmgr->device, mmMC_SEQ_WR_CTL_D1));
	cgs_write_register(hwmgr->device, mmMC_SEQ_RD_CTL_D0_LP,
			cgs_read_register(hwmgr->device, mmMC_SEQ_RD_CTL_D0));
	cgs_write_register(hwmgr->device, mmMC_SEQ_RD_CTL_D1_LP,
			cgs_read_register(hwmgr->device, mmMC_SEQ_RD_CTL_D1));
	cgs_write_register(hwmgr->device, mmMC_SEQ_PMG_TIMING_LP,
			cgs_read_register(hwmgr->device, mmMC_SEQ_PMG_TIMING));
	cgs_write_register(hwmgr->device, mmMC_SEQ_PMG_CMD_MRS2_LP,
			cgs_read_register(hwmgr->device, mmMC_PMG_CMD_MRS2));
	cgs_write_register(hwmgr->device, mmMC_SEQ_WR_CTL_2_LP,
			cgs_read_register(hwmgr->device, mmMC_SEQ_WR_CTL_2));

	memset(table, 0x00, sizeof(pp_atomctrl_mc_reg_table));

	result = atomctrl_initialize_mc_reg_table(hwmgr, module_index, table);

	if (!result)
		result = tonga_copy_vbios_smc_reg_table(table, ni_table);

	if (!result) {
		tonga_set_s0_mc_reg_index(ni_table);
		result = tonga_set_mc_special_registers(hwmgr, ni_table);
	}

	if (!result)
		tonga_set_valid_flag(ni_table);

	kfree(table);

	return result;
}

static bool tonga_is_dpm_running(struct pp_hwmgr *hwmgr)
{
	return (1 == PHM_READ_INDIRECT_FIELD(hwmgr->device,
			CGS_IND_REG__SMC, FEATURE_STATUS, VOLTAGE_CONTROLLER_ON))
			? true : false;
}

static int tonga_populate_requested_graphic_levels(struct pp_hwmgr *hwmgr,
		struct amd_pp_profile *request)
{
	struct tonga_smumgr *smu_data = (struct tonga_smumgr *)
			(hwmgr->smu_backend);
	struct SMU72_Discrete_GraphicsLevel *levels =
			smu_data->smc_state_table.GraphicsLevel;
	uint32_t array = smu_data->smu7_data.dpm_table_start +
			offsetof(SMU72_Discrete_DpmTable, GraphicsLevel);
	uint32_t array_size = sizeof(struct SMU72_Discrete_GraphicsLevel) *
			SMU72_MAX_LEVELS_GRAPHICS;
	uint32_t i;

	for (i = 0; i < smu_data->smc_state_table.GraphicsDpmLevelCount; i++) {
		levels[i].ActivityLevel =
				cpu_to_be16(request->activity_threshold);
		levels[i].EnabledForActivity = 1;
		levels[i].UpHyst = request->up_hyst;
		levels[i].DownHyst = request->down_hyst;
	}

	return smu7_copy_bytes_to_smc(hwmgr, array, (uint8_t *)levels,
				array_size, SMC_RAM_END);
}

const struct pp_smumgr_func tonga_smu_funcs = {
	.smu_init = &tonga_smu_init,
	.smu_fini = &smu7_smu_fini,
	.start_smu = &tonga_start_smu,
	.check_fw_load_finish = &smu7_check_fw_load_finish,
	.request_smu_load_fw = &smu7_request_smu_load_fw,
	.request_smu_load_specific_fw = NULL,
	.send_msg_to_smc = &smu7_send_msg_to_smc,
	.send_msg_to_smc_with_parameter = &smu7_send_msg_to_smc_with_parameter,
	.download_pptable_settings = NULL,
	.upload_pptable_settings = NULL,
	.update_smc_table = tonga_update_smc_table,
	.get_offsetof = tonga_get_offsetof,
	.process_firmware_header = tonga_process_firmware_header,
	.init_smc_table = tonga_init_smc_table,
	.update_sclk_threshold = tonga_update_sclk_threshold,
	.thermal_setup_fan_table = tonga_thermal_setup_fan_table,
	.populate_all_graphic_levels = tonga_populate_all_graphic_levels,
	.populate_all_memory_levels = tonga_populate_all_memory_levels,
	.get_mac_definition = tonga_get_mac_definition,
	.initialize_mc_reg_table = tonga_initialize_mc_reg_table,
	.is_dpm_running = tonga_is_dpm_running,
	.populate_requested_graphic_levels = tonga_populate_requested_graphic_levels,
};<|MERGE_RESOLUTION|>--- conflicted
+++ resolved
@@ -2654,14 +2654,7 @@
 
 	if (phm_cap_enabled(hwmgr->platform_descriptor.platformCaps,
 			PHM_PlatformCaps_SclkThrottleLowNotification)
-<<<<<<< HEAD
-		&& (hwmgr->gfx_arbiter.sclk_threshold !=
-				data->low_sclk_interrupt_threshold)) {
-		data->low_sclk_interrupt_threshold =
-				hwmgr->gfx_arbiter.sclk_threshold;
-=======
 		&& (data->low_sclk_interrupt_threshold != 0)) {
->>>>>>> 661e50bc
 		low_sclk_interrupt_threshold =
 				data->low_sclk_interrupt_threshold;
 
@@ -3110,15 +3103,9 @@
 					((table->mc_reg_table_entry[k].mc_data[i] & 0xffff0000) >> 16);
 			}
 			j++;
-<<<<<<< HEAD
+
 			PP_ASSERT_WITH_CODE((j < SMU72_DISCRETE_MC_REGISTER_ARRAY_SIZE),
 				"Invalid VramInfo table.", return -EINVAL);
-
-=======
-
-			PP_ASSERT_WITH_CODE((j < SMU72_DISCRETE_MC_REGISTER_ARRAY_SIZE),
-				"Invalid VramInfo table.", return -EINVAL);
->>>>>>> 661e50bc
 			temp_reg = cgs_read_register(hwmgr->device, mmMC_PMG_CMD_MRS);
 			table->mc_reg_address[j].s1 = mmMC_PMG_CMD_MRS;
 			table->mc_reg_address[j].s0 = mmMC_SEQ_PMG_CMD_MRS_LP;
@@ -3131,28 +3118,16 @@
 					table->mc_reg_table_entry[k].mc_data[j] |= 0x100;
 			}
 			j++;
-<<<<<<< HEAD
-			PP_ASSERT_WITH_CODE((j <= SMU72_DISCRETE_MC_REGISTER_ARRAY_SIZE),
-				"Invalid VramInfo table.", return -EINVAL);
-
-			if (!data->is_memory_gddr5) {
-=======
 
 			if (!data->is_memory_gddr5) {
 				PP_ASSERT_WITH_CODE((j < SMU72_DISCRETE_MC_REGISTER_ARRAY_SIZE),
 					"Invalid VramInfo table.", return -EINVAL);
->>>>>>> 661e50bc
 				table->mc_reg_address[j].s1 = mmMC_PMG_AUTO_CMD;
 				table->mc_reg_address[j].s0 = mmMC_PMG_AUTO_CMD;
 				for (k = 0; k < table->num_entries; k++)
 					table->mc_reg_table_entry[k].mc_data[j] =
 						(table->mc_reg_table_entry[k].mc_data[i] & 0xffff0000) >> 16;
 				j++;
-<<<<<<< HEAD
-				PP_ASSERT_WITH_CODE((j <= SMU72_DISCRETE_MC_REGISTER_ARRAY_SIZE),
-					"Invalid VramInfo table.", return -EINVAL);
-=======
->>>>>>> 661e50bc
 			}
 
 			break;
@@ -3167,11 +3142,6 @@
 					(table->mc_reg_table_entry[k].mc_data[i] & 0x0000ffff);
 			}
 			j++;
-<<<<<<< HEAD
-			PP_ASSERT_WITH_CODE((j <= SMU72_DISCRETE_MC_REGISTER_ARRAY_SIZE),
-				"Invalid VramInfo table.", return -EINVAL);
-=======
->>>>>>> 661e50bc
 			break;
 
 		default:
