/*
 * Copyright (C) 2016, Semihalf
 *	Author: Tomasz Nowicki <tn@semihalf.com>
 *
 * This program is free software; you can redistribute it and/or modify it
 * under the terms and conditions of the GNU General Public License,
 * version 2, as published by the Free Software Foundation.
 *
 * This program is distributed in the hope it will be useful, but WITHOUT
 * ANY WARRANTY; without even the implied warranty of MERCHANTABILITY or
 * FITNESS FOR A PARTICULAR PURPOSE.  See the GNU General Public License for
 * more details.
 *
 * This file implements early detection/parsing of I/O mapping
 * reported to OS through firmware via I/O Remapping Table (IORT)
 * IORT document number: ARM DEN 0049A
 */

#define pr_fmt(fmt)	"ACPI: IORT: " fmt

#include <linux/acpi_iort.h>
#include <linux/iommu.h>
#include <linux/kernel.h>
#include <linux/list.h>
#include <linux/pci.h>
#include <linux/platform_device.h>
#include <linux/slab.h>

#define IORT_TYPE_MASK(type)	(1 << (type))
#define IORT_MSI_TYPE		(1 << ACPI_IORT_NODE_ITS_GROUP)
#define IORT_IOMMU_TYPE		((1 << ACPI_IORT_NODE_SMMU) |	\
				(1 << ACPI_IORT_NODE_SMMU_V3))

/* Until ACPICA headers cover IORT rev. C */
#ifndef ACPI_IORT_SMMU_V3_CAVIUM_CN99XX
#define ACPI_IORT_SMMU_V3_CAVIUM_CN99XX		0x2
#endif

struct iort_its_msi_chip {
	struct list_head	list;
	struct fwnode_handle	*fw_node;
	u32			translation_id;
};

struct iort_fwnode {
	struct list_head list;
	struct acpi_iort_node *iort_node;
	struct fwnode_handle *fwnode;
};
static LIST_HEAD(iort_fwnode_list);
static DEFINE_SPINLOCK(iort_fwnode_lock);

/**
 * iort_set_fwnode() - Create iort_fwnode and use it to register
 *		       iommu data in the iort_fwnode_list
 *
 * @node: IORT table node associated with the IOMMU
 * @fwnode: fwnode associated with the IORT node
 *
 * Returns: 0 on success
 *          <0 on failure
 */
static inline int iort_set_fwnode(struct acpi_iort_node *iort_node,
				  struct fwnode_handle *fwnode)
{
	struct iort_fwnode *np;

	np = kzalloc(sizeof(struct iort_fwnode), GFP_ATOMIC);

	if (WARN_ON(!np))
		return -ENOMEM;

	INIT_LIST_HEAD(&np->list);
	np->iort_node = iort_node;
	np->fwnode = fwnode;

	spin_lock(&iort_fwnode_lock);
	list_add_tail(&np->list, &iort_fwnode_list);
	spin_unlock(&iort_fwnode_lock);

	return 0;
}

/**
 * iort_get_fwnode() - Retrieve fwnode associated with an IORT node
 *
 * @node: IORT table node to be looked-up
 *
 * Returns: fwnode_handle pointer on success, NULL on failure
 */
static inline struct fwnode_handle *iort_get_fwnode(
			struct acpi_iort_node *node)
{
	struct iort_fwnode *curr;
	struct fwnode_handle *fwnode = NULL;

	spin_lock(&iort_fwnode_lock);
	list_for_each_entry(curr, &iort_fwnode_list, list) {
		if (curr->iort_node == node) {
			fwnode = curr->fwnode;
			break;
		}
	}
	spin_unlock(&iort_fwnode_lock);

	return fwnode;
}

/**
 * iort_delete_fwnode() - Delete fwnode associated with an IORT node
 *
 * @node: IORT table node associated with fwnode to delete
 */
static inline void iort_delete_fwnode(struct acpi_iort_node *node)
{
	struct iort_fwnode *curr, *tmp;

	spin_lock(&iort_fwnode_lock);
	list_for_each_entry_safe(curr, tmp, &iort_fwnode_list, list) {
		if (curr->iort_node == node) {
			list_del(&curr->list);
			kfree(curr);
			break;
		}
	}
	spin_unlock(&iort_fwnode_lock);
}

/**
 * iort_get_iort_node() - Retrieve iort_node associated with an fwnode
 *
 * @fwnode: fwnode associated with device to be looked-up
 *
 * Returns: iort_node pointer on success, NULL on failure
 */
static inline struct acpi_iort_node *iort_get_iort_node(
			struct fwnode_handle *fwnode)
{
	struct iort_fwnode *curr;
	struct acpi_iort_node *iort_node = NULL;

	spin_lock(&iort_fwnode_lock);
	list_for_each_entry(curr, &iort_fwnode_list, list) {
		if (curr->fwnode == fwnode) {
			iort_node = curr->iort_node;
			break;
		}
	}
	spin_unlock(&iort_fwnode_lock);

	return iort_node;
}

typedef acpi_status (*iort_find_node_callback)
	(struct acpi_iort_node *node, void *context);

/* Root pointer to the mapped IORT table */
static struct acpi_table_header *iort_table;

static LIST_HEAD(iort_msi_chip_list);
static DEFINE_SPINLOCK(iort_msi_chip_lock);

/**
 * iort_register_domain_token() - register domain token and related ITS ID
 * to the list from where we can get it back later on.
 * @trans_id: ITS ID.
 * @fw_node: Domain token.
 *
 * Returns: 0 on success, -ENOMEM if no memory when allocating list element
 */
int iort_register_domain_token(int trans_id, struct fwnode_handle *fw_node)
{
	struct iort_its_msi_chip *its_msi_chip;

	its_msi_chip = kzalloc(sizeof(*its_msi_chip), GFP_KERNEL);
	if (!its_msi_chip)
		return -ENOMEM;

	its_msi_chip->fw_node = fw_node;
	its_msi_chip->translation_id = trans_id;

	spin_lock(&iort_msi_chip_lock);
	list_add(&its_msi_chip->list, &iort_msi_chip_list);
	spin_unlock(&iort_msi_chip_lock);

	return 0;
}

/**
 * iort_deregister_domain_token() - Deregister domain token based on ITS ID
 * @trans_id: ITS ID.
 *
 * Returns: none.
 */
void iort_deregister_domain_token(int trans_id)
{
	struct iort_its_msi_chip *its_msi_chip, *t;

	spin_lock(&iort_msi_chip_lock);
	list_for_each_entry_safe(its_msi_chip, t, &iort_msi_chip_list, list) {
		if (its_msi_chip->translation_id == trans_id) {
			list_del(&its_msi_chip->list);
			kfree(its_msi_chip);
			break;
		}
	}
	spin_unlock(&iort_msi_chip_lock);
}

/**
 * iort_find_domain_token() - Find domain token based on given ITS ID
 * @trans_id: ITS ID.
 *
 * Returns: domain token when find on the list, NULL otherwise
 */
struct fwnode_handle *iort_find_domain_token(int trans_id)
{
	struct fwnode_handle *fw_node = NULL;
	struct iort_its_msi_chip *its_msi_chip;

	spin_lock(&iort_msi_chip_lock);
	list_for_each_entry(its_msi_chip, &iort_msi_chip_list, list) {
		if (its_msi_chip->translation_id == trans_id) {
			fw_node = its_msi_chip->fw_node;
			break;
		}
	}
	spin_unlock(&iort_msi_chip_lock);

	return fw_node;
}

static struct acpi_iort_node *iort_scan_node(enum acpi_iort_node_type type,
					     iort_find_node_callback callback,
					     void *context)
{
	struct acpi_iort_node *iort_node, *iort_end;
	struct acpi_table_iort *iort;
	int i;

	if (!iort_table)
		return NULL;

	/* Get the first IORT node */
	iort = (struct acpi_table_iort *)iort_table;
	iort_node = ACPI_ADD_PTR(struct acpi_iort_node, iort,
				 iort->node_offset);
	iort_end = ACPI_ADD_PTR(struct acpi_iort_node, iort_table,
				iort_table->length);

	for (i = 0; i < iort->node_count; i++) {
		if (WARN_TAINT(iort_node >= iort_end, TAINT_FIRMWARE_WORKAROUND,
			       "IORT node pointer overflows, bad table!\n"))
			return NULL;

		if (iort_node->type == type &&
		    ACPI_SUCCESS(callback(iort_node, context)))
			return iort_node;

		iort_node = ACPI_ADD_PTR(struct acpi_iort_node, iort_node,
					 iort_node->length);
	}

	return NULL;
}

static acpi_status iort_match_node_callback(struct acpi_iort_node *node,
					    void *context)
{
	struct device *dev = context;
	acpi_status status = AE_NOT_FOUND;

	if (node->type == ACPI_IORT_NODE_NAMED_COMPONENT) {
		struct acpi_buffer buf = { ACPI_ALLOCATE_BUFFER, NULL };
		struct acpi_device *adev = to_acpi_device_node(dev->fwnode);
		struct acpi_iort_named_component *ncomp;

		if (!adev)
			goto out;

		status = acpi_get_name(adev->handle, ACPI_FULL_PATHNAME, &buf);
		if (ACPI_FAILURE(status)) {
			dev_warn(dev, "Can't get device full path name\n");
			goto out;
		}

		ncomp = (struct acpi_iort_named_component *)node->node_data;
		status = !strcmp(ncomp->device_name, buf.pointer) ?
							AE_OK : AE_NOT_FOUND;
		acpi_os_free(buf.pointer);
	} else if (node->type == ACPI_IORT_NODE_PCI_ROOT_COMPLEX) {
		struct acpi_iort_root_complex *pci_rc;
		struct pci_bus *bus;

		bus = to_pci_bus(dev);
		pci_rc = (struct acpi_iort_root_complex *)node->node_data;

		/*
		 * It is assumed that PCI segment numbers maps one-to-one
		 * with root complexes. Each segment number can represent only
		 * one root complex.
		 */
		status = pci_rc->pci_segment_number == pci_domain_nr(bus) ?
							AE_OK : AE_NOT_FOUND;
	}
out:
	return status;
}

static int iort_id_map(struct acpi_iort_id_mapping *map, u8 type, u32 rid_in,
		       u32 *rid_out)
{
	/* Single mapping does not care for input id */
	if (map->flags & ACPI_IORT_ID_SINGLE_MAPPING) {
		if (type == ACPI_IORT_NODE_NAMED_COMPONENT ||
		    type == ACPI_IORT_NODE_PCI_ROOT_COMPLEX) {
			*rid_out = map->output_base;
			return 0;
		}

		pr_warn(FW_BUG "[map %p] SINGLE MAPPING flag not allowed for node type %d, skipping ID map\n",
			map, type);
		return -ENXIO;
	}

	if (rid_in < map->input_base ||
	    (rid_in >= map->input_base + map->id_count))
		return -ENXIO;

	*rid_out = map->output_base + (rid_in - map->input_base);
	return 0;
}

static struct acpi_iort_node *iort_node_get_id(struct acpi_iort_node *node,
					       u32 *id_out, int index)
{
	struct acpi_iort_node *parent;
	struct acpi_iort_id_mapping *map;

	if (!node->mapping_offset || !node->mapping_count ||
				     index >= node->mapping_count)
		return NULL;

	map = ACPI_ADD_PTR(struct acpi_iort_id_mapping, node,
			   node->mapping_offset + index * sizeof(*map));

	/* Firmware bug! */
	if (!map->output_reference) {
		pr_err(FW_BUG "[node %p type %d] ID map has NULL parent reference\n",
		       node, node->type);
		return NULL;
	}

	parent = ACPI_ADD_PTR(struct acpi_iort_node, iort_table,
			       map->output_reference);

	if (map->flags & ACPI_IORT_ID_SINGLE_MAPPING) {
		if (node->type == ACPI_IORT_NODE_NAMED_COMPONENT ||
		    node->type == ACPI_IORT_NODE_PCI_ROOT_COMPLEX ||
		    node->type == ACPI_IORT_NODE_SMMU_V3) {
			*id_out = map->output_base;
			return parent;
		}
	}

	return NULL;
}

#if (ACPI_CA_VERSION > 0x20170929)
static int iort_get_id_mapping_index(struct acpi_iort_node *node)
{
	struct acpi_iort_smmu_v3 *smmu;

	switch (node->type) {
	case ACPI_IORT_NODE_SMMU_V3:
		/*
		 * SMMUv3 dev ID mapping index was introduced in revision 1
		 * table, not available in revision 0
		 */
		if (node->revision < 1)
			return -EINVAL;

		smmu = (struct acpi_iort_smmu_v3 *)node->node_data;
		/*
		 * ID mapping index is only ignored if all interrupts are
		 * GSIV based
		 */
		if (smmu->event_gsiv && smmu->pri_gsiv && smmu->gerr_gsiv
		    && smmu->sync_gsiv)
			return -EINVAL;

		if (smmu->id_mapping_index >= node->mapping_count) {
			pr_err(FW_BUG "[node %p type %d] ID mapping index overflows valid mappings\n",
			       node, node->type);
			return -EINVAL;
		}

		return smmu->id_mapping_index;
	default:
		return -EINVAL;
	}
}
#else
static inline int iort_get_id_mapping_index(struct acpi_iort_node *node)
{
	return -EINVAL;
}
#endif

static struct acpi_iort_node *iort_node_map_id(struct acpi_iort_node *node,
					       u32 id_in, u32 *id_out,
					       u8 type_mask)
{
	u32 id = id_in;

	/* Parse the ID mapping tree to find specified node type */
	while (node) {
		struct acpi_iort_id_mapping *map;
		int i, index;

		if (IORT_TYPE_MASK(node->type) & type_mask) {
			if (id_out)
				*id_out = id;
			return node;
		}

		if (!node->mapping_offset || !node->mapping_count)
			goto fail_map;

		map = ACPI_ADD_PTR(struct acpi_iort_id_mapping, node,
				   node->mapping_offset);

		/* Firmware bug! */
		if (!map->output_reference) {
			pr_err(FW_BUG "[node %p type %d] ID map has NULL parent reference\n",
			       node, node->type);
			goto fail_map;
		}

		/*
		 * Get the special ID mapping index (if any) and skip its
		 * associated ID map to prevent erroneous multi-stage
		 * IORT ID translations.
		 */
		index = iort_get_id_mapping_index(node);

		/* Do the ID translation */
		for (i = 0; i < node->mapping_count; i++, map++) {
			/* if it is special mapping index, skip it */
			if (i == index)
				continue;

			if (!iort_id_map(map, node->type, id, &id))
				break;
		}

		if (i == node->mapping_count)
			goto fail_map;

		node = ACPI_ADD_PTR(struct acpi_iort_node, iort_table,
				    map->output_reference);
	}

fail_map:
	/* Map input ID to output ID unchanged on mapping failure */
	if (id_out)
		*id_out = id_in;

	return NULL;
}

static struct acpi_iort_node *iort_node_map_platform_id(
		struct acpi_iort_node *node, u32 *id_out, u8 type_mask,
		int index)
{
	struct acpi_iort_node *parent;
	u32 id;

	/* step 1: retrieve the initial dev id */
	parent = iort_node_get_id(node, &id, index);
	if (!parent)
		return NULL;

	/*
	 * optional step 2: map the initial dev id if its parent is not
	 * the target type we want, map it again for the use cases such
	 * as NC (named component) -> SMMU -> ITS. If the type is matched,
	 * return the initial dev id and its parent pointer directly.
	 */
	if (!(IORT_TYPE_MASK(parent->type) & type_mask))
		parent = iort_node_map_id(parent, id, id_out, type_mask);
	else
		if (id_out)
			*id_out = id;

	return parent;
}

static struct acpi_iort_node *iort_find_dev_node(struct device *dev)
{
	struct pci_bus *pbus;

	if (!dev_is_pci(dev)) {
		struct acpi_iort_node *node;
		/*
		 * scan iort_fwnode_list to see if it's an iort platform
		 * device (such as SMMU, PMCG),its iort node already cached
		 * and associated with fwnode when iort platform devices
		 * were initialized.
		 */
		node = iort_get_iort_node(dev->fwnode);
		if (node)
			return node;

		/*
		 * if not, then it should be a platform device defined in
		 * DSDT/SSDT (with Named Component node in IORT)
		 */
		return iort_scan_node(ACPI_IORT_NODE_NAMED_COMPONENT,
				      iort_match_node_callback, dev);
	}

	/* Find a PCI root bus */
	pbus = to_pci_dev(dev)->bus;
	while (!pci_is_root_bus(pbus))
		pbus = pbus->parent;

	return iort_scan_node(ACPI_IORT_NODE_PCI_ROOT_COMPLEX,
			      iort_match_node_callback, &pbus->dev);
}

/**
 * iort_msi_map_rid() - Map a MSI requester ID for a device
 * @dev: The device for which the mapping is to be done.
 * @req_id: The device requester ID.
 *
 * Returns: mapped MSI RID on success, input requester ID otherwise
 */
u32 iort_msi_map_rid(struct device *dev, u32 req_id)
{
	struct acpi_iort_node *node;
	u32 dev_id;

	node = iort_find_dev_node(dev);
	if (!node)
		return req_id;

	iort_node_map_id(node, req_id, &dev_id, IORT_MSI_TYPE);
	return dev_id;
}

/**
 * iort_pmsi_get_dev_id() - Get the device id for a device
 * @dev: The device for which the mapping is to be done.
 * @dev_id: The device ID found.
 *
 * Returns: 0 for successful find a dev id, -ENODEV on error
 */
int iort_pmsi_get_dev_id(struct device *dev, u32 *dev_id)
{
	int i, index;
	struct acpi_iort_node *node;

	node = iort_find_dev_node(dev);
	if (!node)
		return -ENODEV;

	index = iort_get_id_mapping_index(node);
	/* if there is a valid index, go get the dev_id directly */
	if (index >= 0) {
		if (iort_node_get_id(node, dev_id, index))
			return 0;
	} else {
		for (i = 0; i < node->mapping_count; i++) {
			if (iort_node_map_platform_id(node, dev_id,
						      IORT_MSI_TYPE, i))
				return 0;
		}
	}

	return -ENODEV;
}

/**
 * iort_dev_find_its_id() - Find the ITS identifier for a device
 * @dev: The device.
 * @req_id: Device's requester ID
 * @idx: Index of the ITS identifier list.
 * @its_id: ITS identifier.
 *
 * Returns: 0 on success, appropriate error value otherwise
 */
static int iort_dev_find_its_id(struct device *dev, u32 req_id,
				unsigned int idx, int *its_id)
{
	struct acpi_iort_its_group *its;
	struct acpi_iort_node *node;

	node = iort_find_dev_node(dev);
	if (!node)
		return -ENXIO;

	node = iort_node_map_id(node, req_id, NULL, IORT_MSI_TYPE);
	if (!node)
		return -ENXIO;

	/* Move to ITS specific data */
	its = (struct acpi_iort_its_group *)node->node_data;
	if (idx > its->its_count) {
		dev_err(dev, "requested ITS ID index [%d] is greater than available [%d]\n",
			idx, its->its_count);
		return -ENXIO;
	}

	*its_id = its->identifiers[idx];
	return 0;
}

/**
 * iort_get_device_domain() - Find MSI domain related to a device
 * @dev: The device.
 * @req_id: Requester ID for the device.
 *
 * Returns: the MSI domain for this device, NULL otherwise
 */
struct irq_domain *iort_get_device_domain(struct device *dev, u32 req_id)
{
	struct fwnode_handle *handle;
	int its_id;

	if (iort_dev_find_its_id(dev, req_id, 0, &its_id))
		return NULL;

	handle = iort_find_domain_token(its_id);
	if (!handle)
		return NULL;

	return irq_find_matching_fwnode(handle, DOMAIN_BUS_PCI_MSI);
}

static void iort_set_device_domain(struct device *dev,
				   struct acpi_iort_node *node)
{
	struct acpi_iort_its_group *its;
	struct acpi_iort_node *msi_parent;
	struct acpi_iort_id_mapping *map;
	struct fwnode_handle *iort_fwnode;
	struct irq_domain *domain;
	int index;

	index = iort_get_id_mapping_index(node);
	if (index < 0)
		return;

	map = ACPI_ADD_PTR(struct acpi_iort_id_mapping, node,
			   node->mapping_offset + index * sizeof(*map));

	/* Firmware bug! */
	if (!map->output_reference ||
	    !(map->flags & ACPI_IORT_ID_SINGLE_MAPPING)) {
		pr_err(FW_BUG "[node %p type %d] Invalid MSI mapping\n",
		       node, node->type);
		return;
	}

	msi_parent = ACPI_ADD_PTR(struct acpi_iort_node, iort_table,
				  map->output_reference);

	if (!msi_parent || msi_parent->type != ACPI_IORT_NODE_ITS_GROUP)
		return;

	/* Move to ITS specific data */
	its = (struct acpi_iort_its_group *)msi_parent->node_data;

	iort_fwnode = iort_find_domain_token(its->identifiers[0]);
	if (!iort_fwnode)
		return;

	domain = irq_find_matching_fwnode(iort_fwnode, DOMAIN_BUS_PLATFORM_MSI);
	if (domain)
		dev_set_msi_domain(dev, domain);
}

/**
 * iort_get_platform_device_domain() - Find MSI domain related to a
 * platform device
 * @dev: the dev pointer associated with the platform device
 *
 * Returns: the MSI domain for this device, NULL otherwise
 */
static struct irq_domain *iort_get_platform_device_domain(struct device *dev)
{
	struct acpi_iort_node *node, *msi_parent;
	struct fwnode_handle *iort_fwnode;
	struct acpi_iort_its_group *its;
	int i;

	/* find its associated iort node */
	node = iort_scan_node(ACPI_IORT_NODE_NAMED_COMPONENT,
			      iort_match_node_callback, dev);
	if (!node)
		return NULL;

	/* then find its msi parent node */
	for (i = 0; i < node->mapping_count; i++) {
		msi_parent = iort_node_map_platform_id(node, NULL,
						       IORT_MSI_TYPE, i);
		if (msi_parent)
			break;
	}

	if (!msi_parent)
		return NULL;

	/* Move to ITS specific data */
	its = (struct acpi_iort_its_group *)msi_parent->node_data;

	iort_fwnode = iort_find_domain_token(its->identifiers[0]);
	if (!iort_fwnode)
		return NULL;

	return irq_find_matching_fwnode(iort_fwnode, DOMAIN_BUS_PLATFORM_MSI);
}

void acpi_configure_pmsi_domain(struct device *dev)
{
	struct irq_domain *msi_domain;

	msi_domain = iort_get_platform_device_domain(dev);
	if (msi_domain)
		dev_set_msi_domain(dev, msi_domain);
}

static int __maybe_unused __get_pci_rid(struct pci_dev *pdev, u16 alias,
					void *data)
{
	u32 *rid = data;

	*rid = alias;
	return 0;
}

static int arm_smmu_iort_xlate(struct device *dev, u32 streamid,
			       struct fwnode_handle *fwnode,
			       const struct iommu_ops *ops)
{
	int ret = iommu_fwspec_init(dev, fwnode, ops);

	if (!ret)
		ret = iommu_fwspec_add_ids(dev, &streamid, 1);

	return ret;
}

static inline bool iort_iommu_driver_enabled(u8 type)
{
	switch (type) {
	case ACPI_IORT_NODE_SMMU_V3:
		return IS_BUILTIN(CONFIG_ARM_SMMU_V3);
	case ACPI_IORT_NODE_SMMU:
		return IS_BUILTIN(CONFIG_ARM_SMMU);
	default:
		pr_warn("IORT node type %u does not describe an SMMU\n", type);
		return false;
	}
}

#ifdef CONFIG_IOMMU_API
static inline const struct iommu_ops *iort_fwspec_iommu_ops(
				struct iommu_fwspec *fwspec)
{
	return (fwspec && fwspec->ops) ? fwspec->ops : NULL;
}

static inline int iort_add_device_replay(const struct iommu_ops *ops,
					 struct device *dev)
{
	int err = 0;

	if (ops->add_device && dev->bus && !dev->iommu_group)
		err = ops->add_device(dev);

	return err;
}
#else
static inline const struct iommu_ops *iort_fwspec_iommu_ops(
				struct iommu_fwspec *fwspec)
{ return NULL; }
static inline int iort_add_device_replay(const struct iommu_ops *ops,
					 struct device *dev)
{ return 0; }
#endif

static int iort_iommu_xlate(struct device *dev, struct acpi_iort_node *node,
			    u32 streamid)
{
	const struct iommu_ops *ops;
	struct fwnode_handle *iort_fwnode;

	if (!node)
		return -ENODEV;

	iort_fwnode = iort_get_fwnode(node);
	if (!iort_fwnode)
		return -ENODEV;

	/*
	 * If the ops look-up fails, this means that either
	 * the SMMU drivers have not been probed yet or that
	 * the SMMU drivers are not built in the kernel;
	 * Depending on whether the SMMU drivers are built-in
	 * in the kernel or not, defer the IOMMU configuration
	 * or just abort it.
	 */
	ops = iommu_ops_from_fwnode(iort_fwnode);
	if (!ops)
		return iort_iommu_driver_enabled(node->type) ?
		       -EPROBE_DEFER : -ENODEV;

	return arm_smmu_iort_xlate(dev, streamid, iort_fwnode, ops);
}

struct iort_pci_alias_info {
	struct device *dev;
	struct acpi_iort_node *node;
};

static int iort_pci_iommu_init(struct pci_dev *pdev, u16 alias, void *data)
{
	struct iort_pci_alias_info *info = data;
	struct acpi_iort_node *parent;
	u32 streamid;

	parent = iort_node_map_id(info->node, alias, &streamid,
				  IORT_IOMMU_TYPE);
	return iort_iommu_xlate(info->dev, parent, streamid);
}

static int nc_dma_get_range(struct device *dev, u64 *size)
{
	struct acpi_iort_node *node;
	struct acpi_iort_named_component *ncomp;

	node = iort_scan_node(ACPI_IORT_NODE_NAMED_COMPONENT,
			      iort_match_node_callback, dev);
	if (!node)
		return -ENODEV;

	ncomp = (struct acpi_iort_named_component *)node->node_data;

	*size = ncomp->memory_address_limit >= 64 ? U64_MAX :
			1ULL<<ncomp->memory_address_limit;

	return 0;
}

/**
 * iort_dma_setup() - Set-up device DMA parameters.
 *
 * @dev: device to configure
 * @dma_addr: device DMA address result pointer
 * @size: DMA range size result pointer
 */
void iort_dma_setup(struct device *dev, u64 *dma_addr, u64 *dma_size)
{
	u64 mask, dmaaddr = 0, size = 0, offset = 0;
	int ret, msb;

	/*
	 * Set default coherent_dma_mask to 32 bit.  Drivers are expected to
	 * setup the correct supported mask.
	 */
	if (!dev->coherent_dma_mask)
		dev->coherent_dma_mask = DMA_BIT_MASK(32);

	/*
	 * Set it to coherent_dma_mask by default if the architecture
	 * code has not set it.
	 */
	if (!dev->dma_mask)
		dev->dma_mask = &dev->coherent_dma_mask;

	size = max(dev->coherent_dma_mask, dev->coherent_dma_mask + 1);

	if (dev_is_pci(dev))
		ret = acpi_dma_get_range(dev, &dmaaddr, &offset, &size);
	else
		ret = nc_dma_get_range(dev, &size);

	if (!ret) {
		msb = fls64(dmaaddr + size - 1);
		/*
		 * Round-up to the power-of-two mask or set
		 * the mask to the whole 64-bit address space
		 * in case the DMA region covers the full
		 * memory window.
		 */
		mask = msb == 64 ? U64_MAX : (1ULL << msb) - 1;
		/*
		 * Limit coherent and dma mask based on size
		 * retrieved from firmware.
		 */
		dev->coherent_dma_mask = mask;
		*dev->dma_mask = mask;
	}

	*dma_addr = dmaaddr;
	*dma_size = size;

	dev->dma_pfn_offset = PFN_DOWN(offset);
	dev_dbg(dev, "dma_pfn_offset(%#08llx)\n", offset);
}

/**
 * iort_iommu_configure - Set-up IOMMU configuration for a device.
 *
 * @dev: device to configure
 *
 * Returns: iommu_ops pointer on configuration success
 *          NULL on configuration failure
 */
const struct iommu_ops *iort_iommu_configure(struct device *dev)
{
	struct acpi_iort_node *node, *parent;
	const struct iommu_ops *ops;
	u32 streamid = 0;
	int err = -ENODEV;

	/*
	 * If we already translated the fwspec there
	 * is nothing left to do, return the iommu_ops.
	 */
	ops = iort_fwspec_iommu_ops(dev->iommu_fwspec);
	if (ops)
		return ops;

	if (dev_is_pci(dev)) {
		struct pci_bus *bus = to_pci_dev(dev)->bus;
		struct iort_pci_alias_info info = { .dev = dev };

		node = iort_scan_node(ACPI_IORT_NODE_PCI_ROOT_COMPLEX,
				      iort_match_node_callback, &bus->dev);
		if (!node)
			return NULL;

		info.node = node;
		err = pci_for_each_dma_alias(to_pci_dev(dev),
					     iort_pci_iommu_init, &info);
	} else {
		int i = 0;

		node = iort_scan_node(ACPI_IORT_NODE_NAMED_COMPONENT,
				      iort_match_node_callback, dev);
		if (!node)
			return NULL;

		do {
			parent = iort_node_map_platform_id(node, &streamid,
							   IORT_IOMMU_TYPE,
							   i++);

			if (parent)
				err = iort_iommu_xlate(dev, parent, streamid);
		} while (parent && !err);
	}

	/*
	 * If we have reason to believe the IOMMU driver missed the initial
	 * add_device callback for dev, replay it to get things in order.
	 */
	if (!err) {
		ops = iort_fwspec_iommu_ops(dev->iommu_fwspec);
		err = iort_add_device_replay(ops, dev);
	}

	/* Ignore all other errors apart from EPROBE_DEFER */
	if (err == -EPROBE_DEFER) {
		ops = ERR_PTR(err);
	} else if (err) {
		dev_dbg(dev, "Adding to IOMMU failed: %d\n", err);
		ops = NULL;
	}

	return ops;
}

static void __init acpi_iort_register_irq(int hwirq, const char *name,
					  int trigger,
					  struct resource *res)
{
	int irq = acpi_register_gsi(NULL, hwirq, trigger,
				    ACPI_ACTIVE_HIGH);

	if (irq <= 0) {
		pr_err("could not register gsi hwirq %d name [%s]\n", hwirq,
								      name);
		return;
	}

	res->start = irq;
	res->end = irq;
	res->flags = IORESOURCE_IRQ;
	res->name = name;
}

static int __init arm_smmu_v3_count_resources(struct acpi_iort_node *node)
{
	struct acpi_iort_smmu_v3 *smmu;
	/* Always present mem resource */
	int num_res = 1;

	/* Retrieve SMMUv3 specific data */
	smmu = (struct acpi_iort_smmu_v3 *)node->node_data;

	if (smmu->event_gsiv)
		num_res++;

	if (smmu->pri_gsiv)
		num_res++;

	if (smmu->gerr_gsiv)
		num_res++;

	if (smmu->sync_gsiv)
		num_res++;

	return num_res;
}

static bool arm_smmu_v3_is_combined_irq(struct acpi_iort_smmu_v3 *smmu)
{
	/*
	 * Cavium ThunderX2 implementation doesn't not support unique
	 * irq line. Use single irq line for all the SMMUv3 interrupts.
	 */
	if (smmu->model != ACPI_IORT_SMMU_V3_CAVIUM_CN99XX)
		return false;

	/*
	 * ThunderX2 doesn't support MSIs from the SMMU, so we're checking
	 * SPI numbers here.
	 */
	return smmu->event_gsiv == smmu->pri_gsiv &&
	       smmu->event_gsiv == smmu->gerr_gsiv &&
	       smmu->event_gsiv == smmu->sync_gsiv;
}

static unsigned long arm_smmu_v3_resource_size(struct acpi_iort_smmu_v3 *smmu)
{
	/*
	 * Override the size, for Cavium ThunderX2 implementation
	 * which doesn't support the page 1 SMMU register space.
	 */
	if (smmu->model == ACPI_IORT_SMMU_V3_CAVIUM_CN99XX)
		return SZ_64K;

	return SZ_128K;
}

static void __init arm_smmu_v3_init_resources(struct resource *res,
					      struct acpi_iort_node *node)
{
	struct acpi_iort_smmu_v3 *smmu;
	int num_res = 0;

	/* Retrieve SMMUv3 specific data */
	smmu = (struct acpi_iort_smmu_v3 *)node->node_data;

	res[num_res].start = smmu->base_address;
	res[num_res].end = smmu->base_address +
				arm_smmu_v3_resource_size(smmu) - 1;
	res[num_res].flags = IORESOURCE_MEM;

	num_res++;
	if (arm_smmu_v3_is_combined_irq(smmu)) {
		if (smmu->event_gsiv)
			acpi_iort_register_irq(smmu->event_gsiv, "combined",
					       ACPI_EDGE_SENSITIVE,
					       &res[num_res++]);
	} else {

		if (smmu->event_gsiv)
			acpi_iort_register_irq(smmu->event_gsiv, "eventq",
					       ACPI_EDGE_SENSITIVE,
					       &res[num_res++]);

		if (smmu->pri_gsiv)
			acpi_iort_register_irq(smmu->pri_gsiv, "priq",
					       ACPI_EDGE_SENSITIVE,
					       &res[num_res++]);

		if (smmu->gerr_gsiv)
			acpi_iort_register_irq(smmu->gerr_gsiv, "gerror",
					       ACPI_EDGE_SENSITIVE,
					       &res[num_res++]);

		if (smmu->sync_gsiv)
			acpi_iort_register_irq(smmu->sync_gsiv, "cmdq-sync",
					       ACPI_EDGE_SENSITIVE,
					       &res[num_res++]);
	}
}

static bool __init arm_smmu_v3_is_coherent(struct acpi_iort_node *node)
{
	struct acpi_iort_smmu_v3 *smmu;

	/* Retrieve SMMUv3 specific data */
	smmu = (struct acpi_iort_smmu_v3 *)node->node_data;

	return smmu->flags & ACPI_IORT_SMMU_V3_COHACC_OVERRIDE;
}

#if defined(CONFIG_ACPI_NUMA)
/*
 * set numa proximity domain for smmuv3 device
 */
static void  __init arm_smmu_v3_set_proximity(struct device *dev,
					      struct acpi_iort_node *node)
{
	struct acpi_iort_smmu_v3 *smmu;

	smmu = (struct acpi_iort_smmu_v3 *)node->node_data;
	if (smmu->flags & ACPI_IORT_SMMU_V3_PXM_VALID) {
		set_dev_node(dev, acpi_map_pxm_to_node(smmu->pxm));
		pr_info("SMMU-v3[%llx] Mapped to Proximity domain %d\n",
			smmu->base_address,
			smmu->pxm);
	}
}
#else
#define arm_smmu_v3_set_proximity NULL
#endif

static int __init arm_smmu_count_resources(struct acpi_iort_node *node)
{
	struct acpi_iort_smmu *smmu;

	/* Retrieve SMMU specific data */
	smmu = (struct acpi_iort_smmu *)node->node_data;

	/*
	 * Only consider the global fault interrupt and ignore the
	 * configuration access interrupt.
	 *
	 * MMIO address and global fault interrupt resources are always
	 * present so add them to the context interrupt count as a static
	 * value.
	 */
	return smmu->context_interrupt_count + 2;
}

static void __init arm_smmu_init_resources(struct resource *res,
					   struct acpi_iort_node *node)
{
	struct acpi_iort_smmu *smmu;
	int i, hw_irq, trigger, num_res = 0;
	u64 *ctx_irq, *glb_irq;

	/* Retrieve SMMU specific data */
	smmu = (struct acpi_iort_smmu *)node->node_data;

	res[num_res].start = smmu->base_address;
	res[num_res].end = smmu->base_address + smmu->span - 1;
	res[num_res].flags = IORESOURCE_MEM;
	num_res++;

	glb_irq = ACPI_ADD_PTR(u64, node, smmu->global_interrupt_offset);
	/* Global IRQs */
	hw_irq = IORT_IRQ_MASK(glb_irq[0]);
	trigger = IORT_IRQ_TRIGGER_MASK(glb_irq[0]);

	acpi_iort_register_irq(hw_irq, "arm-smmu-global", trigger,
				     &res[num_res++]);

	/* Context IRQs */
	ctx_irq = ACPI_ADD_PTR(u64, node, smmu->context_interrupt_offset);
	for (i = 0; i < smmu->context_interrupt_count; i++) {
		hw_irq = IORT_IRQ_MASK(ctx_irq[i]);
		trigger = IORT_IRQ_TRIGGER_MASK(ctx_irq[i]);

		acpi_iort_register_irq(hw_irq, "arm-smmu-context", trigger,
				       &res[num_res++]);
	}
}

static bool __init arm_smmu_is_coherent(struct acpi_iort_node *node)
{
	struct acpi_iort_smmu *smmu;

	/* Retrieve SMMU specific data */
	smmu = (struct acpi_iort_smmu *)node->node_data;

	return smmu->flags & ACPI_IORT_SMMU_COHERENT_WALK;
}

struct iort_dev_config {
	const char *name;
	int (*dev_init)(struct acpi_iort_node *node);
	bool (*dev_is_coherent)(struct acpi_iort_node *node);
	int (*dev_count_resources)(struct acpi_iort_node *node);
	void (*dev_init_resources)(struct resource *res,
				     struct acpi_iort_node *node);
	void (*dev_set_proximity)(struct device *dev,
				    struct acpi_iort_node *node);
};

static const struct iort_dev_config iort_arm_smmu_v3_cfg __initconst = {
	.name = "arm-smmu-v3",
	.dev_is_coherent = arm_smmu_v3_is_coherent,
	.dev_count_resources = arm_smmu_v3_count_resources,
	.dev_init_resources = arm_smmu_v3_init_resources,
	.dev_set_proximity = arm_smmu_v3_set_proximity,
};

static const struct iort_dev_config iort_arm_smmu_cfg __initconst = {
	.name = "arm-smmu",
	.dev_is_coherent = arm_smmu_is_coherent,
	.dev_count_resources = arm_smmu_count_resources,
	.dev_init_resources = arm_smmu_init_resources
};

static __init const struct iort_dev_config *iort_get_dev_cfg(
			struct acpi_iort_node *node)
{
	switch (node->type) {
	case ACPI_IORT_NODE_SMMU_V3:
		return &iort_arm_smmu_v3_cfg;
	case ACPI_IORT_NODE_SMMU:
		return &iort_arm_smmu_cfg;
	default:
		return NULL;
	}
}

/**
 * iort_add_platform_device() - Allocate a platform device for IORT node
 * @node: Pointer to device ACPI IORT node
 *
 * Returns: 0 on success, <0 failure
 */
static int __init iort_add_platform_device(struct acpi_iort_node *node,
					   const struct iort_dev_config *ops)
{
	struct fwnode_handle *fwnode;
	struct platform_device *pdev;
	struct resource *r;
	enum dev_dma_attr attr;
	int ret, count;

	pdev = platform_device_alloc(ops->name, PLATFORM_DEVID_AUTO);
	if (!pdev)
		return -ENOMEM;

	if (ops->dev_set_proximity)
		ops->dev_set_proximity(&pdev->dev, node);

	count = ops->dev_count_resources(node);

	r = kcalloc(count, sizeof(*r), GFP_KERNEL);
	if (!r) {
		ret = -ENOMEM;
		goto dev_put;
	}

	ops->dev_init_resources(r, node);

	ret = platform_device_add_resources(pdev, r, count);
	/*
	 * Resources are duplicated in platform_device_add_resources,
	 * free their allocated memory
	 */
	kfree(r);

	if (ret)
		goto dev_put;

	/*
	 * Add a copy of IORT node pointer to platform_data to
	 * be used to retrieve IORT data information.
	 */
	ret = platform_device_add_data(pdev, &node, sizeof(node));
	if (ret)
		goto dev_put;

	/*
	 * We expect the dma masks to be equivalent for
	 * all SMMUs set-ups
	 */
	pdev->dev.dma_mask = &pdev->dev.coherent_dma_mask;

	fwnode = iort_get_fwnode(node);

	if (!fwnode) {
		ret = -ENODEV;
		goto dev_put;
	}

	pdev->dev.fwnode = fwnode;

	attr = ops->dev_is_coherent && ops->dev_is_coherent(node) ?
			DEV_DMA_COHERENT : DEV_DMA_NON_COHERENT;

	/* Configure DMA for the page table walker */
	acpi_dma_configure(&pdev->dev, attr);

	iort_set_device_domain(&pdev->dev, node);

	ret = platform_device_add(pdev);
	if (ret)
		goto dma_deconfigure;

	return 0;

dma_deconfigure:
	acpi_dma_deconfigure(&pdev->dev);
dev_put:
	platform_device_put(pdev);

	return ret;
}

static bool __init iort_enable_acs(struct acpi_iort_node *iort_node)
{
	if (iort_node->type == ACPI_IORT_NODE_PCI_ROOT_COMPLEX) {
		struct acpi_iort_node *parent;
		struct acpi_iort_id_mapping *map;
		int i;

		map = ACPI_ADD_PTR(struct acpi_iort_id_mapping, iort_node,
				   iort_node->mapping_offset);

		for (i = 0; i < iort_node->mapping_count; i++, map++) {
			if (!map->output_reference)
				continue;

			parent = ACPI_ADD_PTR(struct acpi_iort_node,
					iort_table,  map->output_reference);
			/*
			 * If we detect a RC->SMMU mapping, make sure
			 * we enable ACS on the system.
			 */
			if ((parent->type == ACPI_IORT_NODE_SMMU) ||
				(parent->type == ACPI_IORT_NODE_SMMU_V3)) {
				pci_request_acs();
				return true;
			}
		}
	}

	return false;
}

static void __init iort_init_platform_devices(void)
{
	struct acpi_iort_node *iort_node, *iort_end;
	struct acpi_table_iort *iort;
	struct fwnode_handle *fwnode;
	int i, ret;
<<<<<<< HEAD
	bool acs_enabled = false;
=======
	const struct iort_dev_config *ops;
>>>>>>> 6cfa7cc4

	/*
	 * iort_table and iort both point to the start of IORT table, but
	 * have different struct types
	 */
	iort = (struct acpi_table_iort *)iort_table;

	/* Get the first IORT node */
	iort_node = ACPI_ADD_PTR(struct acpi_iort_node, iort,
				 iort->node_offset);
	iort_end = ACPI_ADD_PTR(struct acpi_iort_node, iort,
				iort_table->length);

	for (i = 0; i < iort->node_count; i++) {
		if (iort_node >= iort_end) {
			pr_err("iort node pointer overflows, bad table\n");
			return;
		}

<<<<<<< HEAD
		if (!acs_enabled)
			acs_enabled = iort_enable_acs(iort_node);

		if ((iort_node->type == ACPI_IORT_NODE_SMMU) ||
			(iort_node->type == ACPI_IORT_NODE_SMMU_V3)) {

=======
		ops = iort_get_dev_cfg(iort_node);
		if (ops) {
>>>>>>> 6cfa7cc4
			fwnode = acpi_alloc_fwnode_static();
			if (!fwnode)
				return;

			iort_set_fwnode(iort_node, fwnode);

			ret = iort_add_platform_device(iort_node, ops);
			if (ret) {
				iort_delete_fwnode(iort_node);
				acpi_free_fwnode_static(fwnode);
				return;
			}
		}

		iort_node = ACPI_ADD_PTR(struct acpi_iort_node, iort_node,
					 iort_node->length);
	}
}

void __init acpi_iort_init(void)
{
	acpi_status status;

	status = acpi_get_table(ACPI_SIG_IORT, 0, &iort_table);
	if (ACPI_FAILURE(status)) {
		if (status != AE_NOT_FOUND) {
			const char *msg = acpi_format_exception(status);

			pr_err("Failed to get table, %s\n", msg);
		}

		return;
	}

	iort_init_platform_devices();
}<|MERGE_RESOLUTION|>--- conflicted
+++ resolved
@@ -1357,11 +1357,8 @@
 	struct acpi_table_iort *iort;
 	struct fwnode_handle *fwnode;
 	int i, ret;
-<<<<<<< HEAD
 	bool acs_enabled = false;
-=======
 	const struct iort_dev_config *ops;
->>>>>>> 6cfa7cc4
 
 	/*
 	 * iort_table and iort both point to the start of IORT table, but
@@ -1381,17 +1378,11 @@
 			return;
 		}
 
-<<<<<<< HEAD
 		if (!acs_enabled)
 			acs_enabled = iort_enable_acs(iort_node);
 
-		if ((iort_node->type == ACPI_IORT_NODE_SMMU) ||
-			(iort_node->type == ACPI_IORT_NODE_SMMU_V3)) {
-
-=======
 		ops = iort_get_dev_cfg(iort_node);
 		if (ops) {
->>>>>>> 6cfa7cc4
 			fwnode = acpi_alloc_fwnode_static();
 			if (!fwnode)
 				return;
