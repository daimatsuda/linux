--- conflicted
+++ resolved
@@ -1307,15 +1307,11 @@
 			0 : BNXT_QPLIB_RESERVED_QP_WRS;
 		entries = bnxt_re_init_depth(entries + diff + 1, uctx);
 		sq->max_wqe = min_t(u32, entries, dev_attr->max_qp_wqes + diff + 1);
-<<<<<<< HEAD
-		sq->max_sw_wqe = bnxt_qplib_get_depth(sq, qplqp->wqe_mode, true);
-=======
 		if (qplqp->wqe_mode == BNXT_QPLIB_WQE_MODE_VARIABLE)
 			sq->max_sw_wqe = bnxt_qplib_get_depth(sq, qplqp->wqe_mode, true);
 		else
 			sq->max_sw_wqe = sq->max_wqe;
 
->>>>>>> 8ee0f23e
 	}
 	sq->q_full_delta = diff + 1;
 	/*
