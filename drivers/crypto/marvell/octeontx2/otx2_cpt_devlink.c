--- conflicted
+++ resolved
@@ -38,18 +38,6 @@
 	struct otx2_cptpf_dev *cptpf = cpt_dl->cptpf;
 	struct pci_dev *pdev = cptpf->pdev;
 	u64 reg_val = 0;
-<<<<<<< HEAD
-
-	otx2_cpt_read_af_reg(&cptpf->afpf_mbox, pdev, CPT_AF_CTL, &reg_val,
-			     BLKADDR_CPT0);
-	ctx->val.vu8 = (reg_val >> 18) & 0x1;
-
-	return 0;
-}
-
-static int otx2_cpt_dl_t106_mode_set(struct devlink *dl, u32 id,
-				     struct devlink_param_gset_ctx *ctx)
-=======
 
 	otx2_cpt_read_af_reg(&cptpf->afpf_mbox, pdev, CPT_AF_CTL, &reg_val,
 			     BLKADDR_CPT0);
@@ -61,7 +49,6 @@
 static int otx2_cpt_dl_t106_mode_set(struct devlink *dl, u32 id,
 				     struct devlink_param_gset_ctx *ctx,
 				     struct netlink_ext_ack *extack)
->>>>>>> 0c383648
 {
 	struct otx2_cpt_devlink *cpt_dl = devlink_priv(dl);
 	struct otx2_cptpf_dev *cptpf = cpt_dl->cptpf;
