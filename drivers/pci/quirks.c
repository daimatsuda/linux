/*
 *  This file contains work-arounds for many known PCI hardware
 *  bugs.  Devices present only on certain architectures (host
 *  bridges et cetera) should be handled in arch-specific code.
 *
 *  Note: any quirks for hotpluggable devices must _NOT_ be declared __init.
 *
 *  Copyright (c) 1999 Martin Mares <mj@ucw.cz>
 *
 *  Init/reset quirks for USB host controllers should be in the
 *  USB quirks file, where their drivers can access reuse it.
 *
 *  The bridge optimization stuff has been removed. If you really
 *  have a silly BIOS which is unable to set your host bridge right,
 *  use the PowerTweak utility (see http://powertweak.sourceforge.net).
 */

#include <linux/types.h>
#include <linux/kernel.h>
#include <linux/pci.h>
#include <linux/init.h>
#include <linux/delay.h>
#include <linux/acpi.h>
#include <linux/kallsyms.h>
#include <linux/dmi.h>
#include <linux/pci-aspm.h>
#include <linux/ioport.h>
#include <asm/dma.h>	/* isa_dma_bridge_buggy */
#include "pci.h"

/*
 * This quirk function disables memory decoding and releases memory resources
 * of the device specified by kernel's boot parameter 'pci=resource_alignment='.
 * It also rounds up size to specified alignment.
 * Later on, the kernel will assign page-aligned memory resource back
 * to the device.
 */
static void __devinit quirk_resource_alignment(struct pci_dev *dev)
{
	int i;
	struct resource *r;
	resource_size_t align, size;
	u16 command;

	if (!pci_is_reassigndev(dev))
		return;

	if (dev->hdr_type == PCI_HEADER_TYPE_NORMAL &&
	    (dev->class >> 8) == PCI_CLASS_BRIDGE_HOST) {
		dev_warn(&dev->dev,
			"Can't reassign resources to host bridge.\n");
		return;
	}

	dev_info(&dev->dev,
		"Disabling memory decoding and releasing memory resources.\n");
	pci_read_config_word(dev, PCI_COMMAND, &command);
	command &= ~PCI_COMMAND_MEMORY;
	pci_write_config_word(dev, PCI_COMMAND, command);

	align = pci_specified_resource_alignment(dev);
	for (i=0; i < PCI_BRIDGE_RESOURCES; i++) {
		r = &dev->resource[i];
		if (!(r->flags & IORESOURCE_MEM))
			continue;
		size = resource_size(r);
		if (size < align) {
			size = align;
			dev_info(&dev->dev,
				"Rounding up size of resource #%d to %#llx.\n",
				i, (unsigned long long)size);
		}
		r->end = size - 1;
		r->start = 0;
	}
	/* Need to disable bridge's resource window,
	 * to enable the kernel to reassign new resource
	 * window later on.
	 */
	if (dev->hdr_type == PCI_HEADER_TYPE_BRIDGE &&
	    (dev->class >> 8) == PCI_CLASS_BRIDGE_PCI) {
		for (i = PCI_BRIDGE_RESOURCES; i < PCI_NUM_RESOURCES; i++) {
			r = &dev->resource[i];
			if (!(r->flags & IORESOURCE_MEM))
				continue;
			r->end = resource_size(r) - 1;
			r->start = 0;
		}
		pci_disable_bridge_window(dev);
	}
}
DECLARE_PCI_FIXUP_HEADER(PCI_ANY_ID, PCI_ANY_ID, quirk_resource_alignment);

/* The Mellanox Tavor device gives false positive parity errors
 * Mark this device with a broken_parity_status, to allow
 * PCI scanning code to "skip" this now blacklisted device.
 */
static void __devinit quirk_mellanox_tavor(struct pci_dev *dev)
{
	dev->broken_parity_status = 1;	/* This device gives false positives */
}
DECLARE_PCI_FIXUP_FINAL(PCI_VENDOR_ID_MELLANOX,PCI_DEVICE_ID_MELLANOX_TAVOR,quirk_mellanox_tavor);
DECLARE_PCI_FIXUP_FINAL(PCI_VENDOR_ID_MELLANOX,PCI_DEVICE_ID_MELLANOX_TAVOR_BRIDGE,quirk_mellanox_tavor);

/* Deal with broken BIOS'es that neglect to enable passive release,
   which can cause problems in combination with the 82441FX/PPro MTRRs */
static void quirk_passive_release(struct pci_dev *dev)
{
	struct pci_dev *d = NULL;
	unsigned char dlc;

	/* We have to make sure a particular bit is set in the PIIX3
	   ISA bridge, so we have to go out and find it. */
	while ((d = pci_get_device(PCI_VENDOR_ID_INTEL, PCI_DEVICE_ID_INTEL_82371SB_0, d))) {
		pci_read_config_byte(d, 0x82, &dlc);
		if (!(dlc & 1<<1)) {
			dev_info(&d->dev, "PIIX3: Enabling Passive Release\n");
			dlc |= 1<<1;
			pci_write_config_byte(d, 0x82, dlc);
		}
	}
}
DECLARE_PCI_FIXUP_FINAL(PCI_VENDOR_ID_INTEL,	PCI_DEVICE_ID_INTEL_82441,	quirk_passive_release);
DECLARE_PCI_FIXUP_RESUME(PCI_VENDOR_ID_INTEL,	PCI_DEVICE_ID_INTEL_82441,	quirk_passive_release);

/*  The VIA VP2/VP3/MVP3 seem to have some 'features'. There may be a workaround
    but VIA don't answer queries. If you happen to have good contacts at VIA
    ask them for me please -- Alan 
    
    This appears to be BIOS not version dependent. So presumably there is a 
    chipset level fix */
    
static void __devinit quirk_isa_dma_hangs(struct pci_dev *dev)
{
	if (!isa_dma_bridge_buggy) {
		isa_dma_bridge_buggy=1;
		dev_info(&dev->dev, "Activating ISA DMA hang workarounds\n");
	}
}
	/*
	 * Its not totally clear which chipsets are the problematic ones
	 * We know 82C586 and 82C596 variants are affected.
	 */
DECLARE_PCI_FIXUP_FINAL(PCI_VENDOR_ID_VIA,	PCI_DEVICE_ID_VIA_82C586_0,	quirk_isa_dma_hangs);
DECLARE_PCI_FIXUP_FINAL(PCI_VENDOR_ID_VIA,	PCI_DEVICE_ID_VIA_82C596,	quirk_isa_dma_hangs);
DECLARE_PCI_FIXUP_FINAL(PCI_VENDOR_ID_INTEL,    PCI_DEVICE_ID_INTEL_82371SB_0,  quirk_isa_dma_hangs);
DECLARE_PCI_FIXUP_FINAL(PCI_VENDOR_ID_AL,	PCI_DEVICE_ID_AL_M1533, 	quirk_isa_dma_hangs);
DECLARE_PCI_FIXUP_FINAL(PCI_VENDOR_ID_NEC,	PCI_DEVICE_ID_NEC_CBUS_1,	quirk_isa_dma_hangs);
DECLARE_PCI_FIXUP_FINAL(PCI_VENDOR_ID_NEC,	PCI_DEVICE_ID_NEC_CBUS_2,	quirk_isa_dma_hangs);
DECLARE_PCI_FIXUP_FINAL(PCI_VENDOR_ID_NEC,	PCI_DEVICE_ID_NEC_CBUS_3,	quirk_isa_dma_hangs);

/*
 *	Chipsets where PCI->PCI transfers vanish or hang
 */
static void __devinit quirk_nopcipci(struct pci_dev *dev)
{
	if ((pci_pci_problems & PCIPCI_FAIL)==0) {
		dev_info(&dev->dev, "Disabling direct PCI/PCI transfers\n");
		pci_pci_problems |= PCIPCI_FAIL;
	}
}
DECLARE_PCI_FIXUP_FINAL(PCI_VENDOR_ID_SI,	PCI_DEVICE_ID_SI_5597,		quirk_nopcipci);
DECLARE_PCI_FIXUP_FINAL(PCI_VENDOR_ID_SI,	PCI_DEVICE_ID_SI_496,		quirk_nopcipci);

static void __devinit quirk_nopciamd(struct pci_dev *dev)
{
	u8 rev;
	pci_read_config_byte(dev, 0x08, &rev);
	if (rev == 0x13) {
		/* Erratum 24 */
		dev_info(&dev->dev, "Chipset erratum: Disabling direct PCI/AGP transfers\n");
		pci_pci_problems |= PCIAGP_FAIL;
	}
}
DECLARE_PCI_FIXUP_FINAL(PCI_VENDOR_ID_AMD,	PCI_DEVICE_ID_AMD_8151_0,	quirk_nopciamd);

/*
 *	Triton requires workarounds to be used by the drivers
 */
static void __devinit quirk_triton(struct pci_dev *dev)
{
	if ((pci_pci_problems&PCIPCI_TRITON)==0) {
		dev_info(&dev->dev, "Limiting direct PCI/PCI transfers\n");
		pci_pci_problems |= PCIPCI_TRITON;
	}
}
DECLARE_PCI_FIXUP_FINAL(PCI_VENDOR_ID_INTEL, 	PCI_DEVICE_ID_INTEL_82437, 	quirk_triton);
DECLARE_PCI_FIXUP_FINAL(PCI_VENDOR_ID_INTEL, 	PCI_DEVICE_ID_INTEL_82437VX, 	quirk_triton);
DECLARE_PCI_FIXUP_FINAL(PCI_VENDOR_ID_INTEL, 	PCI_DEVICE_ID_INTEL_82439, 	quirk_triton);
DECLARE_PCI_FIXUP_FINAL(PCI_VENDOR_ID_INTEL, 	PCI_DEVICE_ID_INTEL_82439TX, 	quirk_triton);

/*
 *	VIA Apollo KT133 needs PCI latency patch
 *	Made according to a windows driver based patch by George E. Breese
 *	see PCI Latency Adjust on http://www.viahardware.com/download/viatweak.shtm
 *      Also see http://www.au-ja.org/review-kt133a-1-en.phtml for
 *      the info on which Mr Breese based his work.
 *
 *	Updated based on further information from the site and also on
 *	information provided by VIA 
 */
static void quirk_vialatency(struct pci_dev *dev)
{
	struct pci_dev *p;
	u8 busarb;
	/* Ok we have a potential problem chipset here. Now see if we have
	   a buggy southbridge */
	   
	p = pci_get_device(PCI_VENDOR_ID_VIA, PCI_DEVICE_ID_VIA_82C686, NULL);
	if (p!=NULL) {
		/* 0x40 - 0x4f == 686B, 0x10 - 0x2f == 686A; thanks Dan Hollis */
		/* Check for buggy part revisions */
		if (p->revision < 0x40 || p->revision > 0x42)
			goto exit;
	} else {
		p = pci_get_device(PCI_VENDOR_ID_VIA, PCI_DEVICE_ID_VIA_8231, NULL);
		if (p==NULL)	/* No problem parts */
			goto exit;
		/* Check for buggy part revisions */
		if (p->revision < 0x10 || p->revision > 0x12)
			goto exit;
	}
	
	/*
	 *	Ok we have the problem. Now set the PCI master grant to 
	 *	occur every master grant. The apparent bug is that under high
	 *	PCI load (quite common in Linux of course) you can get data
	 *	loss when the CPU is held off the bus for 3 bus master requests
	 *	This happens to include the IDE controllers....
	 *
	 *	VIA only apply this fix when an SB Live! is present but under
	 *	both Linux and Windows this isnt enough, and we have seen
	 *	corruption without SB Live! but with things like 3 UDMA IDE
	 *	controllers. So we ignore that bit of the VIA recommendation..
	 */

	pci_read_config_byte(dev, 0x76, &busarb);
	/* Set bit 4 and bi 5 of byte 76 to 0x01 
	   "Master priority rotation on every PCI master grant */
	busarb &= ~(1<<5);
	busarb |= (1<<4);
	pci_write_config_byte(dev, 0x76, busarb);
	dev_info(&dev->dev, "Applying VIA southbridge workaround\n");
exit:
	pci_dev_put(p);
}
DECLARE_PCI_FIXUP_FINAL(PCI_VENDOR_ID_VIA,	PCI_DEVICE_ID_VIA_8363_0,	quirk_vialatency);
DECLARE_PCI_FIXUP_FINAL(PCI_VENDOR_ID_VIA,	PCI_DEVICE_ID_VIA_8371_1,	quirk_vialatency);
DECLARE_PCI_FIXUP_FINAL(PCI_VENDOR_ID_VIA,	PCI_DEVICE_ID_VIA_8361,		quirk_vialatency);
/* Must restore this on a resume from RAM */
DECLARE_PCI_FIXUP_RESUME(PCI_VENDOR_ID_VIA,	PCI_DEVICE_ID_VIA_8363_0,	quirk_vialatency);
DECLARE_PCI_FIXUP_RESUME(PCI_VENDOR_ID_VIA,	PCI_DEVICE_ID_VIA_8371_1,	quirk_vialatency);
DECLARE_PCI_FIXUP_RESUME(PCI_VENDOR_ID_VIA,	PCI_DEVICE_ID_VIA_8361,		quirk_vialatency);

/*
 *	VIA Apollo VP3 needs ETBF on BT848/878
 */
static void __devinit quirk_viaetbf(struct pci_dev *dev)
{
	if ((pci_pci_problems&PCIPCI_VIAETBF)==0) {
		dev_info(&dev->dev, "Limiting direct PCI/PCI transfers\n");
		pci_pci_problems |= PCIPCI_VIAETBF;
	}
}
DECLARE_PCI_FIXUP_FINAL(PCI_VENDOR_ID_VIA,	PCI_DEVICE_ID_VIA_82C597_0,	quirk_viaetbf);

static void __devinit quirk_vsfx(struct pci_dev *dev)
{
	if ((pci_pci_problems&PCIPCI_VSFX)==0) {
		dev_info(&dev->dev, "Limiting direct PCI/PCI transfers\n");
		pci_pci_problems |= PCIPCI_VSFX;
	}
}
DECLARE_PCI_FIXUP_FINAL(PCI_VENDOR_ID_VIA,	PCI_DEVICE_ID_VIA_82C576,	quirk_vsfx);

/*
 *	Ali Magik requires workarounds to be used by the drivers
 *	that DMA to AGP space. Latency must be set to 0xA and triton
 *	workaround applied too
 *	[Info kindly provided by ALi]
 */	
static void __init quirk_alimagik(struct pci_dev *dev)
{
	if ((pci_pci_problems&PCIPCI_ALIMAGIK)==0) {
		dev_info(&dev->dev, "Limiting direct PCI/PCI transfers\n");
		pci_pci_problems |= PCIPCI_ALIMAGIK|PCIPCI_TRITON;
	}
}
DECLARE_PCI_FIXUP_FINAL(PCI_VENDOR_ID_AL, 	PCI_DEVICE_ID_AL_M1647, 	quirk_alimagik);
DECLARE_PCI_FIXUP_FINAL(PCI_VENDOR_ID_AL, 	PCI_DEVICE_ID_AL_M1651, 	quirk_alimagik);

/*
 *	Natoma has some interesting boundary conditions with Zoran stuff
 *	at least
 */
static void __devinit quirk_natoma(struct pci_dev *dev)
{
	if ((pci_pci_problems&PCIPCI_NATOMA)==0) {
		dev_info(&dev->dev, "Limiting direct PCI/PCI transfers\n");
		pci_pci_problems |= PCIPCI_NATOMA;
	}
}
DECLARE_PCI_FIXUP_FINAL(PCI_VENDOR_ID_INTEL, 	PCI_DEVICE_ID_INTEL_82441, 	quirk_natoma);
DECLARE_PCI_FIXUP_FINAL(PCI_VENDOR_ID_INTEL, 	PCI_DEVICE_ID_INTEL_82443LX_0, 	quirk_natoma);
DECLARE_PCI_FIXUP_FINAL(PCI_VENDOR_ID_INTEL, 	PCI_DEVICE_ID_INTEL_82443LX_1, 	quirk_natoma);
DECLARE_PCI_FIXUP_FINAL(PCI_VENDOR_ID_INTEL, 	PCI_DEVICE_ID_INTEL_82443BX_0, 	quirk_natoma);
DECLARE_PCI_FIXUP_FINAL(PCI_VENDOR_ID_INTEL, 	PCI_DEVICE_ID_INTEL_82443BX_1, 	quirk_natoma);
DECLARE_PCI_FIXUP_FINAL(PCI_VENDOR_ID_INTEL, 	PCI_DEVICE_ID_INTEL_82443BX_2, 	quirk_natoma);

/*
 *  This chip can cause PCI parity errors if config register 0xA0 is read
 *  while DMAs are occurring.
 */
static void __devinit quirk_citrine(struct pci_dev *dev)
{
	dev->cfg_size = 0xA0;
}
DECLARE_PCI_FIXUP_HEADER(PCI_VENDOR_ID_IBM,	PCI_DEVICE_ID_IBM_CITRINE,	quirk_citrine);

/*
 *  S3 868 and 968 chips report region size equal to 32M, but they decode 64M.
 *  If it's needed, re-allocate the region.
 */
static void __devinit quirk_s3_64M(struct pci_dev *dev)
{
	struct resource *r = &dev->resource[0];

	if ((r->start & 0x3ffffff) || r->end != r->start + 0x3ffffff) {
		r->start = 0;
		r->end = 0x3ffffff;
	}
}
DECLARE_PCI_FIXUP_HEADER(PCI_VENDOR_ID_S3,	PCI_DEVICE_ID_S3_868,		quirk_s3_64M);
DECLARE_PCI_FIXUP_HEADER(PCI_VENDOR_ID_S3,	PCI_DEVICE_ID_S3_968,		quirk_s3_64M);

/*
 * Some CS5536 BIOSes (for example, the Soekris NET5501 board w/ comBIOS
 * ver. 1.33  20070103) don't set the correct ISA PCI region header info.
 * BAR0 should be 8 bytes; instead, it may be set to something like 8k
 * (which conflicts w/ BAR1's memory range).
 */
static void __devinit quirk_cs5536_vsa(struct pci_dev *dev)
{
	if (pci_resource_len(dev, 0) != 8) {
		struct resource *res = &dev->resource[0];
		res->end = res->start + 8 - 1;
		dev_info(&dev->dev, "CS5536 ISA bridge bug detected "
				"(incorrect header); workaround applied.\n");
	}
}
DECLARE_PCI_FIXUP_HEADER(PCI_VENDOR_ID_AMD, PCI_DEVICE_ID_AMD_CS5536_ISA, quirk_cs5536_vsa);

static void __devinit quirk_io_region(struct pci_dev *dev, unsigned region,
	unsigned size, int nr, const char *name)
{
	region &= ~(size-1);
	if (region) {
		struct pci_bus_region bus_region;
		struct resource *res = dev->resource + nr;

		res->name = pci_name(dev);
		res->start = region;
		res->end = region + size - 1;
		res->flags = IORESOURCE_IO;

		/* Convert from PCI bus to resource space.  */
		bus_region.start = res->start;
		bus_region.end = res->end;
		pcibios_bus_to_resource(dev, res, &bus_region);

		if (pci_claim_resource(dev, nr) == 0)
			dev_info(&dev->dev, "quirk: %pR claimed by %s\n",
				 res, name);
	}
}	

/*
 *	ATI Northbridge setups MCE the processor if you even
 *	read somewhere between 0x3b0->0x3bb or read 0x3d3
 */
static void __devinit quirk_ati_exploding_mce(struct pci_dev *dev)
{
	dev_info(&dev->dev, "ATI Northbridge, reserving I/O ports 0x3b0 to 0x3bb\n");
	/* Mae rhaid i ni beidio ag edrych ar y lleoliadiau I/O hyn */
	request_region(0x3b0, 0x0C, "RadeonIGP");
	request_region(0x3d3, 0x01, "RadeonIGP");
}
DECLARE_PCI_FIXUP_FINAL(PCI_VENDOR_ID_ATI,	PCI_DEVICE_ID_ATI_RS100,   quirk_ati_exploding_mce);

/*
 * Let's make the southbridge information explicit instead
 * of having to worry about people probing the ACPI areas,
 * for example.. (Yes, it happens, and if you read the wrong
 * ACPI register it will put the machine to sleep with no
 * way of waking it up again. Bummer).
 *
 * ALI M7101: Two IO regions pointed to by words at
 *	0xE0 (64 bytes of ACPI registers)
 *	0xE2 (32 bytes of SMB registers)
 */
static void __devinit quirk_ali7101_acpi(struct pci_dev *dev)
{
	u16 region;

	pci_read_config_word(dev, 0xE0, &region);
	quirk_io_region(dev, region, 64, PCI_BRIDGE_RESOURCES, "ali7101 ACPI");
	pci_read_config_word(dev, 0xE2, &region);
	quirk_io_region(dev, region, 32, PCI_BRIDGE_RESOURCES+1, "ali7101 SMB");
}
DECLARE_PCI_FIXUP_HEADER(PCI_VENDOR_ID_AL,	PCI_DEVICE_ID_AL_M7101,		quirk_ali7101_acpi);

static void piix4_io_quirk(struct pci_dev *dev, const char *name, unsigned int port, unsigned int enable)
{
	u32 devres;
	u32 mask, size, base;

	pci_read_config_dword(dev, port, &devres);
	if ((devres & enable) != enable)
		return;
	mask = (devres >> 16) & 15;
	base = devres & 0xffff;
	size = 16;
	for (;;) {
		unsigned bit = size >> 1;
		if ((bit & mask) == bit)
			break;
		size = bit;
	}
	/*
	 * For now we only print it out. Eventually we'll want to
	 * reserve it (at least if it's in the 0x1000+ range), but
	 * let's get enough confirmation reports first. 
	 */
	base &= -size;
	dev_info(&dev->dev, "%s PIO at %04x-%04x\n", name, base, base + size - 1);
}

static void piix4_mem_quirk(struct pci_dev *dev, const char *name, unsigned int port, unsigned int enable)
{
	u32 devres;
	u32 mask, size, base;

	pci_read_config_dword(dev, port, &devres);
	if ((devres & enable) != enable)
		return;
	base = devres & 0xffff0000;
	mask = (devres & 0x3f) << 16;
	size = 128 << 16;
	for (;;) {
		unsigned bit = size >> 1;
		if ((bit & mask) == bit)
			break;
		size = bit;
	}
	/*
	 * For now we only print it out. Eventually we'll want to
	 * reserve it, but let's get enough confirmation reports first. 
	 */
	base &= -size;
	dev_info(&dev->dev, "%s MMIO at %04x-%04x\n", name, base, base + size - 1);
}

/*
 * PIIX4 ACPI: Two IO regions pointed to by longwords at
 *	0x40 (64 bytes of ACPI registers)
 *	0x90 (16 bytes of SMB registers)
 * and a few strange programmable PIIX4 device resources.
 */
static void __devinit quirk_piix4_acpi(struct pci_dev *dev)
{
	u32 region, res_a;

	pci_read_config_dword(dev, 0x40, &region);
	quirk_io_region(dev, region, 64, PCI_BRIDGE_RESOURCES, "PIIX4 ACPI");
	pci_read_config_dword(dev, 0x90, &region);
	quirk_io_region(dev, region, 16, PCI_BRIDGE_RESOURCES+1, "PIIX4 SMB");

	/* Device resource A has enables for some of the other ones */
	pci_read_config_dword(dev, 0x5c, &res_a);

	piix4_io_quirk(dev, "PIIX4 devres B", 0x60, 3 << 21);
	piix4_io_quirk(dev, "PIIX4 devres C", 0x64, 3 << 21);

	/* Device resource D is just bitfields for static resources */

	/* Device 12 enabled? */
	if (res_a & (1 << 29)) {
		piix4_io_quirk(dev, "PIIX4 devres E", 0x68, 1 << 20);
		piix4_mem_quirk(dev, "PIIX4 devres F", 0x6c, 1 << 7);
	}
	/* Device 13 enabled? */
	if (res_a & (1 << 30)) {
		piix4_io_quirk(dev, "PIIX4 devres G", 0x70, 1 << 20);
		piix4_mem_quirk(dev, "PIIX4 devres H", 0x74, 1 << 7);
	}
	piix4_io_quirk(dev, "PIIX4 devres I", 0x78, 1 << 20);
	piix4_io_quirk(dev, "PIIX4 devres J", 0x7c, 1 << 20);
}
DECLARE_PCI_FIXUP_HEADER(PCI_VENDOR_ID_INTEL,	PCI_DEVICE_ID_INTEL_82371AB_3,	quirk_piix4_acpi);
DECLARE_PCI_FIXUP_HEADER(PCI_VENDOR_ID_INTEL,	PCI_DEVICE_ID_INTEL_82443MX_3,	quirk_piix4_acpi);

/*
 * ICH4, ICH4-M, ICH5, ICH5-M ACPI: Three IO regions pointed to by longwords at
 *	0x40 (128 bytes of ACPI, GPIO & TCO registers)
 *	0x58 (64 bytes of GPIO I/O space)
 */
static void __devinit quirk_ich4_lpc_acpi(struct pci_dev *dev)
{
	u32 region;

	pci_read_config_dword(dev, 0x40, &region);
	quirk_io_region(dev, region, 128, PCI_BRIDGE_RESOURCES, "ICH4 ACPI/GPIO/TCO");

	pci_read_config_dword(dev, 0x58, &region);
	quirk_io_region(dev, region, 64, PCI_BRIDGE_RESOURCES+1, "ICH4 GPIO");
}
DECLARE_PCI_FIXUP_HEADER(PCI_VENDOR_ID_INTEL,    PCI_DEVICE_ID_INTEL_82801AA_0,		quirk_ich4_lpc_acpi);
DECLARE_PCI_FIXUP_HEADER(PCI_VENDOR_ID_INTEL,    PCI_DEVICE_ID_INTEL_82801AB_0,		quirk_ich4_lpc_acpi);
DECLARE_PCI_FIXUP_HEADER(PCI_VENDOR_ID_INTEL,    PCI_DEVICE_ID_INTEL_82801BA_0,		quirk_ich4_lpc_acpi);
DECLARE_PCI_FIXUP_HEADER(PCI_VENDOR_ID_INTEL,    PCI_DEVICE_ID_INTEL_82801BA_10,	quirk_ich4_lpc_acpi);
DECLARE_PCI_FIXUP_HEADER(PCI_VENDOR_ID_INTEL,    PCI_DEVICE_ID_INTEL_82801CA_0,		quirk_ich4_lpc_acpi);
DECLARE_PCI_FIXUP_HEADER(PCI_VENDOR_ID_INTEL,    PCI_DEVICE_ID_INTEL_82801CA_12,	quirk_ich4_lpc_acpi);
DECLARE_PCI_FIXUP_HEADER(PCI_VENDOR_ID_INTEL,    PCI_DEVICE_ID_INTEL_82801DB_0,		quirk_ich4_lpc_acpi);
DECLARE_PCI_FIXUP_HEADER(PCI_VENDOR_ID_INTEL,    PCI_DEVICE_ID_INTEL_82801DB_12,	quirk_ich4_lpc_acpi);
DECLARE_PCI_FIXUP_HEADER(PCI_VENDOR_ID_INTEL,    PCI_DEVICE_ID_INTEL_82801EB_0,		quirk_ich4_lpc_acpi);
DECLARE_PCI_FIXUP_HEADER(PCI_VENDOR_ID_INTEL,    PCI_DEVICE_ID_INTEL_ESB_1,		quirk_ich4_lpc_acpi);

static void __devinit ich6_lpc_acpi_gpio(struct pci_dev *dev)
{
	u32 region;

	pci_read_config_dword(dev, 0x40, &region);
	quirk_io_region(dev, region, 128, PCI_BRIDGE_RESOURCES, "ICH6 ACPI/GPIO/TCO");

	pci_read_config_dword(dev, 0x48, &region);
	quirk_io_region(dev, region, 64, PCI_BRIDGE_RESOURCES+1, "ICH6 GPIO");
}

static void __devinit ich6_lpc_generic_decode(struct pci_dev *dev, unsigned reg, const char *name, int dynsize)
{
	u32 val;
	u32 size, base;

	pci_read_config_dword(dev, reg, &val);

	/* Enabled? */
	if (!(val & 1))
		return;
	base = val & 0xfffc;
	if (dynsize) {
		/*
		 * This is not correct. It is 16, 32 or 64 bytes depending on
		 * register D31:F0:ADh bits 5:4.
		 *
		 * But this gets us at least _part_ of it.
		 */
		size = 16;
	} else {
		size = 128;
	}
	base &= ~(size-1);

	/* Just print it out for now. We should reserve it after more debugging */
	dev_info(&dev->dev, "%s PIO at %04x-%04x\n", name, base, base+size-1);
}

static void __devinit quirk_ich6_lpc(struct pci_dev *dev)
{
	/* Shared ACPI/GPIO decode with all ICH6+ */
	ich6_lpc_acpi_gpio(dev);

	/* ICH6-specific generic IO decode */
	ich6_lpc_generic_decode(dev, 0x84, "LPC Generic IO decode 1", 0);
	ich6_lpc_generic_decode(dev, 0x88, "LPC Generic IO decode 2", 1);
}
DECLARE_PCI_FIXUP_HEADER(PCI_VENDOR_ID_INTEL,	PCI_DEVICE_ID_INTEL_ICH6_0, quirk_ich6_lpc);
DECLARE_PCI_FIXUP_HEADER(PCI_VENDOR_ID_INTEL,	PCI_DEVICE_ID_INTEL_ICH6_1, quirk_ich6_lpc);

static void __devinit ich7_lpc_generic_decode(struct pci_dev *dev, unsigned reg, const char *name)
{
	u32 val;
	u32 mask, base;

	pci_read_config_dword(dev, reg, &val);

	/* Enabled? */
	if (!(val & 1))
		return;

	/*
	 * IO base in bits 15:2, mask in bits 23:18, both
	 * are dword-based
	 */
	base = val & 0xfffc;
	mask = (val >> 16) & 0xfc;
	mask |= 3;

	/* Just print it out for now. We should reserve it after more debugging */
	dev_info(&dev->dev, "%s PIO at %04x (mask %04x)\n", name, base, mask);
}

/* ICH7-10 has the same common LPC generic IO decode registers */
static void __devinit quirk_ich7_lpc(struct pci_dev *dev)
{
	/* We share the common ACPI/DPIO decode with ICH6 */
	ich6_lpc_acpi_gpio(dev);

	/* And have 4 ICH7+ generic decodes */
	ich7_lpc_generic_decode(dev, 0x84, "ICH7 LPC Generic IO decode 1");
	ich7_lpc_generic_decode(dev, 0x88, "ICH7 LPC Generic IO decode 2");
	ich7_lpc_generic_decode(dev, 0x8c, "ICH7 LPC Generic IO decode 3");
	ich7_lpc_generic_decode(dev, 0x90, "ICH7 LPC Generic IO decode 4");
}
DECLARE_PCI_FIXUP_HEADER(PCI_VENDOR_ID_INTEL,	PCI_DEVICE_ID_INTEL_ICH7_0, quirk_ich7_lpc);
DECLARE_PCI_FIXUP_HEADER(PCI_VENDOR_ID_INTEL,	PCI_DEVICE_ID_INTEL_ICH7_1, quirk_ich7_lpc);
DECLARE_PCI_FIXUP_HEADER(PCI_VENDOR_ID_INTEL,	PCI_DEVICE_ID_INTEL_ICH7_31, quirk_ich7_lpc);
DECLARE_PCI_FIXUP_HEADER(PCI_VENDOR_ID_INTEL,	PCI_DEVICE_ID_INTEL_ICH8_0, quirk_ich7_lpc);
DECLARE_PCI_FIXUP_HEADER(PCI_VENDOR_ID_INTEL,	PCI_DEVICE_ID_INTEL_ICH8_2, quirk_ich7_lpc);
DECLARE_PCI_FIXUP_HEADER(PCI_VENDOR_ID_INTEL,	PCI_DEVICE_ID_INTEL_ICH8_3, quirk_ich7_lpc);
DECLARE_PCI_FIXUP_HEADER(PCI_VENDOR_ID_INTEL,	PCI_DEVICE_ID_INTEL_ICH8_1, quirk_ich7_lpc);
DECLARE_PCI_FIXUP_HEADER(PCI_VENDOR_ID_INTEL,	PCI_DEVICE_ID_INTEL_ICH8_4, quirk_ich7_lpc);
DECLARE_PCI_FIXUP_HEADER(PCI_VENDOR_ID_INTEL,	PCI_DEVICE_ID_INTEL_ICH9_2, quirk_ich7_lpc);
DECLARE_PCI_FIXUP_HEADER(PCI_VENDOR_ID_INTEL,	PCI_DEVICE_ID_INTEL_ICH9_4, quirk_ich7_lpc);
DECLARE_PCI_FIXUP_HEADER(PCI_VENDOR_ID_INTEL,	PCI_DEVICE_ID_INTEL_ICH9_7, quirk_ich7_lpc);
DECLARE_PCI_FIXUP_HEADER(PCI_VENDOR_ID_INTEL,	PCI_DEVICE_ID_INTEL_ICH9_8, quirk_ich7_lpc);
DECLARE_PCI_FIXUP_HEADER(PCI_VENDOR_ID_INTEL,   PCI_DEVICE_ID_INTEL_ICH10_1, quirk_ich7_lpc);

/*
 * VIA ACPI: One IO region pointed to by longword at
 *	0x48 or 0x20 (256 bytes of ACPI registers)
 */
static void __devinit quirk_vt82c586_acpi(struct pci_dev *dev)
{
	u32 region;

	if (dev->revision & 0x10) {
		pci_read_config_dword(dev, 0x48, &region);
		region &= PCI_BASE_ADDRESS_IO_MASK;
		quirk_io_region(dev, region, 256, PCI_BRIDGE_RESOURCES, "vt82c586 ACPI");
	}
}
DECLARE_PCI_FIXUP_HEADER(PCI_VENDOR_ID_VIA,	PCI_DEVICE_ID_VIA_82C586_3,	quirk_vt82c586_acpi);

/*
 * VIA VT82C686 ACPI: Three IO region pointed to by (long)words at
 *	0x48 (256 bytes of ACPI registers)
 *	0x70 (128 bytes of hardware monitoring register)
 *	0x90 (16 bytes of SMB registers)
 */
static void __devinit quirk_vt82c686_acpi(struct pci_dev *dev)
{
	u16 hm;
	u32 smb;

	quirk_vt82c586_acpi(dev);

	pci_read_config_word(dev, 0x70, &hm);
	hm &= PCI_BASE_ADDRESS_IO_MASK;
	quirk_io_region(dev, hm, 128, PCI_BRIDGE_RESOURCES + 1, "vt82c686 HW-mon");

	pci_read_config_dword(dev, 0x90, &smb);
	smb &= PCI_BASE_ADDRESS_IO_MASK;
	quirk_io_region(dev, smb, 16, PCI_BRIDGE_RESOURCES + 2, "vt82c686 SMB");
}
DECLARE_PCI_FIXUP_HEADER(PCI_VENDOR_ID_VIA,	PCI_DEVICE_ID_VIA_82C686_4,	quirk_vt82c686_acpi);

/*
 * VIA VT8235 ISA Bridge: Two IO regions pointed to by words at
 *	0x88 (128 bytes of power management registers)
 *	0xd0 (16 bytes of SMB registers)
 */
static void __devinit quirk_vt8235_acpi(struct pci_dev *dev)
{
	u16 pm, smb;

	pci_read_config_word(dev, 0x88, &pm);
	pm &= PCI_BASE_ADDRESS_IO_MASK;
	quirk_io_region(dev, pm, 128, PCI_BRIDGE_RESOURCES, "vt8235 PM");

	pci_read_config_word(dev, 0xd0, &smb);
	smb &= PCI_BASE_ADDRESS_IO_MASK;
	quirk_io_region(dev, smb, 16, PCI_BRIDGE_RESOURCES + 1, "vt8235 SMB");
}
DECLARE_PCI_FIXUP_HEADER(PCI_VENDOR_ID_VIA,	PCI_DEVICE_ID_VIA_8235,	quirk_vt8235_acpi);

/*
 * TI XIO2000a PCIe-PCI Bridge erroneously reports it supports fast back-to-back:
 *	Disable fast back-to-back on the secondary bus segment
 */
static void __devinit quirk_xio2000a(struct pci_dev *dev)
{
	struct pci_dev *pdev;
	u16 command;

	dev_warn(&dev->dev, "TI XIO2000a quirk detected; "
		"secondary bus fast back-to-back transfers disabled\n");
	list_for_each_entry(pdev, &dev->subordinate->devices, bus_list) {
		pci_read_config_word(pdev, PCI_COMMAND, &command);
		if (command & PCI_COMMAND_FAST_BACK)
			pci_write_config_word(pdev, PCI_COMMAND, command & ~PCI_COMMAND_FAST_BACK);
	}
}
DECLARE_PCI_FIXUP_FINAL(PCI_VENDOR_ID_TI, PCI_DEVICE_ID_TI_XIO2000A,
			quirk_xio2000a);

#ifdef CONFIG_X86_IO_APIC 

#include <asm/io_apic.h>

/*
 * VIA 686A/B: If an IO-APIC is active, we need to route all on-chip
 * devices to the external APIC.
 *
 * TODO: When we have device-specific interrupt routers,
 * this code will go away from quirks.
 */
static void quirk_via_ioapic(struct pci_dev *dev)
{
	u8 tmp;
	
	if (nr_ioapics < 1)
		tmp = 0;    /* nothing routed to external APIC */
	else
		tmp = 0x1f; /* all known bits (4-0) routed to external APIC */
		
	dev_info(&dev->dev, "%sbling VIA external APIC routing\n",
	       tmp == 0 ? "Disa" : "Ena");

	/* Offset 0x58: External APIC IRQ output control */
	pci_write_config_byte (dev, 0x58, tmp);
}
DECLARE_PCI_FIXUP_FINAL(PCI_VENDOR_ID_VIA,	PCI_DEVICE_ID_VIA_82C686,	quirk_via_ioapic);
DECLARE_PCI_FIXUP_RESUME_EARLY(PCI_VENDOR_ID_VIA,	PCI_DEVICE_ID_VIA_82C686,	quirk_via_ioapic);

/*
 * VIA 8237: Some BIOSs don't set the 'Bypass APIC De-Assert Message' Bit.
 * This leads to doubled level interrupt rates.
 * Set this bit to get rid of cycle wastage.
 * Otherwise uncritical.
 */
static void quirk_via_vt8237_bypass_apic_deassert(struct pci_dev *dev)
{
	u8 misc_control2;
#define BYPASS_APIC_DEASSERT 8

	pci_read_config_byte(dev, 0x5B, &misc_control2);
	if (!(misc_control2 & BYPASS_APIC_DEASSERT)) {
		dev_info(&dev->dev, "Bypassing VIA 8237 APIC De-Assert Message\n");
		pci_write_config_byte(dev, 0x5B, misc_control2|BYPASS_APIC_DEASSERT);
	}
}
DECLARE_PCI_FIXUP_FINAL(PCI_VENDOR_ID_VIA,	PCI_DEVICE_ID_VIA_8237,		quirk_via_vt8237_bypass_apic_deassert);
DECLARE_PCI_FIXUP_RESUME_EARLY(PCI_VENDOR_ID_VIA,	PCI_DEVICE_ID_VIA_8237,		quirk_via_vt8237_bypass_apic_deassert);

/*
 * The AMD io apic can hang the box when an apic irq is masked.
 * We check all revs >= B0 (yet not in the pre production!) as the bug
 * is currently marked NoFix
 *
 * We have multiple reports of hangs with this chipset that went away with
 * noapic specified. For the moment we assume it's the erratum. We may be wrong
 * of course. However the advice is demonstrably good even if so..
 */
static void __devinit quirk_amd_ioapic(struct pci_dev *dev)
{
	if (dev->revision >= 0x02) {
		dev_warn(&dev->dev, "I/O APIC: AMD Erratum #22 may be present. In the event of instability try\n");
		dev_warn(&dev->dev, "        : booting with the \"noapic\" option\n");
	}
}
DECLARE_PCI_FIXUP_FINAL(PCI_VENDOR_ID_AMD,	PCI_DEVICE_ID_AMD_VIPER_7410,	quirk_amd_ioapic);

static void __init quirk_ioapic_rmw(struct pci_dev *dev)
{
	if (dev->devfn == 0 && dev->bus->number == 0)
		sis_apic_bug = 1;
}
DECLARE_PCI_FIXUP_FINAL(PCI_VENDOR_ID_SI,	PCI_ANY_ID,			quirk_ioapic_rmw);
#endif /* CONFIG_X86_IO_APIC */

/*
 * Some settings of MMRBC can lead to data corruption so block changes.
 * See AMD 8131 HyperTransport PCI-X Tunnel Revision Guide
 */
static void __init quirk_amd_8131_mmrbc(struct pci_dev *dev)
{
	if (dev->subordinate && dev->revision <= 0x12) {
		dev_info(&dev->dev, "AMD8131 rev %x detected; "
			"disabling PCI-X MMRBC\n", dev->revision);
		dev->subordinate->bus_flags |= PCI_BUS_FLAGS_NO_MMRBC;
	}
}
DECLARE_PCI_FIXUP_FINAL(PCI_VENDOR_ID_AMD, PCI_DEVICE_ID_AMD_8131_BRIDGE, quirk_amd_8131_mmrbc);

/*
 * FIXME: it is questionable that quirk_via_acpi
 * is needed.  It shows up as an ISA bridge, and does not
 * support the PCI_INTERRUPT_LINE register at all.  Therefore
 * it seems like setting the pci_dev's 'irq' to the
 * value of the ACPI SCI interrupt is only done for convenience.
 *	-jgarzik
 */
static void __devinit quirk_via_acpi(struct pci_dev *d)
{
	/*
	 * VIA ACPI device: SCI IRQ line in PCI config byte 0x42
	 */
	u8 irq;
	pci_read_config_byte(d, 0x42, &irq);
	irq &= 0xf;
	if (irq && (irq != 2))
		d->irq = irq;
}
DECLARE_PCI_FIXUP_HEADER(PCI_VENDOR_ID_VIA,	PCI_DEVICE_ID_VIA_82C586_3,	quirk_via_acpi);
DECLARE_PCI_FIXUP_HEADER(PCI_VENDOR_ID_VIA,	PCI_DEVICE_ID_VIA_82C686_4,	quirk_via_acpi);


/*
 *	VIA bridges which have VLink
 */

static int via_vlink_dev_lo = -1, via_vlink_dev_hi = 18;

static void quirk_via_bridge(struct pci_dev *dev)
{
	/* See what bridge we have and find the device ranges */
	switch (dev->device) {
	case PCI_DEVICE_ID_VIA_82C686:
		/* The VT82C686 is special, it attaches to PCI and can have
		   any device number. All its subdevices are functions of
		   that single device. */
		via_vlink_dev_lo = PCI_SLOT(dev->devfn);
		via_vlink_dev_hi = PCI_SLOT(dev->devfn);
		break;
	case PCI_DEVICE_ID_VIA_8237:
	case PCI_DEVICE_ID_VIA_8237A:
		via_vlink_dev_lo = 15;
		break;
	case PCI_DEVICE_ID_VIA_8235:
		via_vlink_dev_lo = 16;
		break;
	case PCI_DEVICE_ID_VIA_8231:
	case PCI_DEVICE_ID_VIA_8233_0:
	case PCI_DEVICE_ID_VIA_8233A:
	case PCI_DEVICE_ID_VIA_8233C_0:
		via_vlink_dev_lo = 17;
		break;
	}
}
DECLARE_PCI_FIXUP_HEADER(PCI_VENDOR_ID_VIA,	PCI_DEVICE_ID_VIA_82C686,	quirk_via_bridge);
DECLARE_PCI_FIXUP_HEADER(PCI_VENDOR_ID_VIA,	PCI_DEVICE_ID_VIA_8231,		quirk_via_bridge);
DECLARE_PCI_FIXUP_HEADER(PCI_VENDOR_ID_VIA,	PCI_DEVICE_ID_VIA_8233_0,	quirk_via_bridge);
DECLARE_PCI_FIXUP_HEADER(PCI_VENDOR_ID_VIA,	PCI_DEVICE_ID_VIA_8233A,	quirk_via_bridge);
DECLARE_PCI_FIXUP_HEADER(PCI_VENDOR_ID_VIA,	PCI_DEVICE_ID_VIA_8233C_0,	quirk_via_bridge);
DECLARE_PCI_FIXUP_HEADER(PCI_VENDOR_ID_VIA,	PCI_DEVICE_ID_VIA_8235,		quirk_via_bridge);
DECLARE_PCI_FIXUP_HEADER(PCI_VENDOR_ID_VIA,	PCI_DEVICE_ID_VIA_8237,		quirk_via_bridge);
DECLARE_PCI_FIXUP_HEADER(PCI_VENDOR_ID_VIA,	PCI_DEVICE_ID_VIA_8237A,	quirk_via_bridge);

/**
 *	quirk_via_vlink		-	VIA VLink IRQ number update
 *	@dev: PCI device
 *
 *	If the device we are dealing with is on a PIC IRQ we need to
 *	ensure that the IRQ line register which usually is not relevant
 *	for PCI cards, is actually written so that interrupts get sent
 *	to the right place.
 *	We only do this on systems where a VIA south bridge was detected,
 *	and only for VIA devices on the motherboard (see quirk_via_bridge
 *	above).
 */

static void quirk_via_vlink(struct pci_dev *dev)
{
	u8 irq, new_irq;

	/* Check if we have VLink at all */
	if (via_vlink_dev_lo == -1)
		return;

	new_irq = dev->irq;

	/* Don't quirk interrupts outside the legacy IRQ range */
	if (!new_irq || new_irq > 15)
		return;

	/* Internal device ? */
	if (dev->bus->number != 0 || PCI_SLOT(dev->devfn) > via_vlink_dev_hi ||
	    PCI_SLOT(dev->devfn) < via_vlink_dev_lo)
		return;

	/* This is an internal VLink device on a PIC interrupt. The BIOS
	   ought to have set this but may not have, so we redo it */

	pci_read_config_byte(dev, PCI_INTERRUPT_LINE, &irq);
	if (new_irq != irq) {
		dev_info(&dev->dev, "VIA VLink IRQ fixup, from %d to %d\n",
			irq, new_irq);
		udelay(15);	/* unknown if delay really needed */
		pci_write_config_byte(dev, PCI_INTERRUPT_LINE, new_irq);
	}
}
DECLARE_PCI_FIXUP_ENABLE(PCI_VENDOR_ID_VIA, PCI_ANY_ID, quirk_via_vlink);

/*
 * VIA VT82C598 has its device ID settable and many BIOSes
 * set it to the ID of VT82C597 for backward compatibility.
 * We need to switch it off to be able to recognize the real
 * type of the chip.
 */
static void __devinit quirk_vt82c598_id(struct pci_dev *dev)
{
	pci_write_config_byte(dev, 0xfc, 0);
	pci_read_config_word(dev, PCI_DEVICE_ID, &dev->device);
}
DECLARE_PCI_FIXUP_HEADER(PCI_VENDOR_ID_VIA,	PCI_DEVICE_ID_VIA_82C597_0,	quirk_vt82c598_id);

/*
 * CardBus controllers have a legacy base address that enables them
 * to respond as i82365 pcmcia controllers.  We don't want them to
 * do this even if the Linux CardBus driver is not loaded, because
 * the Linux i82365 driver does not (and should not) handle CardBus.
 */
static void quirk_cardbus_legacy(struct pci_dev *dev)
{
	if ((PCI_CLASS_BRIDGE_CARDBUS << 8) ^ dev->class)
		return;
	pci_write_config_dword(dev, PCI_CB_LEGACY_MODE_BASE, 0);
}
DECLARE_PCI_FIXUP_FINAL(PCI_ANY_ID, PCI_ANY_ID, quirk_cardbus_legacy);
DECLARE_PCI_FIXUP_RESUME_EARLY(PCI_ANY_ID, PCI_ANY_ID, quirk_cardbus_legacy);

/*
 * Following the PCI ordering rules is optional on the AMD762. I'm not
 * sure what the designers were smoking but let's not inhale...
 *
 * To be fair to AMD, it follows the spec by default, its BIOS people
 * who turn it off!
 */
static void quirk_amd_ordering(struct pci_dev *dev)
{
	u32 pcic;
	pci_read_config_dword(dev, 0x4C, &pcic);
	if ((pcic&6)!=6) {
		pcic |= 6;
		dev_warn(&dev->dev, "BIOS failed to enable PCI standards compliance; fixing this error\n");
		pci_write_config_dword(dev, 0x4C, pcic);
		pci_read_config_dword(dev, 0x84, &pcic);
		pcic |= (1<<23);	/* Required in this mode */
		pci_write_config_dword(dev, 0x84, pcic);
	}
}
DECLARE_PCI_FIXUP_FINAL(PCI_VENDOR_ID_AMD,	PCI_DEVICE_ID_AMD_FE_GATE_700C, quirk_amd_ordering);
DECLARE_PCI_FIXUP_RESUME_EARLY(PCI_VENDOR_ID_AMD,	PCI_DEVICE_ID_AMD_FE_GATE_700C, quirk_amd_ordering);

/*
 *	DreamWorks provided workaround for Dunord I-3000 problem
 *
 *	This card decodes and responds to addresses not apparently
 *	assigned to it. We force a larger allocation to ensure that
 *	nothing gets put too close to it.
 */
static void __devinit quirk_dunord ( struct pci_dev * dev )
{
	struct resource *r = &dev->resource [1];
	r->start = 0;
	r->end = 0xffffff;
}
DECLARE_PCI_FIXUP_HEADER(PCI_VENDOR_ID_DUNORD,	PCI_DEVICE_ID_DUNORD_I3000,	quirk_dunord);

/*
 * i82380FB mobile docking controller: its PCI-to-PCI bridge
 * is subtractive decoding (transparent), and does indicate this
 * in the ProgIf. Unfortunately, the ProgIf value is wrong - 0x80
 * instead of 0x01.
 */
static void __devinit quirk_transparent_bridge(struct pci_dev *dev)
{
	dev->transparent = 1;
}
DECLARE_PCI_FIXUP_HEADER(PCI_VENDOR_ID_INTEL,	PCI_DEVICE_ID_INTEL_82380FB,	quirk_transparent_bridge);
DECLARE_PCI_FIXUP_HEADER(PCI_VENDOR_ID_TOSHIBA,	0x605,	quirk_transparent_bridge);

/*
 * Common misconfiguration of the MediaGX/Geode PCI master that will
 * reduce PCI bandwidth from 70MB/s to 25MB/s.  See the GXM/GXLV/GX1
 * datasheets found at http://www.national.com/ds/GX for info on what
 * these bits do.  <christer@weinigel.se>
 */
static void quirk_mediagx_master(struct pci_dev *dev)
{
	u8 reg;
	pci_read_config_byte(dev, 0x41, &reg);
	if (reg & 2) {
		reg &= ~2;
		dev_info(&dev->dev, "Fixup for MediaGX/Geode Slave Disconnect Boundary (0x41=0x%02x)\n", reg);
                pci_write_config_byte(dev, 0x41, reg);
	}
}
DECLARE_PCI_FIXUP_FINAL(PCI_VENDOR_ID_CYRIX,	PCI_DEVICE_ID_CYRIX_PCI_MASTER, quirk_mediagx_master);
DECLARE_PCI_FIXUP_RESUME(PCI_VENDOR_ID_CYRIX,	PCI_DEVICE_ID_CYRIX_PCI_MASTER, quirk_mediagx_master);

/*
 *	Ensure C0 rev restreaming is off. This is normally done by
 *	the BIOS but in the odd case it is not the results are corruption
 *	hence the presence of a Linux check
 */
static void quirk_disable_pxb(struct pci_dev *pdev)
{
	u16 config;
	
	if (pdev->revision != 0x04)		/* Only C0 requires this */
		return;
	pci_read_config_word(pdev, 0x40, &config);
	if (config & (1<<6)) {
		config &= ~(1<<6);
		pci_write_config_word(pdev, 0x40, config);
		dev_info(&pdev->dev, "C0 revision 450NX. Disabling PCI restreaming\n");
	}
}
DECLARE_PCI_FIXUP_FINAL(PCI_VENDOR_ID_INTEL,	PCI_DEVICE_ID_INTEL_82454NX,	quirk_disable_pxb);
DECLARE_PCI_FIXUP_RESUME_EARLY(PCI_VENDOR_ID_INTEL,	PCI_DEVICE_ID_INTEL_82454NX,	quirk_disable_pxb);

static void __devinit quirk_amd_ide_mode(struct pci_dev *pdev)
{
	/* set SBX00/Hudson-2 SATA in IDE mode to AHCI mode */
	u8 tmp;

	pci_read_config_byte(pdev, PCI_CLASS_DEVICE, &tmp);
	if (tmp == 0x01) {
		pci_read_config_byte(pdev, 0x40, &tmp);
		pci_write_config_byte(pdev, 0x40, tmp|1);
		pci_write_config_byte(pdev, 0x9, 1);
		pci_write_config_byte(pdev, 0xa, 6);
		pci_write_config_byte(pdev, 0x40, tmp);

		pdev->class = PCI_CLASS_STORAGE_SATA_AHCI;
		dev_info(&pdev->dev, "set SATA to AHCI mode\n");
	}
}
DECLARE_PCI_FIXUP_HEADER(PCI_VENDOR_ID_ATI, PCI_DEVICE_ID_ATI_IXP600_SATA, quirk_amd_ide_mode);
DECLARE_PCI_FIXUP_RESUME_EARLY(PCI_VENDOR_ID_ATI, PCI_DEVICE_ID_ATI_IXP600_SATA, quirk_amd_ide_mode);
DECLARE_PCI_FIXUP_HEADER(PCI_VENDOR_ID_ATI, PCI_DEVICE_ID_ATI_IXP700_SATA, quirk_amd_ide_mode);
DECLARE_PCI_FIXUP_RESUME_EARLY(PCI_VENDOR_ID_ATI, PCI_DEVICE_ID_ATI_IXP700_SATA, quirk_amd_ide_mode);
DECLARE_PCI_FIXUP_HEADER(PCI_VENDOR_ID_AMD, PCI_DEVICE_ID_AMD_HUDSON2_SATA_IDE, quirk_amd_ide_mode);
DECLARE_PCI_FIXUP_RESUME_EARLY(PCI_VENDOR_ID_AMD, PCI_DEVICE_ID_AMD_HUDSON2_SATA_IDE, quirk_amd_ide_mode);

/*
 *	Serverworks CSB5 IDE does not fully support native mode
 */
static void __devinit quirk_svwks_csb5ide(struct pci_dev *pdev)
{
	u8 prog;
	pci_read_config_byte(pdev, PCI_CLASS_PROG, &prog);
	if (prog & 5) {
		prog &= ~5;
		pdev->class &= ~5;
		pci_write_config_byte(pdev, PCI_CLASS_PROG, prog);
		/* PCI layer will sort out resources */
	}
}
DECLARE_PCI_FIXUP_EARLY(PCI_VENDOR_ID_SERVERWORKS, PCI_DEVICE_ID_SERVERWORKS_CSB5IDE, quirk_svwks_csb5ide);

/*
 *	Intel 82801CAM ICH3-M datasheet says IDE modes must be the same
 */
static void __init quirk_ide_samemode(struct pci_dev *pdev)
{
	u8 prog;

	pci_read_config_byte(pdev, PCI_CLASS_PROG, &prog);

	if (((prog & 1) && !(prog & 4)) || ((prog & 4) && !(prog & 1))) {
		dev_info(&pdev->dev, "IDE mode mismatch; forcing legacy mode\n");
		prog &= ~5;
		pdev->class &= ~5;
		pci_write_config_byte(pdev, PCI_CLASS_PROG, prog);
	}
}
DECLARE_PCI_FIXUP_EARLY(PCI_VENDOR_ID_INTEL, PCI_DEVICE_ID_INTEL_82801CA_10, quirk_ide_samemode);

/*
 * Some ATA devices break if put into D3
 */

static void __devinit quirk_no_ata_d3(struct pci_dev *pdev)
{
	/* Quirk the legacy ATA devices only. The AHCI ones are ok */
	if ((pdev->class >> 8) == PCI_CLASS_STORAGE_IDE)
		pdev->dev_flags |= PCI_DEV_FLAGS_NO_D3;
}
DECLARE_PCI_FIXUP_EARLY(PCI_VENDOR_ID_SERVERWORKS, PCI_ANY_ID, quirk_no_ata_d3);
DECLARE_PCI_FIXUP_EARLY(PCI_VENDOR_ID_ATI, PCI_ANY_ID, quirk_no_ata_d3);
/* ALi loses some register settings that we cannot then restore */
DECLARE_PCI_FIXUP_EARLY(PCI_VENDOR_ID_AL, PCI_ANY_ID, quirk_no_ata_d3);
/* VIA comes back fine but we need to keep it alive or ACPI GTM failures
   occur when mode detecting */
DECLARE_PCI_FIXUP_EARLY(PCI_VENDOR_ID_VIA, PCI_ANY_ID, quirk_no_ata_d3);

/* This was originally an Alpha specific thing, but it really fits here.
 * The i82375 PCI/EISA bridge appears as non-classified. Fix that.
 */
static void __init quirk_eisa_bridge(struct pci_dev *dev)
{
	dev->class = PCI_CLASS_BRIDGE_EISA << 8;
}
DECLARE_PCI_FIXUP_HEADER(PCI_VENDOR_ID_INTEL,	PCI_DEVICE_ID_INTEL_82375,	quirk_eisa_bridge);


/*
 * On ASUS P4B boards, the SMBus PCI Device within the ICH2/4 southbridge
 * is not activated. The myth is that Asus said that they do not want the
 * users to be irritated by just another PCI Device in the Win98 device
 * manager. (see the file prog/hotplug/README.p4b in the lm_sensors 
 * package 2.7.0 for details)
 *
 * The SMBus PCI Device can be activated by setting a bit in the ICH LPC 
 * bridge. Unfortunately, this device has no subvendor/subdevice ID. So it 
 * becomes necessary to do this tweak in two steps -- the chosen trigger
 * is either the Host bridge (preferred) or on-board VGA controller.
 *
 * Note that we used to unhide the SMBus that way on Toshiba laptops
 * (Satellite A40 and Tecra M2) but then found that the thermal management
 * was done by SMM code, which could cause unsynchronized concurrent
 * accesses to the SMBus registers, with potentially bad effects. Thus you
 * should be very careful when adding new entries: if SMM is accessing the
 * Intel SMBus, this is a very good reason to leave it hidden.
 *
 * Likewise, many recent laptops use ACPI for thermal management. If the
 * ACPI DSDT code accesses the SMBus, then Linux should not access it
 * natively, and keeping the SMBus hidden is the right thing to do. If you
 * are about to add an entry in the table below, please first disassemble
 * the DSDT and double-check that there is no code accessing the SMBus.
 */
static int asus_hides_smbus;

static void __init asus_hides_smbus_hostbridge(struct pci_dev *dev)
{
	if (unlikely(dev->subsystem_vendor == PCI_VENDOR_ID_ASUSTEK)) {
		if (dev->device == PCI_DEVICE_ID_INTEL_82845_HB)
			switch(dev->subsystem_device) {
			case 0x8025: /* P4B-LX */
			case 0x8070: /* P4B */
			case 0x8088: /* P4B533 */
			case 0x1626: /* L3C notebook */
				asus_hides_smbus = 1;
			}
		else if (dev->device == PCI_DEVICE_ID_INTEL_82845G_HB)
			switch(dev->subsystem_device) {
			case 0x80b1: /* P4GE-V */
			case 0x80b2: /* P4PE */
			case 0x8093: /* P4B533-V */
				asus_hides_smbus = 1;
			}
		else if (dev->device == PCI_DEVICE_ID_INTEL_82850_HB)
			switch(dev->subsystem_device) {
			case 0x8030: /* P4T533 */
				asus_hides_smbus = 1;
			}
		else if (dev->device == PCI_DEVICE_ID_INTEL_7205_0)
			switch (dev->subsystem_device) {
			case 0x8070: /* P4G8X Deluxe */
				asus_hides_smbus = 1;
			}
		else if (dev->device == PCI_DEVICE_ID_INTEL_E7501_MCH)
			switch (dev->subsystem_device) {
			case 0x80c9: /* PU-DLS */
				asus_hides_smbus = 1;
			}
		else if (dev->device == PCI_DEVICE_ID_INTEL_82855GM_HB)
			switch (dev->subsystem_device) {
			case 0x1751: /* M2N notebook */
			case 0x1821: /* M5N notebook */
			case 0x1897: /* A6L notebook */
				asus_hides_smbus = 1;
			}
		else if (dev->device == PCI_DEVICE_ID_INTEL_82855PM_HB)
			switch (dev->subsystem_device) {
			case 0x184b: /* W1N notebook */
			case 0x186a: /* M6Ne notebook */
				asus_hides_smbus = 1;
			}
		else if (dev->device == PCI_DEVICE_ID_INTEL_82865_HB)
			switch (dev->subsystem_device) {
			case 0x80f2: /* P4P800-X */
				asus_hides_smbus = 1;
			}
		else if (dev->device == PCI_DEVICE_ID_INTEL_82915GM_HB)
			switch (dev->subsystem_device) {
			case 0x1882: /* M6V notebook */
			case 0x1977: /* A6VA notebook */
				asus_hides_smbus = 1;
			}
	} else if (unlikely(dev->subsystem_vendor == PCI_VENDOR_ID_HP)) {
		if (dev->device ==  PCI_DEVICE_ID_INTEL_82855PM_HB)
			switch(dev->subsystem_device) {
			case 0x088C: /* HP Compaq nc8000 */
			case 0x0890: /* HP Compaq nc6000 */
				asus_hides_smbus = 1;
			}
		else if (dev->device == PCI_DEVICE_ID_INTEL_82865_HB)
			switch (dev->subsystem_device) {
			case 0x12bc: /* HP D330L */
			case 0x12bd: /* HP D530 */
			case 0x006a: /* HP Compaq nx9500 */
				asus_hides_smbus = 1;
			}
		else if (dev->device == PCI_DEVICE_ID_INTEL_82875_HB)
			switch (dev->subsystem_device) {
			case 0x12bf: /* HP xw4100 */
				asus_hides_smbus = 1;
			}
       } else if (unlikely(dev->subsystem_vendor == PCI_VENDOR_ID_SAMSUNG)) {
               if (dev->device ==  PCI_DEVICE_ID_INTEL_82855PM_HB)
                       switch(dev->subsystem_device) {
                       case 0xC00C: /* Samsung P35 notebook */
                               asus_hides_smbus = 1;
                       }
	} else if (unlikely(dev->subsystem_vendor == PCI_VENDOR_ID_COMPAQ)) {
		if (dev->device == PCI_DEVICE_ID_INTEL_82855PM_HB)
			switch(dev->subsystem_device) {
			case 0x0058: /* Compaq Evo N620c */
				asus_hides_smbus = 1;
			}
		else if (dev->device == PCI_DEVICE_ID_INTEL_82810_IG3)
			switch(dev->subsystem_device) {
			case 0xB16C: /* Compaq Deskpro EP 401963-001 (PCA# 010174) */
				/* Motherboard doesn't have Host bridge
				 * subvendor/subdevice IDs, therefore checking
				 * its on-board VGA controller */
				asus_hides_smbus = 1;
			}
		else if (dev->device == PCI_DEVICE_ID_INTEL_82801DB_2)
			switch(dev->subsystem_device) {
			case 0x00b8: /* Compaq Evo D510 CMT */
			case 0x00b9: /* Compaq Evo D510 SFF */
			case 0x00ba: /* Compaq Evo D510 USDT */
				/* Motherboard doesn't have Host bridge
				 * subvendor/subdevice IDs and on-board VGA
				 * controller is disabled if an AGP card is
				 * inserted, therefore checking USB UHCI
				 * Controller #1 */
				asus_hides_smbus = 1;
			}
		else if (dev->device == PCI_DEVICE_ID_INTEL_82815_CGC)
			switch (dev->subsystem_device) {
			case 0x001A: /* Compaq Deskpro EN SSF P667 815E */
				/* Motherboard doesn't have host bridge
				 * subvendor/subdevice IDs, therefore checking
				 * its on-board VGA controller */
				asus_hides_smbus = 1;
			}
	}
}
DECLARE_PCI_FIXUP_HEADER(PCI_VENDOR_ID_INTEL,	PCI_DEVICE_ID_INTEL_82845_HB,	asus_hides_smbus_hostbridge);
DECLARE_PCI_FIXUP_HEADER(PCI_VENDOR_ID_INTEL,	PCI_DEVICE_ID_INTEL_82845G_HB,	asus_hides_smbus_hostbridge);
DECLARE_PCI_FIXUP_HEADER(PCI_VENDOR_ID_INTEL,	PCI_DEVICE_ID_INTEL_82850_HB,	asus_hides_smbus_hostbridge);
DECLARE_PCI_FIXUP_HEADER(PCI_VENDOR_ID_INTEL,	PCI_DEVICE_ID_INTEL_82865_HB,	asus_hides_smbus_hostbridge);
DECLARE_PCI_FIXUP_HEADER(PCI_VENDOR_ID_INTEL,	PCI_DEVICE_ID_INTEL_82875_HB,	asus_hides_smbus_hostbridge);
DECLARE_PCI_FIXUP_HEADER(PCI_VENDOR_ID_INTEL,	PCI_DEVICE_ID_INTEL_7205_0,	asus_hides_smbus_hostbridge);
DECLARE_PCI_FIXUP_HEADER(PCI_VENDOR_ID_INTEL,	PCI_DEVICE_ID_INTEL_E7501_MCH,	asus_hides_smbus_hostbridge);
DECLARE_PCI_FIXUP_HEADER(PCI_VENDOR_ID_INTEL,	PCI_DEVICE_ID_INTEL_82855PM_HB,	asus_hides_smbus_hostbridge);
DECLARE_PCI_FIXUP_HEADER(PCI_VENDOR_ID_INTEL,	PCI_DEVICE_ID_INTEL_82855GM_HB,	asus_hides_smbus_hostbridge);
DECLARE_PCI_FIXUP_HEADER(PCI_VENDOR_ID_INTEL,	PCI_DEVICE_ID_INTEL_82915GM_HB, asus_hides_smbus_hostbridge);

DECLARE_PCI_FIXUP_HEADER(PCI_VENDOR_ID_INTEL,	PCI_DEVICE_ID_INTEL_82810_IG3,	asus_hides_smbus_hostbridge);
DECLARE_PCI_FIXUP_HEADER(PCI_VENDOR_ID_INTEL,	PCI_DEVICE_ID_INTEL_82801DB_2,	asus_hides_smbus_hostbridge);
DECLARE_PCI_FIXUP_HEADER(PCI_VENDOR_ID_INTEL,	PCI_DEVICE_ID_INTEL_82815_CGC,	asus_hides_smbus_hostbridge);

static void asus_hides_smbus_lpc(struct pci_dev *dev)
{
	u16 val;
	
	if (likely(!asus_hides_smbus))
		return;

	pci_read_config_word(dev, 0xF2, &val);
	if (val & 0x8) {
		pci_write_config_word(dev, 0xF2, val & (~0x8));
		pci_read_config_word(dev, 0xF2, &val);
		if (val & 0x8)
			dev_info(&dev->dev, "i801 SMBus device continues to play 'hide and seek'! 0x%x\n", val);
		else
			dev_info(&dev->dev, "Enabled i801 SMBus device\n");
	}
}
DECLARE_PCI_FIXUP_HEADER(PCI_VENDOR_ID_INTEL,	PCI_DEVICE_ID_INTEL_82801AA_0,	asus_hides_smbus_lpc);
DECLARE_PCI_FIXUP_HEADER(PCI_VENDOR_ID_INTEL,	PCI_DEVICE_ID_INTEL_82801DB_0,	asus_hides_smbus_lpc);
DECLARE_PCI_FIXUP_HEADER(PCI_VENDOR_ID_INTEL,	PCI_DEVICE_ID_INTEL_82801BA_0,	asus_hides_smbus_lpc);
DECLARE_PCI_FIXUP_HEADER(PCI_VENDOR_ID_INTEL,	PCI_DEVICE_ID_INTEL_82801CA_0,	asus_hides_smbus_lpc);
DECLARE_PCI_FIXUP_HEADER(PCI_VENDOR_ID_INTEL,	PCI_DEVICE_ID_INTEL_82801CA_12,	asus_hides_smbus_lpc);
DECLARE_PCI_FIXUP_HEADER(PCI_VENDOR_ID_INTEL,	PCI_DEVICE_ID_INTEL_82801DB_12,	asus_hides_smbus_lpc);
DECLARE_PCI_FIXUP_HEADER(PCI_VENDOR_ID_INTEL,	PCI_DEVICE_ID_INTEL_82801EB_0,	asus_hides_smbus_lpc);
DECLARE_PCI_FIXUP_RESUME_EARLY(PCI_VENDOR_ID_INTEL,	PCI_DEVICE_ID_INTEL_82801AA_0,	asus_hides_smbus_lpc);
DECLARE_PCI_FIXUP_RESUME_EARLY(PCI_VENDOR_ID_INTEL,	PCI_DEVICE_ID_INTEL_82801DB_0,	asus_hides_smbus_lpc);
DECLARE_PCI_FIXUP_RESUME_EARLY(PCI_VENDOR_ID_INTEL,	PCI_DEVICE_ID_INTEL_82801BA_0,	asus_hides_smbus_lpc);
DECLARE_PCI_FIXUP_RESUME_EARLY(PCI_VENDOR_ID_INTEL,	PCI_DEVICE_ID_INTEL_82801CA_0,	asus_hides_smbus_lpc);
DECLARE_PCI_FIXUP_RESUME_EARLY(PCI_VENDOR_ID_INTEL,	PCI_DEVICE_ID_INTEL_82801CA_12,	asus_hides_smbus_lpc);
DECLARE_PCI_FIXUP_RESUME_EARLY(PCI_VENDOR_ID_INTEL,	PCI_DEVICE_ID_INTEL_82801DB_12,	asus_hides_smbus_lpc);
DECLARE_PCI_FIXUP_RESUME_EARLY(PCI_VENDOR_ID_INTEL,	PCI_DEVICE_ID_INTEL_82801EB_0,	asus_hides_smbus_lpc);

/* It appears we just have one such device. If not, we have a warning */
static void __iomem *asus_rcba_base;
static void asus_hides_smbus_lpc_ich6_suspend(struct pci_dev *dev)
{
	u32 rcba;

	if (likely(!asus_hides_smbus))
		return;
	WARN_ON(asus_rcba_base);

	pci_read_config_dword(dev, 0xF0, &rcba);
	/* use bits 31:14, 16 kB aligned */
	asus_rcba_base = ioremap_nocache(rcba & 0xFFFFC000, 0x4000);
	if (asus_rcba_base == NULL)
		return;
}

static void asus_hides_smbus_lpc_ich6_resume_early(struct pci_dev *dev)
{
	u32 val;

	if (likely(!asus_hides_smbus || !asus_rcba_base))
		return;
	/* read the Function Disable register, dword mode only */
	val = readl(asus_rcba_base + 0x3418);
	writel(val & 0xFFFFFFF7, asus_rcba_base + 0x3418); /* enable the SMBus device */
}

static void asus_hides_smbus_lpc_ich6_resume(struct pci_dev *dev)
{
	if (likely(!asus_hides_smbus || !asus_rcba_base))
		return;
	iounmap(asus_rcba_base);
	asus_rcba_base = NULL;
	dev_info(&dev->dev, "Enabled ICH6/i801 SMBus device\n");
}

static void asus_hides_smbus_lpc_ich6(struct pci_dev *dev)
{
	asus_hides_smbus_lpc_ich6_suspend(dev);
	asus_hides_smbus_lpc_ich6_resume_early(dev);
	asus_hides_smbus_lpc_ich6_resume(dev);
}
DECLARE_PCI_FIXUP_HEADER(PCI_VENDOR_ID_INTEL,	PCI_DEVICE_ID_INTEL_ICH6_1,	asus_hides_smbus_lpc_ich6);
DECLARE_PCI_FIXUP_SUSPEND(PCI_VENDOR_ID_INTEL,	PCI_DEVICE_ID_INTEL_ICH6_1,	asus_hides_smbus_lpc_ich6_suspend);
DECLARE_PCI_FIXUP_RESUME(PCI_VENDOR_ID_INTEL,	PCI_DEVICE_ID_INTEL_ICH6_1,	asus_hides_smbus_lpc_ich6_resume);
DECLARE_PCI_FIXUP_RESUME_EARLY(PCI_VENDOR_ID_INTEL,	PCI_DEVICE_ID_INTEL_ICH6_1,	asus_hides_smbus_lpc_ich6_resume_early);

/*
 * SiS 96x south bridge: BIOS typically hides SMBus device...
 */
static void quirk_sis_96x_smbus(struct pci_dev *dev)
{
	u8 val = 0;
	pci_read_config_byte(dev, 0x77, &val);
	if (val & 0x10) {
		dev_info(&dev->dev, "Enabling SiS 96x SMBus\n");
		pci_write_config_byte(dev, 0x77, val & ~0x10);
	}
}
DECLARE_PCI_FIXUP_HEADER(PCI_VENDOR_ID_SI,	PCI_DEVICE_ID_SI_961,		quirk_sis_96x_smbus);
DECLARE_PCI_FIXUP_HEADER(PCI_VENDOR_ID_SI,	PCI_DEVICE_ID_SI_962,		quirk_sis_96x_smbus);
DECLARE_PCI_FIXUP_HEADER(PCI_VENDOR_ID_SI,	PCI_DEVICE_ID_SI_963,		quirk_sis_96x_smbus);
DECLARE_PCI_FIXUP_HEADER(PCI_VENDOR_ID_SI,	PCI_DEVICE_ID_SI_LPC,		quirk_sis_96x_smbus);
DECLARE_PCI_FIXUP_RESUME_EARLY(PCI_VENDOR_ID_SI,	PCI_DEVICE_ID_SI_961,		quirk_sis_96x_smbus);
DECLARE_PCI_FIXUP_RESUME_EARLY(PCI_VENDOR_ID_SI,	PCI_DEVICE_ID_SI_962,		quirk_sis_96x_smbus);
DECLARE_PCI_FIXUP_RESUME_EARLY(PCI_VENDOR_ID_SI,	PCI_DEVICE_ID_SI_963,		quirk_sis_96x_smbus);
DECLARE_PCI_FIXUP_RESUME_EARLY(PCI_VENDOR_ID_SI,	PCI_DEVICE_ID_SI_LPC,		quirk_sis_96x_smbus);

/*
 * ... This is further complicated by the fact that some SiS96x south
 * bridges pretend to be 85C503/5513 instead.  In that case see if we
 * spotted a compatible north bridge to make sure.
 * (pci_find_device doesn't work yet)
 *
 * We can also enable the sis96x bit in the discovery register..
 */
#define SIS_DETECT_REGISTER 0x40

static void quirk_sis_503(struct pci_dev *dev)
{
	u8 reg;
	u16 devid;

	pci_read_config_byte(dev, SIS_DETECT_REGISTER, &reg);
	pci_write_config_byte(dev, SIS_DETECT_REGISTER, reg | (1 << 6));
	pci_read_config_word(dev, PCI_DEVICE_ID, &devid);
	if (((devid & 0xfff0) != 0x0960) && (devid != 0x0018)) {
		pci_write_config_byte(dev, SIS_DETECT_REGISTER, reg);
		return;
	}

	/*
	 * Ok, it now shows up as a 96x.. run the 96x quirk by
	 * hand in case it has already been processed.
	 * (depends on link order, which is apparently not guaranteed)
	 */
	dev->device = devid;
	quirk_sis_96x_smbus(dev);
}
DECLARE_PCI_FIXUP_HEADER(PCI_VENDOR_ID_SI,	PCI_DEVICE_ID_SI_503,		quirk_sis_503);
DECLARE_PCI_FIXUP_RESUME_EARLY(PCI_VENDOR_ID_SI,	PCI_DEVICE_ID_SI_503,		quirk_sis_503);


/*
 * On ASUS A8V and A8V Deluxe boards, the onboard AC97 audio controller
 * and MC97 modem controller are disabled when a second PCI soundcard is
 * present. This patch, tweaking the VT8237 ISA bridge, enables them.
 * -- bjd
 */
static void asus_hides_ac97_lpc(struct pci_dev *dev)
{
	u8 val;
	int asus_hides_ac97 = 0;

	if (likely(dev->subsystem_vendor == PCI_VENDOR_ID_ASUSTEK)) {
		if (dev->device == PCI_DEVICE_ID_VIA_8237)
			asus_hides_ac97 = 1;
	}

	if (!asus_hides_ac97)
		return;

	pci_read_config_byte(dev, 0x50, &val);
	if (val & 0xc0) {
		pci_write_config_byte(dev, 0x50, val & (~0xc0));
		pci_read_config_byte(dev, 0x50, &val);
		if (val & 0xc0)
			dev_info(&dev->dev, "Onboard AC97/MC97 devices continue to play 'hide and seek'! 0x%x\n", val);
		else
			dev_info(&dev->dev, "Enabled onboard AC97/MC97 devices\n");
	}
}
DECLARE_PCI_FIXUP_HEADER(PCI_VENDOR_ID_VIA,	PCI_DEVICE_ID_VIA_8237, asus_hides_ac97_lpc);
DECLARE_PCI_FIXUP_RESUME_EARLY(PCI_VENDOR_ID_VIA,	PCI_DEVICE_ID_VIA_8237, asus_hides_ac97_lpc);

#if defined(CONFIG_ATA) || defined(CONFIG_ATA_MODULE)

/*
 *	If we are using libata we can drive this chip properly but must
 *	do this early on to make the additional device appear during
 *	the PCI scanning.
 */
static void quirk_jmicron_ata(struct pci_dev *pdev)
{
	u32 conf1, conf5, class;
	u8 hdr;

	/* Only poke fn 0 */
	if (PCI_FUNC(pdev->devfn))
		return;

	pci_read_config_dword(pdev, 0x40, &conf1);
	pci_read_config_dword(pdev, 0x80, &conf5);

	conf1 &= ~0x00CFF302; /* Clear bit 1, 8, 9, 12-19, 22, 23 */
	conf5 &= ~(1 << 24);  /* Clear bit 24 */

	switch (pdev->device) {
	case PCI_DEVICE_ID_JMICRON_JMB360:
		/* The controller should be in single function ahci mode */
		conf1 |= 0x0002A100; /* Set 8, 13, 15, 17 */
		break;

	case PCI_DEVICE_ID_JMICRON_JMB365:
	case PCI_DEVICE_ID_JMICRON_JMB366:
		/* Redirect IDE second PATA port to the right spot */
		conf5 |= (1 << 24);
		/* Fall through */
	case PCI_DEVICE_ID_JMICRON_JMB361:
	case PCI_DEVICE_ID_JMICRON_JMB363:
		/* Enable dual function mode, AHCI on fn 0, IDE fn1 */
		/* Set the class codes correctly and then direct IDE 0 */
		conf1 |= 0x00C2A1B3; /* Set 0, 1, 4, 5, 7, 8, 13, 15, 17, 22, 23 */
		break;

	case PCI_DEVICE_ID_JMICRON_JMB368:
		/* The controller should be in single function IDE mode */
		conf1 |= 0x00C00000; /* Set 22, 23 */
		break;
	}

	pci_write_config_dword(pdev, 0x40, conf1);
	pci_write_config_dword(pdev, 0x80, conf5);

	/* Update pdev accordingly */
	pci_read_config_byte(pdev, PCI_HEADER_TYPE, &hdr);
	pdev->hdr_type = hdr & 0x7f;
	pdev->multifunction = !!(hdr & 0x80);

	pci_read_config_dword(pdev, PCI_CLASS_REVISION, &class);
	pdev->class = class >> 8;
}
DECLARE_PCI_FIXUP_EARLY(PCI_VENDOR_ID_JMICRON, PCI_DEVICE_ID_JMICRON_JMB360, quirk_jmicron_ata);
DECLARE_PCI_FIXUP_EARLY(PCI_VENDOR_ID_JMICRON, PCI_DEVICE_ID_JMICRON_JMB361, quirk_jmicron_ata);
DECLARE_PCI_FIXUP_EARLY(PCI_VENDOR_ID_JMICRON, PCI_DEVICE_ID_JMICRON_JMB363, quirk_jmicron_ata);
DECLARE_PCI_FIXUP_EARLY(PCI_VENDOR_ID_JMICRON, PCI_DEVICE_ID_JMICRON_JMB365, quirk_jmicron_ata);
DECLARE_PCI_FIXUP_EARLY(PCI_VENDOR_ID_JMICRON, PCI_DEVICE_ID_JMICRON_JMB366, quirk_jmicron_ata);
DECLARE_PCI_FIXUP_EARLY(PCI_VENDOR_ID_JMICRON, PCI_DEVICE_ID_JMICRON_JMB368, quirk_jmicron_ata);
DECLARE_PCI_FIXUP_RESUME_EARLY(PCI_VENDOR_ID_JMICRON, PCI_DEVICE_ID_JMICRON_JMB360, quirk_jmicron_ata);
DECLARE_PCI_FIXUP_RESUME_EARLY(PCI_VENDOR_ID_JMICRON, PCI_DEVICE_ID_JMICRON_JMB361, quirk_jmicron_ata);
DECLARE_PCI_FIXUP_RESUME_EARLY(PCI_VENDOR_ID_JMICRON, PCI_DEVICE_ID_JMICRON_JMB363, quirk_jmicron_ata);
DECLARE_PCI_FIXUP_RESUME_EARLY(PCI_VENDOR_ID_JMICRON, PCI_DEVICE_ID_JMICRON_JMB365, quirk_jmicron_ata);
DECLARE_PCI_FIXUP_RESUME_EARLY(PCI_VENDOR_ID_JMICRON, PCI_DEVICE_ID_JMICRON_JMB366, quirk_jmicron_ata);
DECLARE_PCI_FIXUP_RESUME_EARLY(PCI_VENDOR_ID_JMICRON, PCI_DEVICE_ID_JMICRON_JMB368, quirk_jmicron_ata);

#endif

#ifdef CONFIG_X86_IO_APIC
static void __init quirk_alder_ioapic(struct pci_dev *pdev)
{
	int i;

	if ((pdev->class >> 8) != 0xff00)
		return;

	/* the first BAR is the location of the IO APIC...we must
	 * not touch this (and it's already covered by the fixmap), so
	 * forcibly insert it into the resource tree */
	if (pci_resource_start(pdev, 0) && pci_resource_len(pdev, 0))
		insert_resource(&iomem_resource, &pdev->resource[0]);

	/* The next five BARs all seem to be rubbish, so just clean
	 * them out */
	for (i=1; i < 6; i++) {
		memset(&pdev->resource[i], 0, sizeof(pdev->resource[i]));
	}

}
DECLARE_PCI_FIXUP_HEADER(PCI_VENDOR_ID_INTEL,	PCI_DEVICE_ID_INTEL_EESSC,	quirk_alder_ioapic);
#endif

static void __devinit quirk_pcie_mch(struct pci_dev *pdev)
{
	pci_msi_off(pdev);
	pdev->no_msi = 1;
}
DECLARE_PCI_FIXUP_FINAL(PCI_VENDOR_ID_INTEL,	PCI_DEVICE_ID_INTEL_E7520_MCH,	quirk_pcie_mch);
DECLARE_PCI_FIXUP_FINAL(PCI_VENDOR_ID_INTEL,	PCI_DEVICE_ID_INTEL_E7320_MCH,	quirk_pcie_mch);
DECLARE_PCI_FIXUP_FINAL(PCI_VENDOR_ID_INTEL,	PCI_DEVICE_ID_INTEL_E7525_MCH,	quirk_pcie_mch);


/*
 * It's possible for the MSI to get corrupted if shpc and acpi
 * are used together on certain PXH-based systems.
 */
static void __devinit quirk_pcie_pxh(struct pci_dev *dev)
{
	pci_msi_off(dev);
	dev->no_msi = 1;
	dev_warn(&dev->dev, "PXH quirk detected; SHPC device MSI disabled\n");
}
DECLARE_PCI_FIXUP_EARLY(PCI_VENDOR_ID_INTEL,	PCI_DEVICE_ID_INTEL_PXHD_0,	quirk_pcie_pxh);
DECLARE_PCI_FIXUP_EARLY(PCI_VENDOR_ID_INTEL,	PCI_DEVICE_ID_INTEL_PXHD_1,	quirk_pcie_pxh);
DECLARE_PCI_FIXUP_EARLY(PCI_VENDOR_ID_INTEL,	PCI_DEVICE_ID_INTEL_PXH_0,	quirk_pcie_pxh);
DECLARE_PCI_FIXUP_EARLY(PCI_VENDOR_ID_INTEL,	PCI_DEVICE_ID_INTEL_PXH_1,	quirk_pcie_pxh);
DECLARE_PCI_FIXUP_EARLY(PCI_VENDOR_ID_INTEL,	PCI_DEVICE_ID_INTEL_PXHV,	quirk_pcie_pxh);

/*
 * Some Intel PCI Express chipsets have trouble with downstream
 * device power management.
 */
static void quirk_intel_pcie_pm(struct pci_dev * dev)
{
	pci_pm_d3_delay = 120;
	dev->no_d1d2 = 1;
}

DECLARE_PCI_FIXUP_FINAL(PCI_VENDOR_ID_INTEL,	0x25e2, quirk_intel_pcie_pm);
DECLARE_PCI_FIXUP_FINAL(PCI_VENDOR_ID_INTEL,	0x25e3, quirk_intel_pcie_pm);
DECLARE_PCI_FIXUP_FINAL(PCI_VENDOR_ID_INTEL,	0x25e4, quirk_intel_pcie_pm);
DECLARE_PCI_FIXUP_FINAL(PCI_VENDOR_ID_INTEL,	0x25e5, quirk_intel_pcie_pm);
DECLARE_PCI_FIXUP_FINAL(PCI_VENDOR_ID_INTEL,	0x25e6, quirk_intel_pcie_pm);
DECLARE_PCI_FIXUP_FINAL(PCI_VENDOR_ID_INTEL,	0x25e7, quirk_intel_pcie_pm);
DECLARE_PCI_FIXUP_FINAL(PCI_VENDOR_ID_INTEL,	0x25f7, quirk_intel_pcie_pm);
DECLARE_PCI_FIXUP_FINAL(PCI_VENDOR_ID_INTEL,	0x25f8, quirk_intel_pcie_pm);
DECLARE_PCI_FIXUP_FINAL(PCI_VENDOR_ID_INTEL,	0x25f9, quirk_intel_pcie_pm);
DECLARE_PCI_FIXUP_FINAL(PCI_VENDOR_ID_INTEL,	0x25fa, quirk_intel_pcie_pm);
DECLARE_PCI_FIXUP_FINAL(PCI_VENDOR_ID_INTEL,	0x2601, quirk_intel_pcie_pm);
DECLARE_PCI_FIXUP_FINAL(PCI_VENDOR_ID_INTEL,	0x2602, quirk_intel_pcie_pm);
DECLARE_PCI_FIXUP_FINAL(PCI_VENDOR_ID_INTEL,	0x2603, quirk_intel_pcie_pm);
DECLARE_PCI_FIXUP_FINAL(PCI_VENDOR_ID_INTEL,	0x2604, quirk_intel_pcie_pm);
DECLARE_PCI_FIXUP_FINAL(PCI_VENDOR_ID_INTEL,	0x2605, quirk_intel_pcie_pm);
DECLARE_PCI_FIXUP_FINAL(PCI_VENDOR_ID_INTEL,	0x2606, quirk_intel_pcie_pm);
DECLARE_PCI_FIXUP_FINAL(PCI_VENDOR_ID_INTEL,	0x2607, quirk_intel_pcie_pm);
DECLARE_PCI_FIXUP_FINAL(PCI_VENDOR_ID_INTEL,	0x2608, quirk_intel_pcie_pm);
DECLARE_PCI_FIXUP_FINAL(PCI_VENDOR_ID_INTEL,	0x2609, quirk_intel_pcie_pm);
DECLARE_PCI_FIXUP_FINAL(PCI_VENDOR_ID_INTEL,	0x260a, quirk_intel_pcie_pm);
DECLARE_PCI_FIXUP_FINAL(PCI_VENDOR_ID_INTEL,	0x260b, quirk_intel_pcie_pm);

#ifdef CONFIG_X86_IO_APIC
/*
 * Boot interrupts on some chipsets cannot be turned off. For these chipsets,
 * remap the original interrupt in the linux kernel to the boot interrupt, so
 * that a PCI device's interrupt handler is installed on the boot interrupt
 * line instead.
 */
static void quirk_reroute_to_boot_interrupts_intel(struct pci_dev *dev)
{
	if (noioapicquirk || noioapicreroute)
		return;

	dev->irq_reroute_variant = INTEL_IRQ_REROUTE_VARIANT;
	dev_info(&dev->dev, "rerouting interrupts for [%04x:%04x]\n",
		 dev->vendor, dev->device);
}
DECLARE_PCI_FIXUP_FINAL(PCI_VENDOR_ID_INTEL,	PCI_DEVICE_ID_INTEL_80333_0,	quirk_reroute_to_boot_interrupts_intel);
DECLARE_PCI_FIXUP_FINAL(PCI_VENDOR_ID_INTEL,	PCI_DEVICE_ID_INTEL_80333_1,	quirk_reroute_to_boot_interrupts_intel);
DECLARE_PCI_FIXUP_FINAL(PCI_VENDOR_ID_INTEL,	PCI_DEVICE_ID_INTEL_ESB2_0,	quirk_reroute_to_boot_interrupts_intel);
DECLARE_PCI_FIXUP_FINAL(PCI_VENDOR_ID_INTEL,	PCI_DEVICE_ID_INTEL_PXH_0,	quirk_reroute_to_boot_interrupts_intel);
DECLARE_PCI_FIXUP_FINAL(PCI_VENDOR_ID_INTEL,	PCI_DEVICE_ID_INTEL_PXH_1,	quirk_reroute_to_boot_interrupts_intel);
DECLARE_PCI_FIXUP_FINAL(PCI_VENDOR_ID_INTEL,	PCI_DEVICE_ID_INTEL_PXHV,	quirk_reroute_to_boot_interrupts_intel);
DECLARE_PCI_FIXUP_FINAL(PCI_VENDOR_ID_INTEL,	PCI_DEVICE_ID_INTEL_80332_0,	quirk_reroute_to_boot_interrupts_intel);
DECLARE_PCI_FIXUP_FINAL(PCI_VENDOR_ID_INTEL,	PCI_DEVICE_ID_INTEL_80332_1,	quirk_reroute_to_boot_interrupts_intel);
DECLARE_PCI_FIXUP_RESUME(PCI_VENDOR_ID_INTEL,	PCI_DEVICE_ID_INTEL_80333_0,	quirk_reroute_to_boot_interrupts_intel);
DECLARE_PCI_FIXUP_RESUME(PCI_VENDOR_ID_INTEL,	PCI_DEVICE_ID_INTEL_80333_1,	quirk_reroute_to_boot_interrupts_intel);
DECLARE_PCI_FIXUP_RESUME(PCI_VENDOR_ID_INTEL,	PCI_DEVICE_ID_INTEL_ESB2_0,	quirk_reroute_to_boot_interrupts_intel);
DECLARE_PCI_FIXUP_RESUME(PCI_VENDOR_ID_INTEL,	PCI_DEVICE_ID_INTEL_PXH_0,	quirk_reroute_to_boot_interrupts_intel);
DECLARE_PCI_FIXUP_RESUME(PCI_VENDOR_ID_INTEL,	PCI_DEVICE_ID_INTEL_PXH_1,	quirk_reroute_to_boot_interrupts_intel);
DECLARE_PCI_FIXUP_RESUME(PCI_VENDOR_ID_INTEL,	PCI_DEVICE_ID_INTEL_PXHV,	quirk_reroute_to_boot_interrupts_intel);
DECLARE_PCI_FIXUP_RESUME(PCI_VENDOR_ID_INTEL,	PCI_DEVICE_ID_INTEL_80332_0,	quirk_reroute_to_boot_interrupts_intel);
DECLARE_PCI_FIXUP_RESUME(PCI_VENDOR_ID_INTEL,	PCI_DEVICE_ID_INTEL_80332_1,	quirk_reroute_to_boot_interrupts_intel);

/*
 * On some chipsets we can disable the generation of legacy INTx boot
 * interrupts.
 */

/*
 * IO-APIC1 on 6300ESB generates boot interrupts, see intel order no
 * 300641-004US, section 5.7.3.
 */
#define INTEL_6300_IOAPIC_ABAR		0x40
#define INTEL_6300_DISABLE_BOOT_IRQ	(1<<14)

static void quirk_disable_intel_boot_interrupt(struct pci_dev *dev)
{
	u16 pci_config_word;

	if (noioapicquirk)
		return;

	pci_read_config_word(dev, INTEL_6300_IOAPIC_ABAR, &pci_config_word);
	pci_config_word |= INTEL_6300_DISABLE_BOOT_IRQ;
	pci_write_config_word(dev, INTEL_6300_IOAPIC_ABAR, pci_config_word);

	dev_info(&dev->dev, "disabled boot interrupts on device [%04x:%04x]\n",
		 dev->vendor, dev->device);
}
DECLARE_PCI_FIXUP_FINAL(PCI_VENDOR_ID_INTEL,   PCI_DEVICE_ID_INTEL_ESB_10, 	quirk_disable_intel_boot_interrupt);
DECLARE_PCI_FIXUP_RESUME(PCI_VENDOR_ID_INTEL,   PCI_DEVICE_ID_INTEL_ESB_10, 	quirk_disable_intel_boot_interrupt);

/*
 * disable boot interrupts on HT-1000
 */
#define BC_HT1000_FEATURE_REG		0x64
#define BC_HT1000_PIC_REGS_ENABLE	(1<<0)
#define BC_HT1000_MAP_IDX		0xC00
#define BC_HT1000_MAP_DATA		0xC01

static void quirk_disable_broadcom_boot_interrupt(struct pci_dev *dev)
{
	u32 pci_config_dword;
	u8 irq;

	if (noioapicquirk)
		return;

	pci_read_config_dword(dev, BC_HT1000_FEATURE_REG, &pci_config_dword);
	pci_write_config_dword(dev, BC_HT1000_FEATURE_REG, pci_config_dword |
			BC_HT1000_PIC_REGS_ENABLE);

	for (irq = 0x10; irq < 0x10 + 32; irq++) {
		outb(irq, BC_HT1000_MAP_IDX);
		outb(0x00, BC_HT1000_MAP_DATA);
	}

	pci_write_config_dword(dev, BC_HT1000_FEATURE_REG, pci_config_dword);

	dev_info(&dev->dev, "disabled boot interrupts on device [%04x:%04x]\n",
		 dev->vendor, dev->device);
}
DECLARE_PCI_FIXUP_FINAL(PCI_VENDOR_ID_SERVERWORKS,   PCI_DEVICE_ID_SERVERWORKS_HT1000SB, 	quirk_disable_broadcom_boot_interrupt);
DECLARE_PCI_FIXUP_RESUME(PCI_VENDOR_ID_SERVERWORKS,   PCI_DEVICE_ID_SERVERWORKS_HT1000SB, 	quirk_disable_broadcom_boot_interrupt);

/*
 * disable boot interrupts on AMD and ATI chipsets
 */
/*
 * NOIOAMODE needs to be disabled to disable "boot interrupts". For AMD 8131
 * rev. A0 and B0, NOIOAMODE needs to be disabled anyway to fix IO-APIC mode
 * (due to an erratum).
 */
#define AMD_813X_MISC			0x40
#define AMD_813X_NOIOAMODE		(1<<0)
#define AMD_813X_REV_B1			0x12
#define AMD_813X_REV_B2			0x13

static void quirk_disable_amd_813x_boot_interrupt(struct pci_dev *dev)
{
	u32 pci_config_dword;

	if (noioapicquirk)
		return;
	if ((dev->revision == AMD_813X_REV_B1) ||
	    (dev->revision == AMD_813X_REV_B2))
		return;

	pci_read_config_dword(dev, AMD_813X_MISC, &pci_config_dword);
	pci_config_dword &= ~AMD_813X_NOIOAMODE;
	pci_write_config_dword(dev, AMD_813X_MISC, pci_config_dword);

	dev_info(&dev->dev, "disabled boot interrupts on device [%04x:%04x]\n",
		 dev->vendor, dev->device);
}
DECLARE_PCI_FIXUP_FINAL(PCI_VENDOR_ID_AMD,	PCI_DEVICE_ID_AMD_8131_BRIDGE,	quirk_disable_amd_813x_boot_interrupt);
DECLARE_PCI_FIXUP_RESUME(PCI_VENDOR_ID_AMD,	PCI_DEVICE_ID_AMD_8131_BRIDGE,	quirk_disable_amd_813x_boot_interrupt);
DECLARE_PCI_FIXUP_FINAL(PCI_VENDOR_ID_AMD,	PCI_DEVICE_ID_AMD_8132_BRIDGE,	quirk_disable_amd_813x_boot_interrupt);
DECLARE_PCI_FIXUP_RESUME(PCI_VENDOR_ID_AMD,	PCI_DEVICE_ID_AMD_8132_BRIDGE,	quirk_disable_amd_813x_boot_interrupt);

#define AMD_8111_PCI_IRQ_ROUTING	0x56

static void quirk_disable_amd_8111_boot_interrupt(struct pci_dev *dev)
{
	u16 pci_config_word;

	if (noioapicquirk)
		return;

	pci_read_config_word(dev, AMD_8111_PCI_IRQ_ROUTING, &pci_config_word);
	if (!pci_config_word) {
		dev_info(&dev->dev, "boot interrupts on device [%04x:%04x] "
			 "already disabled\n", dev->vendor, dev->device);
		return;
	}
	pci_write_config_word(dev, AMD_8111_PCI_IRQ_ROUTING, 0);
	dev_info(&dev->dev, "disabled boot interrupts on device [%04x:%04x]\n",
		 dev->vendor, dev->device);
}
DECLARE_PCI_FIXUP_FINAL(PCI_VENDOR_ID_AMD,   PCI_DEVICE_ID_AMD_8111_SMBUS, 	quirk_disable_amd_8111_boot_interrupt);
DECLARE_PCI_FIXUP_RESUME(PCI_VENDOR_ID_AMD,   PCI_DEVICE_ID_AMD_8111_SMBUS, 	quirk_disable_amd_8111_boot_interrupt);
#endif /* CONFIG_X86_IO_APIC */

/*
 * Toshiba TC86C001 IDE controller reports the standard 8-byte BAR0 size
 * but the PIO transfers won't work if BAR0 falls at the odd 8 bytes.
 * Re-allocate the region if needed...
 */
static void __init quirk_tc86c001_ide(struct pci_dev *dev)
{
	struct resource *r = &dev->resource[0];

	if (r->start & 0x8) {
		r->start = 0;
		r->end = 0xf;
	}
}
DECLARE_PCI_FIXUP_HEADER(PCI_VENDOR_ID_TOSHIBA_2,
			 PCI_DEVICE_ID_TOSHIBA_TC86C001_IDE,
			 quirk_tc86c001_ide);

static void __devinit quirk_netmos(struct pci_dev *dev)
{
	unsigned int num_parallel = (dev->subsystem_device & 0xf0) >> 4;
	unsigned int num_serial = dev->subsystem_device & 0xf;

	/*
	 * These Netmos parts are multiport serial devices with optional
	 * parallel ports.  Even when parallel ports are present, they
	 * are identified as class SERIAL, which means the serial driver
	 * will claim them.  To prevent this, mark them as class OTHER.
	 * These combo devices should be claimed by parport_serial.
	 *
	 * The subdevice ID is of the form 0x00PS, where <P> is the number
	 * of parallel ports and <S> is the number of serial ports.
	 */
	switch (dev->device) {
	case PCI_DEVICE_ID_NETMOS_9835:
		/* Well, this rule doesn't hold for the following 9835 device */
		if (dev->subsystem_vendor == PCI_VENDOR_ID_IBM &&
				dev->subsystem_device == 0x0299)
			return;
	case PCI_DEVICE_ID_NETMOS_9735:
	case PCI_DEVICE_ID_NETMOS_9745:
	case PCI_DEVICE_ID_NETMOS_9845:
	case PCI_DEVICE_ID_NETMOS_9855:
		if ((dev->class >> 8) == PCI_CLASS_COMMUNICATION_SERIAL &&
		    num_parallel) {
			dev_info(&dev->dev, "Netmos %04x (%u parallel, "
				"%u serial); changing class SERIAL to OTHER "
				"(use parport_serial)\n",
				dev->device, num_parallel, num_serial);
			dev->class = (PCI_CLASS_COMMUNICATION_OTHER << 8) |
			    (dev->class & 0xff);
		}
	}
}
DECLARE_PCI_FIXUP_HEADER(PCI_VENDOR_ID_NETMOS, PCI_ANY_ID, quirk_netmos);

static void __devinit quirk_e100_interrupt(struct pci_dev *dev)
{
	u16 command, pmcsr;
	u8 __iomem *csr;
	u8 cmd_hi;
	int pm;

	switch (dev->device) {
	/* PCI IDs taken from drivers/net/e100.c */
	case 0x1029:
	case 0x1030 ... 0x1034:
	case 0x1038 ... 0x103E:
	case 0x1050 ... 0x1057:
	case 0x1059:
	case 0x1064 ... 0x106B:
	case 0x1091 ... 0x1095:
	case 0x1209:
	case 0x1229:
	case 0x2449:
	case 0x2459:
	case 0x245D:
	case 0x27DC:
		break;
	default:
		return;
	}

	/*
	 * Some firmware hands off the e100 with interrupts enabled,
	 * which can cause a flood of interrupts if packets are
	 * received before the driver attaches to the device.  So
	 * disable all e100 interrupts here.  The driver will
	 * re-enable them when it's ready.
	 */
	pci_read_config_word(dev, PCI_COMMAND, &command);

	if (!(command & PCI_COMMAND_MEMORY) || !pci_resource_start(dev, 0))
		return;

	/*
	 * Check that the device is in the D0 power state. If it's not,
	 * there is no point to look any further.
	 */
	pm = pci_find_capability(dev, PCI_CAP_ID_PM);
	if (pm) {
		pci_read_config_word(dev, pm + PCI_PM_CTRL, &pmcsr);
		if ((pmcsr & PCI_PM_CTRL_STATE_MASK) != PCI_D0)
			return;
	}

	/* Convert from PCI bus to resource space.  */
	csr = ioremap(pci_resource_start(dev, 0), 8);
	if (!csr) {
		dev_warn(&dev->dev, "Can't map e100 registers\n");
		return;
	}

	cmd_hi = readb(csr + 3);
	if (cmd_hi == 0) {
		dev_warn(&dev->dev, "Firmware left e100 interrupts enabled; "
			"disabling\n");
		writeb(1, csr + 3);
	}

	iounmap(csr);
}
DECLARE_PCI_FIXUP_FINAL(PCI_VENDOR_ID_INTEL, PCI_ANY_ID, quirk_e100_interrupt);

/*
 * The 82575 and 82598 may experience data corruption issues when transitioning
 * out of L0S.  To prevent this we need to disable L0S on the pci-e link
 */
static void __devinit quirk_disable_aspm_l0s(struct pci_dev *dev)
{
	dev_info(&dev->dev, "Disabling L0s\n");
	pci_disable_link_state(dev, PCIE_LINK_STATE_L0S);
}
DECLARE_PCI_FIXUP_FINAL(PCI_VENDOR_ID_INTEL, 0x10a7, quirk_disable_aspm_l0s);
DECLARE_PCI_FIXUP_FINAL(PCI_VENDOR_ID_INTEL, 0x10a9, quirk_disable_aspm_l0s);
DECLARE_PCI_FIXUP_FINAL(PCI_VENDOR_ID_INTEL, 0x10b6, quirk_disable_aspm_l0s);
DECLARE_PCI_FIXUP_FINAL(PCI_VENDOR_ID_INTEL, 0x10c6, quirk_disable_aspm_l0s);
DECLARE_PCI_FIXUP_FINAL(PCI_VENDOR_ID_INTEL, 0x10c7, quirk_disable_aspm_l0s);
DECLARE_PCI_FIXUP_FINAL(PCI_VENDOR_ID_INTEL, 0x10c8, quirk_disable_aspm_l0s);
DECLARE_PCI_FIXUP_FINAL(PCI_VENDOR_ID_INTEL, 0x10d6, quirk_disable_aspm_l0s);
DECLARE_PCI_FIXUP_FINAL(PCI_VENDOR_ID_INTEL, 0x10db, quirk_disable_aspm_l0s);
DECLARE_PCI_FIXUP_FINAL(PCI_VENDOR_ID_INTEL, 0x10dd, quirk_disable_aspm_l0s);
DECLARE_PCI_FIXUP_FINAL(PCI_VENDOR_ID_INTEL, 0x10e1, quirk_disable_aspm_l0s);
DECLARE_PCI_FIXUP_FINAL(PCI_VENDOR_ID_INTEL, 0x10ec, quirk_disable_aspm_l0s);
DECLARE_PCI_FIXUP_FINAL(PCI_VENDOR_ID_INTEL, 0x10f1, quirk_disable_aspm_l0s);
DECLARE_PCI_FIXUP_FINAL(PCI_VENDOR_ID_INTEL, 0x10f4, quirk_disable_aspm_l0s);
DECLARE_PCI_FIXUP_FINAL(PCI_VENDOR_ID_INTEL, 0x1508, quirk_disable_aspm_l0s);

static void __devinit fixup_rev1_53c810(struct pci_dev* dev)
{
	/* rev 1 ncr53c810 chips don't set the class at all which means
	 * they don't get their resources remapped. Fix that here.
	 */

	if (dev->class == PCI_CLASS_NOT_DEFINED) {
		dev_info(&dev->dev, "NCR 53c810 rev 1 detected; setting PCI class\n");
		dev->class = PCI_CLASS_STORAGE_SCSI;
	}
}
DECLARE_PCI_FIXUP_HEADER(PCI_VENDOR_ID_NCR, PCI_DEVICE_ID_NCR_53C810, fixup_rev1_53c810);

/* Enable 1k I/O space granularity on the Intel P64H2 */
static void __devinit quirk_p64h2_1k_io(struct pci_dev *dev)
{
	u16 en1k;
	u8 io_base_lo, io_limit_lo;
	unsigned long base, limit;
	struct resource *res = dev->resource + PCI_BRIDGE_RESOURCES;

	pci_read_config_word(dev, 0x40, &en1k);

	if (en1k & 0x200) {
		dev_info(&dev->dev, "Enable I/O Space to 1KB granularity\n");

		pci_read_config_byte(dev, PCI_IO_BASE, &io_base_lo);
		pci_read_config_byte(dev, PCI_IO_LIMIT, &io_limit_lo);
		base = (io_base_lo & (PCI_IO_RANGE_MASK | 0x0c)) << 8;
		limit = (io_limit_lo & (PCI_IO_RANGE_MASK | 0x0c)) << 8;

		if (base <= limit) {
			res->start = base;
			res->end = limit + 0x3ff;
		}
	}
}
DECLARE_PCI_FIXUP_HEADER(PCI_VENDOR_ID_INTEL,	0x1460,		quirk_p64h2_1k_io);

/* Fix the IOBL_ADR for 1k I/O space granularity on the Intel P64H2
 * The IOBL_ADR gets re-written to 4k boundaries in pci_setup_bridge()
 * in drivers/pci/setup-bus.c
 */
static void __devinit quirk_p64h2_1k_io_fix_iobl(struct pci_dev *dev)
{
	u16 en1k, iobl_adr, iobl_adr_1k;
	struct resource *res = dev->resource + PCI_BRIDGE_RESOURCES;

	pci_read_config_word(dev, 0x40, &en1k);

	if (en1k & 0x200) {
		pci_read_config_word(dev, PCI_IO_BASE, &iobl_adr);

		iobl_adr_1k = iobl_adr | (res->start >> 8) | (res->end & 0xfc00);

		if (iobl_adr != iobl_adr_1k) {
			dev_info(&dev->dev, "Fixing P64H2 IOBL_ADR from 0x%x to 0x%x for 1KB granularity\n",
				iobl_adr,iobl_adr_1k);
			pci_write_config_word(dev, PCI_IO_BASE, iobl_adr_1k);
		}
	}
}
DECLARE_PCI_FIXUP_FINAL(PCI_VENDOR_ID_INTEL,	0x1460,		quirk_p64h2_1k_io_fix_iobl);

/* Under some circumstances, AER is not linked with extended capabilities.
 * Force it to be linked by setting the corresponding control bit in the
 * config space.
 */
static void quirk_nvidia_ck804_pcie_aer_ext_cap(struct pci_dev *dev)
{
	uint8_t b;
	if (pci_read_config_byte(dev, 0xf41, &b) == 0) {
		if (!(b & 0x20)) {
			pci_write_config_byte(dev, 0xf41, b | 0x20);
			dev_info(&dev->dev,
			       "Linking AER extended capability\n");
		}
	}
}
DECLARE_PCI_FIXUP_FINAL(PCI_VENDOR_ID_NVIDIA,  PCI_DEVICE_ID_NVIDIA_CK804_PCIE,
			quirk_nvidia_ck804_pcie_aer_ext_cap);
DECLARE_PCI_FIXUP_RESUME_EARLY(PCI_VENDOR_ID_NVIDIA,  PCI_DEVICE_ID_NVIDIA_CK804_PCIE,
			quirk_nvidia_ck804_pcie_aer_ext_cap);

static void __devinit quirk_via_cx700_pci_parking_caching(struct pci_dev *dev)
{
	/*
	 * Disable PCI Bus Parking and PCI Master read caching on CX700
	 * which causes unspecified timing errors with a VT6212L on the PCI
	 * bus leading to USB2.0 packet loss.
	 *
	 * This quirk is only enabled if a second (on the external PCI bus)
	 * VT6212L is found -- the CX700 core itself also contains a USB
	 * host controller with the same PCI ID as the VT6212L.
	 */

	/* Count VT6212L instances */
	struct pci_dev *p = pci_get_device(PCI_VENDOR_ID_VIA,
		PCI_DEVICE_ID_VIA_8235_USB_2, NULL);
	uint8_t b;

	/* p should contain the first (internal) VT6212L -- see if we have
	   an external one by searching again */
	p = pci_get_device(PCI_VENDOR_ID_VIA, PCI_DEVICE_ID_VIA_8235_USB_2, p);
	if (!p)
		return;
	pci_dev_put(p);

	if (pci_read_config_byte(dev, 0x76, &b) == 0) {
		if (b & 0x40) {
			/* Turn off PCI Bus Parking */
			pci_write_config_byte(dev, 0x76, b ^ 0x40);

			dev_info(&dev->dev,
				"Disabling VIA CX700 PCI parking\n");
		}
	}

	if (pci_read_config_byte(dev, 0x72, &b) == 0) {
		if (b != 0) {
			/* Turn off PCI Master read caching */
			pci_write_config_byte(dev, 0x72, 0x0);

			/* Set PCI Master Bus time-out to "1x16 PCLK" */
			pci_write_config_byte(dev, 0x75, 0x1);

			/* Disable "Read FIFO Timer" */
			pci_write_config_byte(dev, 0x77, 0x0);

			dev_info(&dev->dev,
				"Disabling VIA CX700 PCI caching\n");
		}
	}
}
DECLARE_PCI_FIXUP_FINAL(PCI_VENDOR_ID_VIA, 0x324e, quirk_via_cx700_pci_parking_caching);

/*
 * For Broadcom 5706, 5708, 5709 rev. A nics, any read beyond the
 * VPD end tag will hang the device.  This problem was initially
 * observed when a vpd entry was created in sysfs
 * ('/sys/bus/pci/devices/<id>/vpd').   A read to this sysfs entry
 * will dump 32k of data.  Reading a full 32k will cause an access
 * beyond the VPD end tag causing the device to hang.  Once the device
 * is hung, the bnx2 driver will not be able to reset the device.
 * We believe that it is legal to read beyond the end tag and
 * therefore the solution is to limit the read/write length.
 */
static void __devinit quirk_brcm_570x_limit_vpd(struct pci_dev *dev)
{
	/*
	 * Only disable the VPD capability for 5706, 5706S, 5708,
	 * 5708S and 5709 rev. A
	 */
	if ((dev->device == PCI_DEVICE_ID_NX2_5706) ||
	    (dev->device == PCI_DEVICE_ID_NX2_5706S) ||
	    (dev->device == PCI_DEVICE_ID_NX2_5708) ||
	    (dev->device == PCI_DEVICE_ID_NX2_5708S) ||
	    ((dev->device == PCI_DEVICE_ID_NX2_5709) &&
	     (dev->revision & 0xf0) == 0x0)) {
		if (dev->vpd)
			dev->vpd->len = 0x80;
	}
}

DECLARE_PCI_FIXUP_FINAL(PCI_VENDOR_ID_BROADCOM,
			PCI_DEVICE_ID_NX2_5706,
			quirk_brcm_570x_limit_vpd);
DECLARE_PCI_FIXUP_FINAL(PCI_VENDOR_ID_BROADCOM,
			PCI_DEVICE_ID_NX2_5706S,
			quirk_brcm_570x_limit_vpd);
DECLARE_PCI_FIXUP_FINAL(PCI_VENDOR_ID_BROADCOM,
			PCI_DEVICE_ID_NX2_5708,
			quirk_brcm_570x_limit_vpd);
DECLARE_PCI_FIXUP_FINAL(PCI_VENDOR_ID_BROADCOM,
			PCI_DEVICE_ID_NX2_5708S,
			quirk_brcm_570x_limit_vpd);
DECLARE_PCI_FIXUP_FINAL(PCI_VENDOR_ID_BROADCOM,
			PCI_DEVICE_ID_NX2_5709,
			quirk_brcm_570x_limit_vpd);
DECLARE_PCI_FIXUP_FINAL(PCI_VENDOR_ID_BROADCOM,
			PCI_DEVICE_ID_NX2_5709S,
			quirk_brcm_570x_limit_vpd);

/* Originally in EDAC sources for i82875P:
 * Intel tells BIOS developers to hide device 6 which
 * configures the overflow device access containing
 * the DRBs - this is where we expose device 6.
 * http://www.x86-secret.com/articles/tweak/pat/patsecrets-2.htm
 */
static void __devinit quirk_unhide_mch_dev6(struct pci_dev *dev)
{
	u8 reg;

	if (pci_read_config_byte(dev, 0xF4, &reg) == 0 && !(reg & 0x02)) {
		dev_info(&dev->dev, "Enabling MCH 'Overflow' Device\n");
		pci_write_config_byte(dev, 0xF4, reg | 0x02);
	}
}

DECLARE_PCI_FIXUP_EARLY(PCI_VENDOR_ID_INTEL, PCI_DEVICE_ID_INTEL_82865_HB,
			quirk_unhide_mch_dev6);
DECLARE_PCI_FIXUP_EARLY(PCI_VENDOR_ID_INTEL, PCI_DEVICE_ID_INTEL_82875_HB,
			quirk_unhide_mch_dev6);


#ifdef CONFIG_PCI_MSI
/* Some chipsets do not support MSI. We cannot easily rely on setting
 * PCI_BUS_FLAGS_NO_MSI in its bus flags because there are actually
 * some other busses controlled by the chipset even if Linux is not
 * aware of it.  Instead of setting the flag on all busses in the
 * machine, simply disable MSI globally.
 */
static void __init quirk_disable_all_msi(struct pci_dev *dev)
{
	pci_no_msi();
	dev_warn(&dev->dev, "MSI quirk detected; MSI disabled\n");
}
DECLARE_PCI_FIXUP_FINAL(PCI_VENDOR_ID_SERVERWORKS, PCI_DEVICE_ID_SERVERWORKS_GCNB_LE, quirk_disable_all_msi);
DECLARE_PCI_FIXUP_FINAL(PCI_VENDOR_ID_ATI, PCI_DEVICE_ID_ATI_RS400_200, quirk_disable_all_msi);
DECLARE_PCI_FIXUP_FINAL(PCI_VENDOR_ID_ATI, PCI_DEVICE_ID_ATI_RS480, quirk_disable_all_msi);
DECLARE_PCI_FIXUP_FINAL(PCI_VENDOR_ID_VIA, PCI_DEVICE_ID_VIA_VT3336, quirk_disable_all_msi);
DECLARE_PCI_FIXUP_FINAL(PCI_VENDOR_ID_VIA, PCI_DEVICE_ID_VIA_VT3351, quirk_disable_all_msi);
DECLARE_PCI_FIXUP_FINAL(PCI_VENDOR_ID_VIA, PCI_DEVICE_ID_VIA_VT3364, quirk_disable_all_msi);

/* Disable MSI on chipsets that are known to not support it */
static void __devinit quirk_disable_msi(struct pci_dev *dev)
{
	if (dev->subordinate) {
		dev_warn(&dev->dev, "MSI quirk detected; "
			"subordinate MSI disabled\n");
		dev->subordinate->bus_flags |= PCI_BUS_FLAGS_NO_MSI;
	}
}
DECLARE_PCI_FIXUP_FINAL(PCI_VENDOR_ID_AMD, PCI_DEVICE_ID_AMD_8131_BRIDGE, quirk_disable_msi);
<<<<<<< HEAD
=======
DECLARE_PCI_FIXUP_FINAL(PCI_VENDOR_ID_AMD, 0x9602, quirk_disable_msi);
DECLARE_PCI_FIXUP_FINAL(PCI_VENDOR_ID_ASUSTEK, 0x9602, quirk_disable_msi);
DECLARE_PCI_FIXUP_FINAL(PCI_VENDOR_ID_AI, 0x9602, quirk_disable_msi);
>>>>>>> 0d0fb0f9
DECLARE_PCI_FIXUP_FINAL(PCI_VENDOR_ID_VIA, 0xa238, quirk_disable_msi);

/* Go through the list of Hypertransport capabilities and
 * return 1 if a HT MSI capability is found and enabled */
static int __devinit msi_ht_cap_enabled(struct pci_dev *dev)
{
	int pos, ttl = 48;

	pos = pci_find_ht_capability(dev, HT_CAPTYPE_MSI_MAPPING);
	while (pos && ttl--) {
		u8 flags;

		if (pci_read_config_byte(dev, pos + HT_MSI_FLAGS,
					 &flags) == 0)
		{
			dev_info(&dev->dev, "Found %s HT MSI Mapping\n",
				flags & HT_MSI_FLAGS_ENABLE ?
				"enabled" : "disabled");
			return (flags & HT_MSI_FLAGS_ENABLE) != 0;
		}

		pos = pci_find_next_ht_capability(dev, pos,
						  HT_CAPTYPE_MSI_MAPPING);
	}
	return 0;
}

/* Check the hypertransport MSI mapping to know whether MSI is enabled or not */
static void __devinit quirk_msi_ht_cap(struct pci_dev *dev)
{
	if (dev->subordinate && !msi_ht_cap_enabled(dev)) {
		dev_warn(&dev->dev, "MSI quirk detected; "
			"subordinate MSI disabled\n");
		dev->subordinate->bus_flags |= PCI_BUS_FLAGS_NO_MSI;
	}
}
DECLARE_PCI_FIXUP_FINAL(PCI_VENDOR_ID_SERVERWORKS, PCI_DEVICE_ID_SERVERWORKS_HT2000_PCIE,
			quirk_msi_ht_cap);

/* The nVidia CK804 chipset may have 2 HT MSI mappings.
 * MSI are supported if the MSI capability set in any of these mappings.
 */
static void __devinit quirk_nvidia_ck804_msi_ht_cap(struct pci_dev *dev)
{
	struct pci_dev *pdev;

	if (!dev->subordinate)
		return;

	/* check HT MSI cap on this chipset and the root one.
	 * a single one having MSI is enough to be sure that MSI are supported.
	 */
	pdev = pci_get_slot(dev->bus, 0);
	if (!pdev)
		return;
	if (!msi_ht_cap_enabled(dev) && !msi_ht_cap_enabled(pdev)) {
		dev_warn(&dev->dev, "MSI quirk detected; "
			"subordinate MSI disabled\n");
		dev->subordinate->bus_flags |= PCI_BUS_FLAGS_NO_MSI;
	}
	pci_dev_put(pdev);
}
DECLARE_PCI_FIXUP_FINAL(PCI_VENDOR_ID_NVIDIA, PCI_DEVICE_ID_NVIDIA_CK804_PCIE,
			quirk_nvidia_ck804_msi_ht_cap);

/* Force enable MSI mapping capability on HT bridges */
static void __devinit ht_enable_msi_mapping(struct pci_dev *dev)
{
	int pos, ttl = 48;

	pos = pci_find_ht_capability(dev, HT_CAPTYPE_MSI_MAPPING);
	while (pos && ttl--) {
		u8 flags;

		if (pci_read_config_byte(dev, pos + HT_MSI_FLAGS,
					 &flags) == 0) {
			dev_info(&dev->dev, "Enabling HT MSI Mapping\n");

			pci_write_config_byte(dev, pos + HT_MSI_FLAGS,
					      flags | HT_MSI_FLAGS_ENABLE);
		}
		pos = pci_find_next_ht_capability(dev, pos,
						  HT_CAPTYPE_MSI_MAPPING);
	}
}
DECLARE_PCI_FIXUP_HEADER(PCI_VENDOR_ID_SERVERWORKS,
			 PCI_DEVICE_ID_SERVERWORKS_HT1000_PXB,
			 ht_enable_msi_mapping);

DECLARE_PCI_FIXUP_HEADER(PCI_VENDOR_ID_AMD, PCI_DEVICE_ID_AMD_8132_BRIDGE,
			 ht_enable_msi_mapping);

/* The P5N32-SLI Premium motherboard from Asus has a problem with msi
 * for the MCP55 NIC. It is not yet determined whether the msi problem
 * also affects other devices. As for now, turn off msi for this device.
 */
static void __devinit nvenet_msi_disable(struct pci_dev *dev)
{
	if (dmi_name_in_vendors("P5N32-SLI PREMIUM")) {
		dev_info(&dev->dev,
			 "Disabling msi for MCP55 NIC on P5N32-SLI Premium\n");
		dev->no_msi = 1;
	}
}
DECLARE_PCI_FIXUP_EARLY(PCI_VENDOR_ID_NVIDIA,
			PCI_DEVICE_ID_NVIDIA_NVENET_15,
			nvenet_msi_disable);

static int __devinit ht_check_msi_mapping(struct pci_dev *dev)
{
	int pos, ttl = 48;
	int found = 0;

	/* check if there is HT MSI cap or enabled on this device */
	pos = pci_find_ht_capability(dev, HT_CAPTYPE_MSI_MAPPING);
	while (pos && ttl--) {
		u8 flags;

		if (found < 1)
			found = 1;
		if (pci_read_config_byte(dev, pos + HT_MSI_FLAGS,
					 &flags) == 0) {
			if (flags & HT_MSI_FLAGS_ENABLE) {
				if (found < 2) {
					found = 2;
					break;
				}
			}
		}
		pos = pci_find_next_ht_capability(dev, pos,
						  HT_CAPTYPE_MSI_MAPPING);
	}

	return found;
}

static int __devinit host_bridge_with_leaf(struct pci_dev *host_bridge)
{
	struct pci_dev *dev;
	int pos;
	int i, dev_no;
	int found = 0;

	dev_no = host_bridge->devfn >> 3;
	for (i = dev_no + 1; i < 0x20; i++) {
		dev = pci_get_slot(host_bridge->bus, PCI_DEVFN(i, 0));
		if (!dev)
			continue;

		/* found next host bridge ?*/
		pos = pci_find_ht_capability(dev, HT_CAPTYPE_SLAVE);
		if (pos != 0) {
			pci_dev_put(dev);
			break;
		}

		if (ht_check_msi_mapping(dev)) {
			found = 1;
			pci_dev_put(dev);
			break;
		}
		pci_dev_put(dev);
	}

	return found;
}

#define PCI_HT_CAP_SLAVE_CTRL0     4    /* link control */
#define PCI_HT_CAP_SLAVE_CTRL1     8    /* link control to */

static int __devinit is_end_of_ht_chain(struct pci_dev *dev)
{
	int pos, ctrl_off;
	int end = 0;
	u16 flags, ctrl;

	pos = pci_find_ht_capability(dev, HT_CAPTYPE_SLAVE);

	if (!pos)
		goto out;

	pci_read_config_word(dev, pos + PCI_CAP_FLAGS, &flags);

	ctrl_off = ((flags >> 10) & 1) ?
			PCI_HT_CAP_SLAVE_CTRL0 : PCI_HT_CAP_SLAVE_CTRL1;
	pci_read_config_word(dev, pos + ctrl_off, &ctrl);

	if (ctrl & (1 << 6))
		end = 1;

out:
	return end;
}

static void __devinit nv_ht_enable_msi_mapping(struct pci_dev *dev)
{
	struct pci_dev *host_bridge;
	int pos;
	int i, dev_no;
	int found = 0;

	dev_no = dev->devfn >> 3;
	for (i = dev_no; i >= 0; i--) {
		host_bridge = pci_get_slot(dev->bus, PCI_DEVFN(i, 0));
		if (!host_bridge)
			continue;

		pos = pci_find_ht_capability(host_bridge, HT_CAPTYPE_SLAVE);
		if (pos != 0) {
			found = 1;
			break;
		}
		pci_dev_put(host_bridge);
	}

	if (!found)
		return;

	/* don't enable end_device/host_bridge with leaf directly here */
	if (host_bridge == dev && is_end_of_ht_chain(host_bridge) &&
	    host_bridge_with_leaf(host_bridge))
		goto out;

	/* root did that ! */
	if (msi_ht_cap_enabled(host_bridge))
		goto out;

	ht_enable_msi_mapping(dev);

out:
	pci_dev_put(host_bridge);
}

static void __devinit ht_disable_msi_mapping(struct pci_dev *dev)
{
	int pos, ttl = 48;

	pos = pci_find_ht_capability(dev, HT_CAPTYPE_MSI_MAPPING);
	while (pos && ttl--) {
		u8 flags;

		if (pci_read_config_byte(dev, pos + HT_MSI_FLAGS,
					 &flags) == 0) {
			dev_info(&dev->dev, "Disabling HT MSI Mapping\n");

			pci_write_config_byte(dev, pos + HT_MSI_FLAGS,
					      flags & ~HT_MSI_FLAGS_ENABLE);
		}
		pos = pci_find_next_ht_capability(dev, pos,
						  HT_CAPTYPE_MSI_MAPPING);
	}
}

static void __devinit __nv_msi_ht_cap_quirk(struct pci_dev *dev, int all)
{
	struct pci_dev *host_bridge;
	int pos;
	int found;

	/* check if there is HT MSI cap or enabled on this device */
	found = ht_check_msi_mapping(dev);

	/* no HT MSI CAP */
	if (found == 0)
		return;

	/*
	 * HT MSI mapping should be disabled on devices that are below
	 * a non-Hypertransport host bridge. Locate the host bridge...
	 */
	host_bridge = pci_get_bus_and_slot(0, PCI_DEVFN(0, 0));
	if (host_bridge == NULL) {
		dev_warn(&dev->dev,
			 "nv_msi_ht_cap_quirk didn't locate host bridge\n");
		return;
	}

	pos = pci_find_ht_capability(host_bridge, HT_CAPTYPE_SLAVE);
	if (pos != 0) {
		/* Host bridge is to HT */
		if (found == 1) {
			/* it is not enabled, try to enable it */
			if (all)
				ht_enable_msi_mapping(dev);
			else
				nv_ht_enable_msi_mapping(dev);
		}
		return;
	}

	/* HT MSI is not enabled */
	if (found == 1)
		return;

	/* Host bridge is not to HT, disable HT MSI mapping on this device */
	ht_disable_msi_mapping(dev);
}

static void __devinit nv_msi_ht_cap_quirk_all(struct pci_dev *dev)
{
	return __nv_msi_ht_cap_quirk(dev, 1);
}

static void __devinit nv_msi_ht_cap_quirk_leaf(struct pci_dev *dev)
{
	return __nv_msi_ht_cap_quirk(dev, 0);
}

DECLARE_PCI_FIXUP_FINAL(PCI_VENDOR_ID_NVIDIA, PCI_ANY_ID, nv_msi_ht_cap_quirk_leaf);
DECLARE_PCI_FIXUP_RESUME_EARLY(PCI_VENDOR_ID_NVIDIA, PCI_ANY_ID, nv_msi_ht_cap_quirk_leaf);

DECLARE_PCI_FIXUP_FINAL(PCI_VENDOR_ID_AL, PCI_ANY_ID, nv_msi_ht_cap_quirk_all);
DECLARE_PCI_FIXUP_RESUME_EARLY(PCI_VENDOR_ID_AL, PCI_ANY_ID, nv_msi_ht_cap_quirk_all);

static void __devinit quirk_msi_intx_disable_bug(struct pci_dev *dev)
{
	dev->dev_flags |= PCI_DEV_FLAGS_MSI_INTX_DISABLE_BUG;
}
static void __devinit quirk_msi_intx_disable_ati_bug(struct pci_dev *dev)
{
	struct pci_dev *p;

	/* SB700 MSI issue will be fixed at HW level from revision A21,
	 * we need check PCI REVISION ID of SMBus controller to get SB700
	 * revision.
	 */
	p = pci_get_device(PCI_VENDOR_ID_ATI, PCI_DEVICE_ID_ATI_SBX00_SMBUS,
			   NULL);
	if (!p)
		return;

	if ((p->revision < 0x3B) && (p->revision >= 0x30))
		dev->dev_flags |= PCI_DEV_FLAGS_MSI_INTX_DISABLE_BUG;
	pci_dev_put(p);
}
DECLARE_PCI_FIXUP_FINAL(PCI_VENDOR_ID_BROADCOM,
			PCI_DEVICE_ID_TIGON3_5780,
			quirk_msi_intx_disable_bug);
DECLARE_PCI_FIXUP_FINAL(PCI_VENDOR_ID_BROADCOM,
			PCI_DEVICE_ID_TIGON3_5780S,
			quirk_msi_intx_disable_bug);
DECLARE_PCI_FIXUP_FINAL(PCI_VENDOR_ID_BROADCOM,
			PCI_DEVICE_ID_TIGON3_5714,
			quirk_msi_intx_disable_bug);
DECLARE_PCI_FIXUP_FINAL(PCI_VENDOR_ID_BROADCOM,
			PCI_DEVICE_ID_TIGON3_5714S,
			quirk_msi_intx_disable_bug);
DECLARE_PCI_FIXUP_FINAL(PCI_VENDOR_ID_BROADCOM,
			PCI_DEVICE_ID_TIGON3_5715,
			quirk_msi_intx_disable_bug);
DECLARE_PCI_FIXUP_FINAL(PCI_VENDOR_ID_BROADCOM,
			PCI_DEVICE_ID_TIGON3_5715S,
			quirk_msi_intx_disable_bug);

DECLARE_PCI_FIXUP_FINAL(PCI_VENDOR_ID_ATI, 0x4390,
			quirk_msi_intx_disable_ati_bug);
DECLARE_PCI_FIXUP_FINAL(PCI_VENDOR_ID_ATI, 0x4391,
			quirk_msi_intx_disable_ati_bug);
DECLARE_PCI_FIXUP_FINAL(PCI_VENDOR_ID_ATI, 0x4392,
			quirk_msi_intx_disable_ati_bug);
DECLARE_PCI_FIXUP_FINAL(PCI_VENDOR_ID_ATI, 0x4393,
			quirk_msi_intx_disable_ati_bug);
DECLARE_PCI_FIXUP_FINAL(PCI_VENDOR_ID_ATI, 0x4394,
			quirk_msi_intx_disable_ati_bug);

DECLARE_PCI_FIXUP_FINAL(PCI_VENDOR_ID_ATI, 0x4373,
			quirk_msi_intx_disable_bug);
DECLARE_PCI_FIXUP_FINAL(PCI_VENDOR_ID_ATI, 0x4374,
			quirk_msi_intx_disable_bug);
DECLARE_PCI_FIXUP_FINAL(PCI_VENDOR_ID_ATI, 0x4375,
			quirk_msi_intx_disable_bug);

/*
 * MSI does not work with the AMD RS780/RS880 internal graphics and HDMI audio
 * devices unless the BIOS has initialized the nb_cntl.strap_msi_enable bit.
 */
static void __init rs780_int_gfx_disable_msi(struct pci_dev *int_gfx_bridge)
{
	u32 nb_cntl;

	if (!int_gfx_bridge->subordinate)
		return;

	pci_bus_write_config_dword(int_gfx_bridge->bus, PCI_DEVFN(0, 0),
				   0x60, 0);
	pci_bus_read_config_dword(int_gfx_bridge->bus, PCI_DEVFN(0, 0),
				  0x64, &nb_cntl);

	if (!(nb_cntl & BIT(10))) {
		dev_warn(&int_gfx_bridge->dev,
			 FW_WARN "RS780: MSI for internal graphics disabled\n");
		int_gfx_bridge->subordinate->bus_flags |= PCI_BUS_FLAGS_NO_MSI;
	}
}

#define PCI_DEVICE_ID_AMD_RS780_P2P_INT_GFX	0x9602

DECLARE_PCI_FIXUP_FINAL(PCI_VENDOR_ID_AMD,
			PCI_DEVICE_ID_AMD_RS780_P2P_INT_GFX,
			rs780_int_gfx_disable_msi);
/* wrong vendor ID on M4A785TD motherboard: */
DECLARE_PCI_FIXUP_FINAL(PCI_VENDOR_ID_ASUSTEK,
			PCI_DEVICE_ID_AMD_RS780_P2P_INT_GFX,
			rs780_int_gfx_disable_msi);

#endif /* CONFIG_PCI_MSI */

#ifdef CONFIG_PCI_IOV

/*
 * For Intel 82576 SR-IOV NIC, if BIOS doesn't allocate resources for the
 * SR-IOV BARs, zero the Flash BAR and program the SR-IOV BARs to use the
 * old Flash Memory Space.
 */
static void __devinit quirk_i82576_sriov(struct pci_dev *dev)
{
	int pos, flags;
	u32 bar, start, size;

	if (PAGE_SIZE > 0x10000)
		return;

	flags = pci_resource_flags(dev, 0);
	if ((flags & PCI_BASE_ADDRESS_SPACE) !=
			PCI_BASE_ADDRESS_SPACE_MEMORY ||
	    (flags & PCI_BASE_ADDRESS_MEM_TYPE_MASK) !=
			PCI_BASE_ADDRESS_MEM_TYPE_32)
		return;

	pos = pci_find_ext_capability(dev, PCI_EXT_CAP_ID_SRIOV);
	if (!pos)
		return;

	pci_read_config_dword(dev, pos + PCI_SRIOV_BAR, &bar);
	if (bar & PCI_BASE_ADDRESS_MEM_MASK)
		return;

	start = pci_resource_start(dev, 1);
	size = pci_resource_len(dev, 1);
	if (!start || size != 0x400000 || start & (size - 1))
		return;

	pci_resource_flags(dev, 1) = 0;
	pci_write_config_dword(dev, PCI_BASE_ADDRESS_1, 0);
	pci_write_config_dword(dev, pos + PCI_SRIOV_BAR, start);
	pci_write_config_dword(dev, pos + PCI_SRIOV_BAR + 12, start + size / 2);

	dev_info(&dev->dev, "use Flash Memory Space for SR-IOV BARs\n");
}
DECLARE_PCI_FIXUP_HEADER(PCI_VENDOR_ID_INTEL, 0x10c9, quirk_i82576_sriov);
DECLARE_PCI_FIXUP_HEADER(PCI_VENDOR_ID_INTEL, 0x10e6, quirk_i82576_sriov);
DECLARE_PCI_FIXUP_HEADER(PCI_VENDOR_ID_INTEL, 0x10e7, quirk_i82576_sriov);
DECLARE_PCI_FIXUP_HEADER(PCI_VENDOR_ID_INTEL, 0x10e8, quirk_i82576_sriov);
DECLARE_PCI_FIXUP_HEADER(PCI_VENDOR_ID_INTEL, 0x150a, quirk_i82576_sriov);
DECLARE_PCI_FIXUP_HEADER(PCI_VENDOR_ID_INTEL, 0x150d, quirk_i82576_sriov);
DECLARE_PCI_FIXUP_HEADER(PCI_VENDOR_ID_INTEL, 0x1518, quirk_i82576_sriov);

#endif	/* CONFIG_PCI_IOV */

/*
 * This is a quirk for the Ricoh MMC controller found as a part of
 * some mulifunction chips.

 * This is very similiar and based on the ricoh_mmc driver written by
 * Philip Langdale. Thank you for these magic sequences.
 *
 * These chips implement the four main memory card controllers (SD, MMC, MS, xD)
 * and one or both of cardbus or firewire.
 *
 * It happens that they implement SD and MMC
 * support as separate controllers (and PCI functions). The linux SDHCI
 * driver supports MMC cards but the chip detects MMC cards in hardware
 * and directs them to the MMC controller - so the SDHCI driver never sees
 * them.
 *
 * To get around this, we must disable the useless MMC controller.
 * At that point, the SDHCI controller will start seeing them
 * It seems to be the case that the relevant PCI registers to deactivate the
 * MMC controller live on PCI function 0, which might be the cardbus controller
 * or the firewire controller, depending on the particular chip in question
 *
 * This has to be done early, because as soon as we disable the MMC controller
 * other pci functions shift up one level, e.g. function #2 becomes function
 * #1, and this will confuse the pci core.
 */

#ifdef CONFIG_MMC_RICOH_MMC
static void ricoh_mmc_fixup_rl5c476(struct pci_dev *dev)
{
	/* disable via cardbus interface */
	u8 write_enable;
	u8 write_target;
	u8 disable;

	/* disable must be done via function #0 */
	if (PCI_FUNC(dev->devfn))
		return;

	pci_read_config_byte(dev, 0xB7, &disable);
	if (disable & 0x02)
		return;

	pci_read_config_byte(dev, 0x8E, &write_enable);
	pci_write_config_byte(dev, 0x8E, 0xAA);
	pci_read_config_byte(dev, 0x8D, &write_target);
	pci_write_config_byte(dev, 0x8D, 0xB7);
	pci_write_config_byte(dev, 0xB7, disable | 0x02);
	pci_write_config_byte(dev, 0x8E, write_enable);
	pci_write_config_byte(dev, 0x8D, write_target);

	dev_notice(&dev->dev, "proprietary Ricoh MMC controller disabled (via cardbus function)\n");
	dev_notice(&dev->dev, "MMC cards are now supported by standard SDHCI controller\n");
}
DECLARE_PCI_FIXUP_EARLY(PCI_VENDOR_ID_RICOH, PCI_DEVICE_ID_RICOH_RL5C476, ricoh_mmc_fixup_rl5c476);
DECLARE_PCI_FIXUP_RESUME_EARLY(PCI_VENDOR_ID_RICOH, PCI_DEVICE_ID_RICOH_RL5C476, ricoh_mmc_fixup_rl5c476);

static void ricoh_mmc_fixup_r5c832(struct pci_dev *dev)
{
	/* disable via firewire interface */
	u8 write_enable;
	u8 disable;

	/* disable must be done via function #0 */
	if (PCI_FUNC(dev->devfn))
		return;

	pci_read_config_byte(dev, 0xCB, &disable);

	if (disable & 0x02)
		return;

	pci_read_config_byte(dev, 0xCA, &write_enable);
	pci_write_config_byte(dev, 0xCA, 0x57);
	pci_write_config_byte(dev, 0xCB, disable | 0x02);
	pci_write_config_byte(dev, 0xCA, write_enable);

	dev_notice(&dev->dev, "proprietary Ricoh MMC controller disabled (via firewire function)\n");
	dev_notice(&dev->dev, "MMC cards are now supported by standard SDHCI controller\n");
}
DECLARE_PCI_FIXUP_EARLY(PCI_VENDOR_ID_RICOH, PCI_DEVICE_ID_RICOH_R5C832, ricoh_mmc_fixup_r5c832);
DECLARE_PCI_FIXUP_RESUME_EARLY(PCI_VENDOR_ID_RICOH, PCI_DEVICE_ID_RICOH_R5C832, ricoh_mmc_fixup_r5c832);
#endif /*CONFIG_MMC_RICOH_MMC*/


static void pci_do_fixups(struct pci_dev *dev, struct pci_fixup *f,
			  struct pci_fixup *end)
{
	while (f < end) {
		if ((f->vendor == dev->vendor || f->vendor == (u16) PCI_ANY_ID) &&
		    (f->device == dev->device || f->device == (u16) PCI_ANY_ID)) {
			dev_dbg(&dev->dev, "calling %pF\n", f->hook);
			f->hook(dev);
		}
		f++;
	}
}

extern struct pci_fixup __start_pci_fixups_early[];
extern struct pci_fixup __end_pci_fixups_early[];
extern struct pci_fixup __start_pci_fixups_header[];
extern struct pci_fixup __end_pci_fixups_header[];
extern struct pci_fixup __start_pci_fixups_final[];
extern struct pci_fixup __end_pci_fixups_final[];
extern struct pci_fixup __start_pci_fixups_enable[];
extern struct pci_fixup __end_pci_fixups_enable[];
extern struct pci_fixup __start_pci_fixups_resume[];
extern struct pci_fixup __end_pci_fixups_resume[];
extern struct pci_fixup __start_pci_fixups_resume_early[];
extern struct pci_fixup __end_pci_fixups_resume_early[];
extern struct pci_fixup __start_pci_fixups_suspend[];
extern struct pci_fixup __end_pci_fixups_suspend[];


void pci_fixup_device(enum pci_fixup_pass pass, struct pci_dev *dev)
{
	struct pci_fixup *start, *end;

	switch(pass) {
	case pci_fixup_early:
		start = __start_pci_fixups_early;
		end = __end_pci_fixups_early;
		break;

	case pci_fixup_header:
		start = __start_pci_fixups_header;
		end = __end_pci_fixups_header;
		break;

	case pci_fixup_final:
		start = __start_pci_fixups_final;
		end = __end_pci_fixups_final;
		break;

	case pci_fixup_enable:
		start = __start_pci_fixups_enable;
		end = __end_pci_fixups_enable;
		break;

	case pci_fixup_resume:
		start = __start_pci_fixups_resume;
		end = __end_pci_fixups_resume;
		break;

	case pci_fixup_resume_early:
		start = __start_pci_fixups_resume_early;
		end = __end_pci_fixups_resume_early;
		break;

	case pci_fixup_suspend:
		start = __start_pci_fixups_suspend;
		end = __end_pci_fixups_suspend;
		break;

	default:
		/* stupid compiler warning, you would think with an enum... */
		return;
	}
	pci_do_fixups(dev, start, end);
}
EXPORT_SYMBOL(pci_fixup_device);

static int __init pci_apply_final_quirks(void)
{
	struct pci_dev *dev = NULL;
	u8 cls = 0;
	u8 tmp;

	if (pci_cache_line_size)
		printk(KERN_DEBUG "PCI: CLS %u bytes\n",
		       pci_cache_line_size << 2);

	while ((dev = pci_get_device(PCI_ANY_ID, PCI_ANY_ID, dev)) != NULL) {
		pci_fixup_device(pci_fixup_final, dev);
		/*
		 * If arch hasn't set it explicitly yet, use the CLS
		 * value shared by all PCI devices.  If there's a
		 * mismatch, fall back to the default value.
		 */
		if (!pci_cache_line_size) {
			pci_read_config_byte(dev, PCI_CACHE_LINE_SIZE, &tmp);
			if (!cls)
				cls = tmp;
			if (!tmp || cls == tmp)
				continue;

			printk(KERN_DEBUG "PCI: CLS mismatch (%u != %u), "
			       "using %u bytes\n", cls << 2, tmp << 2,
			       pci_dfl_cache_line_size << 2);
			pci_cache_line_size = pci_dfl_cache_line_size;
		}
	}
	if (!pci_cache_line_size) {
		printk(KERN_DEBUG "PCI: CLS %u bytes, default %u\n",
		       cls << 2, pci_dfl_cache_line_size << 2);
		pci_cache_line_size = cls ? cls : pci_dfl_cache_line_size;
	}

	return 0;
}

fs_initcall_sync(pci_apply_final_quirks);

/*
 * Followings are device-specific reset methods which can be used to
 * reset a single function if other methods (e.g. FLR, PM D0->D3) are
 * not available.
 */
static int reset_intel_generic_dev(struct pci_dev *dev, int probe)
{
	int pos;

	/* only implement PCI_CLASS_SERIAL_USB at present */
	if (dev->class == PCI_CLASS_SERIAL_USB) {
		pos = pci_find_capability(dev, PCI_CAP_ID_VNDR);
		if (!pos)
			return -ENOTTY;

		if (probe)
			return 0;

		pci_write_config_byte(dev, pos + 0x4, 1);
		msleep(100);

		return 0;
	} else {
		return -ENOTTY;
	}
}

static int reset_intel_82599_sfp_virtfn(struct pci_dev *dev, int probe)
{
	int pos;

	pos = pci_find_capability(dev, PCI_CAP_ID_EXP);
	if (!pos)
		return -ENOTTY;

	if (probe)
		return 0;

	pci_write_config_word(dev, pos + PCI_EXP_DEVCTL,
				PCI_EXP_DEVCTL_BCR_FLR);
	msleep(100);

	return 0;
}

#define PCI_DEVICE_ID_INTEL_82599_SFP_VF   0x10ed

static const struct pci_dev_reset_methods pci_dev_reset_methods[] = {
	{ PCI_VENDOR_ID_INTEL, PCI_DEVICE_ID_INTEL_82599_SFP_VF,
		 reset_intel_82599_sfp_virtfn },
	{ PCI_VENDOR_ID_INTEL, PCI_ANY_ID,
		reset_intel_generic_dev },
	{ 0 }
};

int pci_dev_specific_reset(struct pci_dev *dev, int probe)
{
	const struct pci_dev_reset_methods *i;

	for (i = pci_dev_reset_methods; i->reset; i++) {
		if ((i->vendor == dev->vendor ||
		     i->vendor == (u16)PCI_ANY_ID) &&
		    (i->device == dev->device ||
		     i->device == (u16)PCI_ANY_ID))
			return i->reset(dev, probe);
	}

	return -ENOTTY;
}<|MERGE_RESOLUTION|>--- conflicted
+++ resolved
@@ -2123,12 +2123,9 @@
 	}
 }
 DECLARE_PCI_FIXUP_FINAL(PCI_VENDOR_ID_AMD, PCI_DEVICE_ID_AMD_8131_BRIDGE, quirk_disable_msi);
-<<<<<<< HEAD
-=======
 DECLARE_PCI_FIXUP_FINAL(PCI_VENDOR_ID_AMD, 0x9602, quirk_disable_msi);
 DECLARE_PCI_FIXUP_FINAL(PCI_VENDOR_ID_ASUSTEK, 0x9602, quirk_disable_msi);
 DECLARE_PCI_FIXUP_FINAL(PCI_VENDOR_ID_AI, 0x9602, quirk_disable_msi);
->>>>>>> 0d0fb0f9
 DECLARE_PCI_FIXUP_FINAL(PCI_VENDOR_ID_VIA, 0xa238, quirk_disable_msi);
 
 /* Go through the list of Hypertransport capabilities and
@@ -2500,39 +2497,6 @@
 			quirk_msi_intx_disable_bug);
 DECLARE_PCI_FIXUP_FINAL(PCI_VENDOR_ID_ATI, 0x4375,
 			quirk_msi_intx_disable_bug);
-
-/*
- * MSI does not work with the AMD RS780/RS880 internal graphics and HDMI audio
- * devices unless the BIOS has initialized the nb_cntl.strap_msi_enable bit.
- */
-static void __init rs780_int_gfx_disable_msi(struct pci_dev *int_gfx_bridge)
-{
-	u32 nb_cntl;
-
-	if (!int_gfx_bridge->subordinate)
-		return;
-
-	pci_bus_write_config_dword(int_gfx_bridge->bus, PCI_DEVFN(0, 0),
-				   0x60, 0);
-	pci_bus_read_config_dword(int_gfx_bridge->bus, PCI_DEVFN(0, 0),
-				  0x64, &nb_cntl);
-
-	if (!(nb_cntl & BIT(10))) {
-		dev_warn(&int_gfx_bridge->dev,
-			 FW_WARN "RS780: MSI for internal graphics disabled\n");
-		int_gfx_bridge->subordinate->bus_flags |= PCI_BUS_FLAGS_NO_MSI;
-	}
-}
-
-#define PCI_DEVICE_ID_AMD_RS780_P2P_INT_GFX	0x9602
-
-DECLARE_PCI_FIXUP_FINAL(PCI_VENDOR_ID_AMD,
-			PCI_DEVICE_ID_AMD_RS780_P2P_INT_GFX,
-			rs780_int_gfx_disable_msi);
-/* wrong vendor ID on M4A785TD motherboard: */
-DECLARE_PCI_FIXUP_FINAL(PCI_VENDOR_ID_ASUSTEK,
-			PCI_DEVICE_ID_AMD_RS780_P2P_INT_GFX,
-			rs780_int_gfx_disable_msi);
 
 #endif /* CONFIG_PCI_MSI */
 
