/*
 * PCI <-> OF mapping helpers
 *
 * Copyright 2011 IBM Corp.
 *
 * This program is free software; you can redistribute it and/or
 * modify it under the terms of the GNU General Public License
 * as published by the Free Software Foundation; either version
 * 2 of the License, or (at your option) any later version.
 */
#define pr_fmt(fmt)	"PCI: OF: " fmt

#include <linux/irqdomain.h>
#include <linux/kernel.h>
#include <linux/pci.h>
#include <linux/of.h>
#include <linux/of_irq.h>
#include <linux/of_address.h>
#include <linux/of_pci.h>
#include "pci.h"

void pci_set_of_node(struct pci_dev *dev)
{
	if (!dev->bus->dev.of_node)
		return;
	dev->dev.of_node = of_pci_find_child_device(dev->bus->dev.of_node,
						    dev->devfn);
}

void pci_release_of_node(struct pci_dev *dev)
{
	of_node_put(dev->dev.of_node);
	dev->dev.of_node = NULL;
}

void pci_set_bus_of_node(struct pci_bus *bus)
{
	if (bus->self == NULL)
		bus->dev.of_node = pcibios_get_phb_of_node(bus);
	else
		bus->dev.of_node = of_node_get(bus->self->dev.of_node);
}

void pci_release_bus_of_node(struct pci_bus *bus)
{
	of_node_put(bus->dev.of_node);
	bus->dev.of_node = NULL;
}

struct device_node * __weak pcibios_get_phb_of_node(struct pci_bus *bus)
{
	/* This should only be called for PHBs */
	if (WARN_ON(bus->self || bus->parent))
		return NULL;

	/*
	 * Look for a node pointer in either the intermediary device we
	 * create above the root bus or its own parent. Normally only
	 * the later is populated.
	 */
	if (bus->bridge->of_node)
		return of_node_get(bus->bridge->of_node);
	if (bus->bridge->parent && bus->bridge->parent->of_node)
		return of_node_get(bus->bridge->parent->of_node);
	return NULL;
}

struct irq_domain *pci_host_bridge_of_msi_domain(struct pci_bus *bus)
{
#ifdef CONFIG_IRQ_DOMAIN
	struct irq_domain *d;

	if (!bus->dev.of_node)
		return NULL;

	/* Start looking for a phandle to an MSI controller. */
	d = of_msi_get_domain(&bus->dev, bus->dev.of_node, DOMAIN_BUS_PCI_MSI);
	if (d)
		return d;

	/*
	 * If we don't have an msi-parent property, look for a domain
	 * directly attached to the host bridge.
	 */
	d = irq_find_matching_host(bus->dev.of_node, DOMAIN_BUS_PCI_MSI);
	if (d)
		return d;

	return irq_find_host(bus->dev.of_node);
#else
	return NULL;
#endif
}

<<<<<<< HEAD

static inline int __of_pci_pci_compare(struct device_node *node,
				       unsigned int data)
{
	int devfn;

	devfn = of_pci_get_devfn(node);
	if (devfn < 0)
		return 0;

	return devfn == data;
}

struct device_node *of_pci_find_child_device(struct device_node *parent,
					     unsigned int devfn)
{
	struct device_node *node, *node2;

	for_each_child_of_node(parent, node) {
		if (__of_pci_pci_compare(node, devfn))
			return node;
		/*
		 * Some OFs create a parent node "multifunc-device" as
		 * a fake root for all functions of a multi-function
		 * device we go down them as well.
		 */
		if (!strcmp(node->name, "multifunc-device")) {
			for_each_child_of_node(node, node2) {
				if (__of_pci_pci_compare(node2, devfn)) {
					of_node_put(node);
					return node2;
				}
			}
		}
	}
	return NULL;
}
EXPORT_SYMBOL_GPL(of_pci_find_child_device);

/**
 * of_pci_get_devfn() - Get device and function numbers for a device node
 * @np: device node
 *
 * Parses a standard 5-cell PCI resource and returns an 8-bit value that can
 * be passed to the PCI_SLOT() and PCI_FUNC() macros to extract the device
 * and function numbers respectively. On error a negative error code is
 * returned.
 */
int of_pci_get_devfn(struct device_node *np)
{
	u32 reg[5];
	int error;

	error = of_property_read_u32_array(np, "reg", reg, ARRAY_SIZE(reg));
	if (error)
		return error;

	return (reg[0] >> 8) & 0xff;
}
EXPORT_SYMBOL_GPL(of_pci_get_devfn);

/**
 * of_pci_parse_bus_range() - parse the bus-range property of a PCI device
 * @node: device node
 * @res: address to a struct resource to return the bus-range
 *
 * Returns 0 on success or a negative error-code on failure.
 */
int of_pci_parse_bus_range(struct device_node *node, struct resource *res)
{
	u32 bus_range[2];
	int error;

	error = of_property_read_u32_array(node, "bus-range", bus_range,
					   ARRAY_SIZE(bus_range));
	if (error)
		return error;

	res->name = node->name;
	res->start = bus_range[0];
	res->end = bus_range[1];
	res->flags = IORESOURCE_BUS;

	return 0;
}
EXPORT_SYMBOL_GPL(of_pci_parse_bus_range);

/**
 * This function will try to obtain the host bridge domain number by
 * finding a property called "linux,pci-domain" of the given device node.
 *
 * @node: device tree node with the domain information
 *
 * Returns the associated domain number from DT in the range [0-0xffff], or
 * a negative value if the required property is not found.
 */
int of_get_pci_domain_nr(struct device_node *node)
{
	u32 domain;
	int error;

	error = of_property_read_u32(node, "linux,pci-domain", &domain);
	if (error)
		return error;

	return (u16)domain;
}
EXPORT_SYMBOL_GPL(of_get_pci_domain_nr);

/**
 * This function will try to find the limitation of link speed by finding
 * a property called "max-link-speed" of the given device node.
 *
 * @node: device tree node with the max link speed information
 *
 * Returns the associated max link speed from DT, or a negative value if the
 * required property is not found or is invalid.
 */
int of_pci_get_max_link_speed(struct device_node *node)
{
	u32 max_link_speed;

	if (of_property_read_u32(node, "max-link-speed", &max_link_speed) ||
	    max_link_speed > 4)
		return -EINVAL;

	return max_link_speed;
}
EXPORT_SYMBOL_GPL(of_pci_get_max_link_speed);

/**
 * of_pci_check_probe_only - Setup probe only mode if linux,pci-probe-only
 *                           is present and valid
 */
void of_pci_check_probe_only(void)
{
	u32 val;
	int ret;

	ret = of_property_read_u32(of_chosen, "linux,pci-probe-only", &val);
	if (ret) {
		if (ret == -ENODATA || ret == -EOVERFLOW)
			pr_warn("linux,pci-probe-only without valid value, ignoring\n");
		return;
	}

	if (val)
		pci_add_flags(PCI_PROBE_ONLY);
	else
		pci_clear_flags(PCI_PROBE_ONLY);

	pr_info("PROBE_ONLY %sabled\n", val ? "en" : "dis");
}
EXPORT_SYMBOL_GPL(of_pci_check_probe_only);

#if defined(CONFIG_OF_ADDRESS)
/**
 * of_pci_get_host_bridge_resources - Parse PCI host bridge resources from DT
 * @dev: device node of the host bridge having the range property
 * @busno: bus number associated with the bridge root bus
 * @bus_max: maximum number of buses for this bridge
 * @resources: list where the range of resources will be added after DT parsing
 * @io_base: pointer to a variable that will contain on return the physical
 * address for the start of the I/O range. Can be NULL if the caller doesn't
 * expect I/O ranges to be present in the device tree.
 *
 * It is the caller's job to free the @resources list.
 *
 * This function will parse the "ranges" property of a PCI host bridge device
 * node and setup the resource mapping based on its content. It is expected
 * that the property conforms with the Power ePAPR document.
 *
 * It returns zero if the range parsing has been successful or a standard error
 * value if it failed.
 */
int of_pci_get_host_bridge_resources(struct device_node *dev,
			unsigned char busno, unsigned char bus_max,
			struct list_head *resources, resource_size_t *io_base)
{
	struct resource_entry *window;
	struct resource *res;
	struct resource *bus_range;
	struct of_pci_range range;
	struct of_pci_range_parser parser;
	char range_type[4];
	int err;

	if (io_base)
		*io_base = (resource_size_t)OF_BAD_ADDR;

	bus_range = kzalloc(sizeof(*bus_range), GFP_KERNEL);
	if (!bus_range)
		return -ENOMEM;

	pr_info("host bridge %pOF ranges:\n", dev);

	err = of_pci_parse_bus_range(dev, bus_range);
	if (err) {
		bus_range->start = busno;
		bus_range->end = bus_max;
		bus_range->flags = IORESOURCE_BUS;
		pr_info("  No bus range found for %pOF, using %pR\n",
			dev, bus_range);
	} else {
		if (bus_range->end > bus_range->start + bus_max)
			bus_range->end = bus_range->start + bus_max;
	}
	pci_add_resource(resources, bus_range);

	/* Check for ranges property */
	err = of_pci_range_parser_init(&parser, dev);
	if (err)
		goto parse_failed;

	pr_debug("Parsing ranges property...\n");
	for_each_of_pci_range(&parser, &range) {
		/* Read next ranges element */
		if ((range.flags & IORESOURCE_TYPE_BITS) == IORESOURCE_IO)
			snprintf(range_type, 4, " IO");
		else if ((range.flags & IORESOURCE_TYPE_BITS) == IORESOURCE_MEM)
			snprintf(range_type, 4, "MEM");
		else
			snprintf(range_type, 4, "err");
		pr_info("  %s %#010llx..%#010llx -> %#010llx\n", range_type,
			range.cpu_addr, range.cpu_addr + range.size - 1,
			range.pci_addr);

		/*
		 * If we failed translation or got a zero-sized region
		 * then skip this range
		 */
		if (range.cpu_addr == OF_BAD_ADDR || range.size == 0)
			continue;

		res = kzalloc(sizeof(struct resource), GFP_KERNEL);
		if (!res) {
			err = -ENOMEM;
			goto parse_failed;
		}

		err = of_pci_range_to_resource(&range, dev, res);
		if (err) {
			kfree(res);
			continue;
		}

		if (resource_type(res) == IORESOURCE_IO) {
			if (!io_base) {
				pr_err("I/O range found for %pOF. Please provide an io_base pointer to save CPU base address\n",
					dev);
				err = -EINVAL;
				goto conversion_failed;
			}
			if (*io_base != (resource_size_t)OF_BAD_ADDR)
				pr_warn("More than one I/O resource converted for %pOF. CPU base address for old range lost!\n",
					dev);
			*io_base = range.cpu_addr;
		}

		pci_add_resource_offset(resources, res,	res->start - range.pci_addr);
	}

	return 0;

conversion_failed:
	kfree(res);
parse_failed:
	resource_list_for_each_entry(window, resources)
		kfree(window->res);
	pci_free_resource_list(resources);
	return err;
}
EXPORT_SYMBOL_GPL(of_pci_get_host_bridge_resources);
#endif /* CONFIG_OF_ADDRESS */

/**
 * of_pci_map_rid - Translate a requester ID through a downstream mapping.
 * @np: root complex device node.
 * @rid: PCI requester ID to map.
 * @map_name: property name of the map to use.
 * @map_mask_name: optional property name of the mask to use.
 * @target: optional pointer to a target device node.
 * @id_out: optional pointer to receive the translated ID.
 *
 * Given a PCI requester ID, look up the appropriate implementation-defined
 * platform ID and/or the target device which receives transactions on that
 * ID, as per the "iommu-map" and "msi-map" bindings. Either of @target or
 * @id_out may be NULL if only the other is required. If @target points to
 * a non-NULL device node pointer, only entries targeting that node will be
 * matched; if it points to a NULL value, it will receive the device node of
 * the first matching target phandle, with a reference held.
 *
 * Return: 0 on success or a standard error code on failure.
 */
int of_pci_map_rid(struct device_node *np, u32 rid,
		   const char *map_name, const char *map_mask_name,
		   struct device_node **target, u32 *id_out)
{
	u32 map_mask, masked_rid;
	int map_len;
	const __be32 *map = NULL;

	if (!np || !map_name || (!target && !id_out))
		return -EINVAL;

	map = of_get_property(np, map_name, &map_len);
	if (!map) {
		if (target)
			return -ENODEV;
		/* Otherwise, no map implies no translation */
		*id_out = rid;
		return 0;
	}

	if (!map_len || map_len % (4 * sizeof(*map))) {
		pr_err("%pOF: Error: Bad %s length: %d\n", np,
			map_name, map_len);
		return -EINVAL;
	}

	/* The default is to select all bits. */
	map_mask = 0xffffffff;

	/*
	 * Can be overridden by "{iommu,msi}-map-mask" property.
	 * If of_property_read_u32() fails, the default is used.
	 */
	if (map_mask_name)
		of_property_read_u32(np, map_mask_name, &map_mask);

	masked_rid = map_mask & rid;
	for ( ; map_len > 0; map_len -= 4 * sizeof(*map), map += 4) {
		struct device_node *phandle_node;
		u32 rid_base = be32_to_cpup(map + 0);
		u32 phandle = be32_to_cpup(map + 1);
		u32 out_base = be32_to_cpup(map + 2);
		u32 rid_len = be32_to_cpup(map + 3);

		if (rid_base & ~map_mask) {
			pr_err("%pOF: Invalid %s translation - %s-mask (0x%x) ignores rid-base (0x%x)\n",
				np, map_name, map_name,
				map_mask, rid_base);
			return -EFAULT;
		}

		if (masked_rid < rid_base || masked_rid >= rid_base + rid_len)
			continue;

		phandle_node = of_find_node_by_phandle(phandle);
		if (!phandle_node)
			return -ENODEV;

		if (target) {
			if (*target)
				of_node_put(phandle_node);
			else
				*target = phandle_node;

			if (*target != phandle_node)
				continue;
		}

		if (id_out)
			*id_out = masked_rid - rid_base + out_base;

		pr_debug("%pOF: %s, using mask %08x, rid-base: %08x, out-base: %08x, length: %08x, rid: %08x -> %08x\n",
			np, map_name, map_mask, rid_base, out_base,
			rid_len, rid, masked_rid - rid_base + out_base);
		return 0;
	}

	pr_err("%pOF: Invalid %s translation - no match for rid 0x%x on %pOF\n",
		np, map_name, rid, target && *target ? *target : NULL);
	return -EFAULT;
}

#if IS_ENABLED(CONFIG_OF_IRQ)
/**
 * of_irq_parse_pci - Resolve the interrupt for a PCI device
 * @pdev:       the device whose interrupt is to be resolved
 * @out_irq:    structure of_irq filled by this function
 *
 * This function resolves the PCI interrupt for a given PCI device. If a
 * device-node exists for a given pci_dev, it will use normal OF tree
 * walking. If not, it will implement standard swizzling and walk up the
 * PCI tree until an device-node is found, at which point it will finish
 * resolving using the OF tree walking.
 */
static int of_irq_parse_pci(const struct pci_dev *pdev, struct of_phandle_args *out_irq)
{
	struct device_node *dn, *ppnode;
	struct pci_dev *ppdev;
	__be32 laddr[3];
	u8 pin;
	int rc;

	/*
	 * Check if we have a device node, if yes, fallback to standard
	 * device tree parsing
	 */
	dn = pci_device_to_OF_node(pdev);
	if (dn) {
		rc = of_irq_parse_one(dn, 0, out_irq);
		if (!rc)
			return rc;
	}

	/*
	 * Ok, we don't, time to have fun. Let's start by building up an
	 * interrupt spec.  we assume #interrupt-cells is 1, which is standard
	 * for PCI. If you do different, then don't use that routine.
	 */
	rc = pci_read_config_byte(pdev, PCI_INTERRUPT_PIN, &pin);
	if (rc != 0)
		goto err;
	/* No pin, exit with no error message. */
	if (pin == 0)
		return -ENODEV;

	/* Now we walk up the PCI tree */
	for (;;) {
		/* Get the pci_dev of our parent */
		ppdev = pdev->bus->self;

		/* Ouch, it's a host bridge... */
		if (ppdev == NULL) {
			ppnode = pci_bus_to_OF_node(pdev->bus);

			/* No node for host bridge ? give up */
			if (ppnode == NULL) {
				rc = -EINVAL;
				goto err;
			}
		} else {
			/* We found a P2P bridge, check if it has a node */
			ppnode = pci_device_to_OF_node(ppdev);
		}

		/*
		 * Ok, we have found a parent with a device-node, hand over to
		 * the OF parsing code.
		 * We build a unit address from the linux device to be used for
		 * resolution. Note that we use the linux bus number which may
		 * not match your firmware bus numbering.
		 * Fortunately, in most cases, interrupt-map-mask doesn't
		 * include the bus number as part of the matching.
		 * You should still be careful about that though if you intend
		 * to rely on this function (you ship a firmware that doesn't
		 * create device nodes for all PCI devices).
		 */
		if (ppnode)
			break;

		/*
		 * We can only get here if we hit a P2P bridge with no node;
		 * let's do standard swizzling and try again
		 */
		pin = pci_swizzle_interrupt_pin(pdev, pin);
		pdev = ppdev;
	}

	out_irq->np = ppnode;
	out_irq->args_count = 1;
	out_irq->args[0] = pin;
	laddr[0] = cpu_to_be32((pdev->bus->number << 16) | (pdev->devfn << 8));
	laddr[1] = laddr[2] = cpu_to_be32(0);
	rc = of_irq_parse_raw(laddr, out_irq);
	if (rc)
		goto err;
	return 0;
err:
	if (rc == -ENOENT) {
		dev_warn(&pdev->dev,
			"%s: no interrupt-map found, INTx interrupts not available\n",
			__func__);
		pr_warn_once("%s: possibly some PCI slots don't have level triggered interrupts capability\n",
			__func__);
	} else {
		dev_err(&pdev->dev, "%s: failed with rc=%d\n", __func__, rc);
	}
	return rc;
}

/**
 * of_irq_parse_and_map_pci() - Decode a PCI IRQ from the device tree and map to a VIRQ
 * @dev: The PCI device needing an IRQ
 * @slot: PCI slot number; passed when used as map_irq callback. Unused
 * @pin: PCI IRQ pin number; passed when used as map_irq callback. Unused
 *
 * @slot and @pin are unused, but included in the function so that this
 * function can be used directly as the map_irq callback to
 * pci_assign_irq() and struct pci_host_bridge.map_irq pointer
 */
int of_irq_parse_and_map_pci(const struct pci_dev *dev, u8 slot, u8 pin)
{
	struct of_phandle_args oirq;
	int ret;

	ret = of_irq_parse_pci(dev, &oirq);
	if (ret)
		return 0; /* Proper return code 0 == NO_IRQ */

	return irq_create_of_mapping(&oirq);
}
EXPORT_SYMBOL_GPL(of_irq_parse_and_map_pci);
#endif	/* CONFIG_OF_IRQ */
=======
int pci_parse_request_of_pci_ranges(struct device *dev,
				    struct list_head *resources,
				    struct resource **bus_range)
{
	int err, res_valid = 0;
	struct device_node *np = dev->of_node;
	resource_size_t iobase;
	struct resource_entry *win, *tmp;

	INIT_LIST_HEAD(resources);
	err = of_pci_get_host_bridge_resources(np, 0, 0xff, resources, &iobase);
	if (err)
		return err;

	err = devm_request_pci_bus_resources(dev, resources);
	if (err)
		goto out_release_res;

	resource_list_for_each_entry_safe(win, tmp, resources) {
		struct resource *res = win->res;

		switch (resource_type(res)) {
		case IORESOURCE_IO:
			err = pci_remap_iospace(res, iobase);
			if (err) {
				dev_warn(dev, "error %d: failed to map resource %pR\n",
					 err, res);
				resource_list_destroy_entry(win);
			}
			break;
		case IORESOURCE_MEM:
			res_valid |= !(res->flags & IORESOURCE_PREFETCH);
			break;
		case IORESOURCE_BUS:
			if (bus_range)
				*bus_range = res;
			break;
		}
	}

	if (res_valid)
		return 0;

	dev_err(dev, "non-prefetchable memory resource required\n");
	err = -EINVAL;

 out_release_res:
	pci_free_resource_list(resources);
	return err;
}
>>>>>>> 37dddf14
<|MERGE_RESOLUTION|>--- conflicted
+++ resolved
@@ -91,8 +91,6 @@
 	return NULL;
 #endif
 }
-
-<<<<<<< HEAD
 
 static inline int __of_pci_pci_compare(struct device_node *node,
 				       unsigned int data)
@@ -599,7 +597,7 @@
 }
 EXPORT_SYMBOL_GPL(of_irq_parse_and_map_pci);
 #endif	/* CONFIG_OF_IRQ */
-=======
+
 int pci_parse_request_of_pci_ranges(struct device *dev,
 				    struct list_head *resources,
 				    struct resource **bus_range)
@@ -650,4 +648,3 @@
 	pci_free_resource_list(resources);
 	return err;
 }
->>>>>>> 37dddf14
