// SPDX-License-Identifier: GPL-2.0-only
/*
 *  cht-bsw-max98090.c - ASoc Machine driver for Intel Cherryview-based
 *  platforms Cherrytrail and Braswell, with max98090 & TI codec.
 *
 *  Copyright (C) 2015 Intel Corp
 *  Author: Fang, Yang A <yang.a.fang@intel.com>
 *  This file is modified from cht_bsw_rt5645.c
 *  ~~~~~~~~~~~~~~~~~~~~~~~~~~~~~~~~~~~~~~~~~~~~~~~~~~~~~~~~~~~~~~~~~~~~~~~~~~
 *
 * ~~~~~~~~~~~~~~~~~~~~~~~~~~~~~~~~~~~~~~~~~~~~~~~~~~~~~~~~~~~~~~~~~~~~~~~~~~
 */

#include <linux/dmi.h>
#include <linux/module.h>
#include <linux/platform_device.h>
#include <linux/slab.h>
#include <linux/acpi.h>
#include <linux/clk.h>
#include <sound/pcm.h>
#include <sound/pcm_params.h>
#include <sound/soc.h>
#include <sound/soc-acpi.h>
#include <sound/jack.h>
#include "../../codecs/max98090.h"
#include "../atom/sst-atom-controls.h"
#include "../../codecs/ts3a227e.h"

#define CHT_PLAT_CLK_3_HZ	19200000
#define CHT_CODEC_DAI	"HiFi"

#define QUIRK_PMC_PLT_CLK_0				0x01

struct cht_mc_private {
	struct clk *mclk;
	struct snd_soc_jack jack;
	bool ts3a227e_present;
	int quirks;
};

static int platform_clock_control(struct snd_soc_dapm_widget *w,
					  struct snd_kcontrol *k, int  event)
{
	struct snd_soc_dapm_context *dapm = w->dapm;
	struct snd_soc_card *card = dapm->card;
	struct snd_soc_dai *codec_dai;
	struct cht_mc_private *ctx = snd_soc_card_get_drvdata(card);
	int ret;

	/* See the comment in snd_cht_mc_probe() */
	if (ctx->quirks & QUIRK_PMC_PLT_CLK_0)
		return 0;

	codec_dai = snd_soc_card_get_codec_dai(card, CHT_CODEC_DAI);
	if (!codec_dai) {
		dev_err(card->dev, "Codec dai not found; Unable to set platform clock\n");
		return -EIO;
	}

	if (SND_SOC_DAPM_EVENT_ON(event)) {
		ret = clk_prepare_enable(ctx->mclk);
		if (ret < 0) {
			dev_err(card->dev,
				"could not configure MCLK state");
			return ret;
		}
	} else {
		clk_disable_unprepare(ctx->mclk);
	}

	return 0;
}

static const struct snd_soc_dapm_widget cht_dapm_widgets[] = {
	SND_SOC_DAPM_HP("Headphone", NULL),
	SND_SOC_DAPM_MIC("Headset Mic", NULL),
	SND_SOC_DAPM_MIC("Int Mic", NULL),
	SND_SOC_DAPM_SPK("Ext Spk", NULL),
	SND_SOC_DAPM_SUPPLY("Platform Clock", SND_SOC_NOPM, 0, 0,
			    platform_clock_control, SND_SOC_DAPM_PRE_PMU |
			    SND_SOC_DAPM_POST_PMD),
};

static const struct snd_soc_dapm_route cht_audio_map[] = {
	{"IN34", NULL, "Headset Mic"},
	{"Headset Mic", NULL, "MICBIAS"},
	{"DMICL", NULL, "Int Mic"},
	{"Headphone", NULL, "HPL"},
	{"Headphone", NULL, "HPR"},
	{"Ext Spk", NULL, "SPKL"},
	{"Ext Spk", NULL, "SPKR"},
	{"HiFi Playback", NULL, "ssp2 Tx"},
	{"ssp2 Tx", NULL, "codec_out0"},
	{"ssp2 Tx", NULL, "codec_out1"},
	{"codec_in0", NULL, "ssp2 Rx" },
	{"codec_in1", NULL, "ssp2 Rx" },
	{"ssp2 Rx", NULL, "HiFi Capture"},
	{"Headphone", NULL, "Platform Clock"},
	{"Headset Mic", NULL, "Platform Clock"},
	{"Int Mic", NULL, "Platform Clock"},
	{"Ext Spk", NULL, "Platform Clock"},
};

static const struct snd_kcontrol_new cht_mc_controls[] = {
	SOC_DAPM_PIN_SWITCH("Headphone"),
	SOC_DAPM_PIN_SWITCH("Headset Mic"),
	SOC_DAPM_PIN_SWITCH("Int Mic"),
	SOC_DAPM_PIN_SWITCH("Ext Spk"),
};

static int cht_aif1_hw_params(struct snd_pcm_substream *substream,
			     struct snd_pcm_hw_params *params)
{
	struct snd_soc_pcm_runtime *rtd = substream->private_data;
	struct snd_soc_dai *codec_dai = rtd->codec_dai;
	int ret;

	ret = snd_soc_dai_set_sysclk(codec_dai, M98090_REG_SYSTEM_CLOCK,
				     CHT_PLAT_CLK_3_HZ, SND_SOC_CLOCK_IN);
	if (ret < 0) {
		dev_err(rtd->dev, "can't set codec sysclk: %d\n", ret);
		return ret;
	}

	return 0;
}

static int cht_ti_jack_event(struct notifier_block *nb,
		unsigned long event, void *data)
{
	struct snd_soc_jack *jack = (struct snd_soc_jack *)data;
	struct snd_soc_dapm_context *dapm = &jack->card->dapm;

	if (event & SND_JACK_MICROPHONE) {
		snd_soc_dapm_force_enable_pin(dapm, "SHDN");
		snd_soc_dapm_force_enable_pin(dapm, "MICBIAS");
		snd_soc_dapm_sync(dapm);
	} else {
		snd_soc_dapm_disable_pin(dapm, "MICBIAS");
		snd_soc_dapm_disable_pin(dapm, "SHDN");
		snd_soc_dapm_sync(dapm);
	}

	return 0;
}

static struct notifier_block cht_jack_nb = {
	.notifier_call = cht_ti_jack_event,
};

static struct snd_soc_jack_pin hs_jack_pins[] = {
	{
		.pin	= "Headphone",
		.mask	= SND_JACK_HEADPHONE,
	},
	{
		.pin	= "Headset Mic",
		.mask	= SND_JACK_MICROPHONE,
	},
};

static struct snd_soc_jack_gpio hs_jack_gpios[] = {
	{
		.name		= "hp",
		.report		= SND_JACK_HEADPHONE | SND_JACK_LINEOUT,
		.debounce_time	= 200,
	},
	{
		.name		= "mic",
		.invert		= 1,
		.report		= SND_JACK_MICROPHONE,
		.debounce_time	= 200,
	},
};

static const struct acpi_gpio_params hp_gpios = { 0, 0, false };
static const struct acpi_gpio_params mic_gpios = { 1, 0, false };

static const struct acpi_gpio_mapping acpi_max98090_gpios[] = {
	{ "hp-gpios", &hp_gpios, 1 },
	{ "mic-gpios", &mic_gpios, 1 },
	{},
};

static int cht_codec_init(struct snd_soc_pcm_runtime *runtime)
{
	int ret;
	int jack_type;
	struct cht_mc_private *ctx = snd_soc_card_get_drvdata(runtime->card);
	struct snd_soc_jack *jack = &ctx->jack;

	if (ctx->ts3a227e_present) {
		/*
		 * The jack has already been created in the
		 * cht_max98090_headset_init() function.
		 */
		snd_soc_jack_notifier_register(jack, &cht_jack_nb);
		return 0;
	}

	jack_type = SND_JACK_HEADPHONE | SND_JACK_MICROPHONE;

	ret = snd_soc_card_jack_new(runtime->card, "Headset Jack",
				    jack_type, jack,
				    hs_jack_pins, ARRAY_SIZE(hs_jack_pins));
	if (ret) {
		dev_err(runtime->dev, "Headset Jack creation failed %d\n", ret);
		return ret;
	}

	ret = snd_soc_jack_add_gpiods(runtime->card->dev->parent, jack,
				      ARRAY_SIZE(hs_jack_gpios),
				      hs_jack_gpios);
	if (ret) {
		/*
		 * flag error but don't bail if jack detect is broken
		 * due to platform issues or bad BIOS/configuration
		 */
		dev_err(runtime->dev,
			"jack detection gpios not added, error %d\n", ret);
	}

	/* See the comment in snd_cht_mc_probe() */
	if (ctx->quirks & QUIRK_PMC_PLT_CLK_0)
		return 0;

	/*
	 * The firmware might enable the clock at
	 * boot (this information may or may not
	 * be reflected in the enable clock register).
	 * To change the rate we must disable the clock
	 * first to cover these cases. Due to common
	 * clock framework restrictions that do not allow
	 * to disable a clock that has not been enabled,
	 * we need to enable the clock first.
	 */
	ret = clk_prepare_enable(ctx->mclk);
	if (!ret)
		clk_disable_unprepare(ctx->mclk);

	ret = clk_set_rate(ctx->mclk, CHT_PLAT_CLK_3_HZ);

	if (ret)
		dev_err(runtime->dev, "unable to set MCLK rate\n");

	return ret;
}

static int cht_codec_fixup(struct snd_soc_pcm_runtime *rtd,
			    struct snd_pcm_hw_params *params)
{
	struct snd_interval *rate = hw_param_interval(params,
			SNDRV_PCM_HW_PARAM_RATE);
	struct snd_interval *channels = hw_param_interval(params,
						SNDRV_PCM_HW_PARAM_CHANNELS);
	int ret = 0;
	unsigned int fmt = 0;

	ret = snd_soc_dai_set_tdm_slot(rtd->cpu_dai, 0x3, 0x3, 2, 16);
	if (ret < 0) {
		dev_err(rtd->dev, "can't set cpu_dai slot fmt: %d\n", ret);
		return ret;
	}

	fmt = SND_SOC_DAIFMT_I2S | SND_SOC_DAIFMT_NB_NF
				| SND_SOC_DAIFMT_CBS_CFS;

	ret = snd_soc_dai_set_fmt(rtd->cpu_dai, fmt);
	if (ret < 0) {
		dev_err(rtd->dev, "can't set cpu_dai set fmt: %d\n", ret);
		return ret;
	}

	/* The DSP will covert the FE rate to 48k, stereo, 24bits */
	rate->min = rate->max = 48000;
	channels->min = channels->max = 2;

	/* set SSP2 to 16-bit */
	params_set_format(params, SNDRV_PCM_FORMAT_S16_LE);
	return 0;
}

static int cht_aif1_startup(struct snd_pcm_substream *substream)
{
	return snd_pcm_hw_constraint_single(substream->runtime,
			SNDRV_PCM_HW_PARAM_RATE, 48000);
}

static int cht_max98090_headset_init(struct snd_soc_component *component)
{
	struct snd_soc_card *card = component->card;
	struct cht_mc_private *ctx = snd_soc_card_get_drvdata(card);
	struct snd_soc_jack *jack = &ctx->jack;
	int jack_type;
	int ret;

	/*
	 * TI supports 4 butons headset detection
	 * KEY_MEDIA
	 * KEY_VOICECOMMAND
	 * KEY_VOLUMEUP
	 * KEY_VOLUMEDOWN
	 */
	jack_type = SND_JACK_HEADPHONE | SND_JACK_MICROPHONE |
		    SND_JACK_BTN_0 | SND_JACK_BTN_1 |
		    SND_JACK_BTN_2 | SND_JACK_BTN_3;

	ret = snd_soc_card_jack_new(card, "Headset Jack", jack_type,
				    jack, NULL, 0);
	if (ret) {
		dev_err(card->dev, "Headset Jack creation failed %d\n", ret);
		return ret;
	}

	return ts3a227e_enable_jack_detect(component, jack);
}

static const struct snd_soc_ops cht_aif1_ops = {
	.startup = cht_aif1_startup,
};

static const struct snd_soc_ops cht_be_ssp2_ops = {
	.hw_params = cht_aif1_hw_params,
};

static struct snd_soc_aux_dev cht_max98090_headset_dev = {
	.name = "Headset Chip",
	.init = cht_max98090_headset_init,
	.codec_name = "i2c-104C227E:00",
};

static struct snd_soc_dai_link cht_dailink[] = {
	[MERR_DPCM_AUDIO] = {
		.name = "Audio Port",
		.stream_name = "Audio",
		.cpu_dai_name = "media-cpu-dai",
		.codec_dai_name = "snd-soc-dummy-dai",
		.codec_name = "snd-soc-dummy",
		.platform_name = "sst-mfld-platform",
		.nonatomic = true,
		.dynamic = 1,
		.dpcm_playback = 1,
		.dpcm_capture = 1,
		.ops = &cht_aif1_ops,
	},
	[MERR_DPCM_DEEP_BUFFER] = {
		.name = "Deep-Buffer Audio Port",
		.stream_name = "Deep-Buffer Audio",
		.cpu_dai_name = "deepbuffer-cpu-dai",
		.codec_dai_name = "snd-soc-dummy-dai",
		.codec_name = "snd-soc-dummy",
		.platform_name = "sst-mfld-platform",
		.nonatomic = true,
		.dynamic = 1,
		.dpcm_playback = 1,
		.ops = &cht_aif1_ops,
	},
	/* back ends */
	{
		.name = "SSP2-Codec",
		.id = 0,
		.cpu_dai_name = "ssp2-port",
		.platform_name = "sst-mfld-platform",
		.no_pcm = 1,
		.codec_dai_name = "HiFi",
		.codec_name = "i2c-193C9890:00",
		.dai_fmt = SND_SOC_DAIFMT_I2S | SND_SOC_DAIFMT_NB_NF
					| SND_SOC_DAIFMT_CBS_CFS,
		.init = cht_codec_init,
		.be_hw_params_fixup = cht_codec_fixup,
		.dpcm_playback = 1,
		.dpcm_capture = 1,
		.ops = &cht_be_ssp2_ops,
	},
};

/* SoC card */
static struct snd_soc_card snd_soc_card_cht = {
	.name = "chtmax98090",
	.owner = THIS_MODULE,
	.dai_link = cht_dailink,
	.num_links = ARRAY_SIZE(cht_dailink),
	.aux_dev = &cht_max98090_headset_dev,
	.num_aux_devs = 1,
	.dapm_widgets = cht_dapm_widgets,
	.num_dapm_widgets = ARRAY_SIZE(cht_dapm_widgets),
	.dapm_routes = cht_audio_map,
	.num_dapm_routes = ARRAY_SIZE(cht_audio_map),
	.controls = cht_mc_controls,
	.num_controls = ARRAY_SIZE(cht_mc_controls),
};

static const struct dmi_system_id cht_max98090_quirk_table[] = {
	{
		/* Clapper model Chromebook */
		.matches = {
			DMI_MATCH(DMI_PRODUCT_NAME, "Clapper"),
		},
		.driver_data = (void *)QUIRK_PMC_PLT_CLK_0,
	},
	{
		/* Gnawty model Chromebook (Acer Chromebook CB3-111) */
		.matches = {
			DMI_MATCH(DMI_PRODUCT_NAME, "Gnawty"),
		},
		.driver_data = (void *)QUIRK_PMC_PLT_CLK_0,
	},
	{
		/* Swanky model Chromebook (Toshiba Chromebook 2) */
		.matches = {
			DMI_MATCH(DMI_PRODUCT_NAME, "Swanky"),
		},
		.driver_data = (void *)QUIRK_PMC_PLT_CLK_0,
	},
	{}
};

static int snd_cht_mc_probe(struct platform_device *pdev)
{
	const struct dmi_system_id *dmi_id;
	struct device *dev = &pdev->dev;
	int ret_val = 0;
	struct cht_mc_private *drv;
	const char *mclk_name;
	struct snd_soc_acpi_mach *mach;
	const char *platform_name;

	drv = devm_kzalloc(&pdev->dev, sizeof(*drv), GFP_KERNEL);
	if (!drv)
		return -ENOMEM;

	dmi_id = dmi_first_match(cht_max98090_quirk_table);
	if (dmi_id)
		drv->quirks = (unsigned long)dmi_id->driver_data;

	drv->ts3a227e_present = acpi_dev_found("104C227E");
	if (!drv->ts3a227e_present) {
		/* no need probe TI jack detection chip */
		snd_soc_card_cht.aux_dev = NULL;
		snd_soc_card_cht.num_aux_devs = 0;

		ret_val = devm_acpi_dev_add_driver_gpios(dev->parent,
							 acpi_max98090_gpios);
		if (ret_val)
			dev_dbg(dev, "Unable to add GPIO mapping table\n");
	}

	/* override plaform name, if required */
<<<<<<< HEAD
	mach = (&pdev->dev)->platform_data;
	platform_name = mach->mach_params.platform;

	ret_val = snd_soc_fixup_dai_links_platform_name(&snd_soc_card_cht,
							platform_name);
	if (ret_val)
		return ret_val;

	/* register the soc card */
=======
>>>>>>> 0ecfebd2
	snd_soc_card_cht.dev = &pdev->dev;
	mach = (&pdev->dev)->platform_data;
	platform_name = mach->mach_params.platform;

	ret_val = snd_soc_fixup_dai_links_platform_name(&snd_soc_card_cht,
							platform_name);
	if (ret_val)
		return ret_val;

	/* register the soc card */
	snd_soc_card_set_drvdata(&snd_soc_card_cht, drv);

	if (drv->quirks & QUIRK_PMC_PLT_CLK_0)
		mclk_name = "pmc_plt_clk_0";
	else
		mclk_name = "pmc_plt_clk_3";

	drv->mclk = devm_clk_get(&pdev->dev, mclk_name);
	if (IS_ERR(drv->mclk)) {
		dev_err(&pdev->dev,
			"Failed to get MCLK from %s: %ld\n",
			mclk_name, PTR_ERR(drv->mclk));
		return PTR_ERR(drv->mclk);
	}

	/*
	 * Boards which have the MAX98090's clk connected to clk_0 do not seem
	 * to like it if we muck with the clock. If we disable the clock when
	 * it is unused we get "max98090 i2c-193C9890:00: PLL unlocked" errors
	 * and the PLL never seems to lock again.
	 * So for these boards we enable it here once and leave it at that.
	 */
	if (drv->quirks & QUIRK_PMC_PLT_CLK_0) {
		ret_val = clk_prepare_enable(drv->mclk);
		if (ret_val < 0) {
			dev_err(&pdev->dev, "MCLK enable error: %d\n", ret_val);
			return ret_val;
		}
	}

	ret_val = devm_snd_soc_register_card(&pdev->dev, &snd_soc_card_cht);
	if (ret_val) {
		dev_err(&pdev->dev,
			"snd_soc_register_card failed %d\n", ret_val);
		return ret_val;
	}
	platform_set_drvdata(pdev, &snd_soc_card_cht);
	return ret_val;
}

static int snd_cht_mc_remove(struct platform_device *pdev)
{
	struct snd_soc_card *card = platform_get_drvdata(pdev);
	struct cht_mc_private *ctx = snd_soc_card_get_drvdata(card);

	if (ctx->quirks & QUIRK_PMC_PLT_CLK_0)
		clk_disable_unprepare(ctx->mclk);

	return 0;
}

static struct platform_driver snd_cht_mc_driver = {
	.driver = {
		.name = "cht-bsw-max98090",
	},
	.probe = snd_cht_mc_probe,
	.remove = snd_cht_mc_remove,
};

module_platform_driver(snd_cht_mc_driver)

MODULE_DESCRIPTION("ASoC Intel(R) Braswell Machine driver");
MODULE_AUTHOR("Fang, Yang A <yang.a.fang@intel.com>");
MODULE_LICENSE("GPL v2");
MODULE_ALIAS("platform:cht-bsw-max98090");<|MERGE_RESOLUTION|>--- conflicted
+++ resolved
@@ -446,18 +446,6 @@
 	}
 
 	/* override plaform name, if required */
-<<<<<<< HEAD
-	mach = (&pdev->dev)->platform_data;
-	platform_name = mach->mach_params.platform;
-
-	ret_val = snd_soc_fixup_dai_links_platform_name(&snd_soc_card_cht,
-							platform_name);
-	if (ret_val)
-		return ret_val;
-
-	/* register the soc card */
-=======
->>>>>>> 0ecfebd2
 	snd_soc_card_cht.dev = &pdev->dev;
 	mach = (&pdev->dev)->platform_data;
 	platform_name = mach->mach_params.platform;
