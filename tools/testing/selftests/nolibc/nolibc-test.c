/* SPDX-License-Identifier: GPL-2.0 */

#define _GNU_SOURCE
#define _LARGEFILE64_SOURCE

/* libc-specific include files
 * The program may be built in 3 ways:
 *   $(CC) -nostdlib -include /path/to/nolibc.h => NOLIBC already defined
 *   $(CC) -nostdlib -I/path/to/nolibc/sysroot  => _NOLIBC_* guards are present
 *   $(CC) with default libc                    => NOLIBC* never defined
 */
#ifndef NOLIBC
#include <stdio.h>
#include <stdlib.h>
#include <string.h>
#ifndef _NOLIBC_STDIO_H
/* standard libcs need more includes */
#include <sys/auxv.h>
#include <sys/io.h>
#include <sys/ioctl.h>
#include <sys/mman.h>
#include <sys/mount.h>
#include <sys/prctl.h>
#include <sys/reboot.h>
#include <sys/resource.h>
#include <sys/stat.h>
#include <sys/syscall.h>
#include <sys/sysmacros.h>
#include <sys/time.h>
#include <sys/utsname.h>
#include <sys/wait.h>
#include <dirent.h>
#include <errno.h>
#include <fcntl.h>
#include <poll.h>
#include <sched.h>
#include <signal.h>
#include <stdarg.h>
#include <stddef.h>
#include <stdint.h>
#include <unistd.h>
#include <limits.h>
#endif
#endif

#include "nolibc-test-linkage.h"

/* for the type of int_fast16_t and int_fast32_t, musl differs from glibc and nolibc */
#define SINT_MAX_OF_TYPE(type) (((type)1 << (sizeof(type) * 8 - 2)) - (type)1 + ((type)1 << (sizeof(type) * 8 - 2)))
#define SINT_MIN_OF_TYPE(type) (-SINT_MAX_OF_TYPE(type) - 1)

/* will be used to test initialization of environ */
static char **test_envp;

/* will be used to test initialization of argv */
static char **test_argv;

/* will be used to test initialization of argc */
static int test_argc;

/* will be used by some test cases as readable file, please don't write it */
static const char *argv0;

/* will be used by constructor tests */
static int constructor_test_value;

/* definition of a series of tests */
struct test {
	const char *name;              /* test name */
	int (*func)(int min, int max); /* handler */
};

#ifndef _NOLIBC_STDLIB_H
char *itoa(int i)
{
	static char buf[12];
	int ret;

	ret = snprintf(buf, sizeof(buf), "%d", i);
	return (ret >= 0 && ret < sizeof(buf)) ? buf : "#err";
}
#endif

#define CASE_ERR(err) \
	case err: return #err

/* returns the error name (e.g. "ENOENT") for common errors, "SUCCESS" for 0,
 * or the decimal value for less common ones.
 */
static const char *errorname(int err)
{
	switch (err) {
	case 0: return "SUCCESS";
	CASE_ERR(EPERM);
	CASE_ERR(ENOENT);
	CASE_ERR(ESRCH);
	CASE_ERR(EINTR);
	CASE_ERR(EIO);
	CASE_ERR(ENXIO);
	CASE_ERR(E2BIG);
	CASE_ERR(ENOEXEC);
	CASE_ERR(EBADF);
	CASE_ERR(ECHILD);
	CASE_ERR(EAGAIN);
	CASE_ERR(ENOMEM);
	CASE_ERR(EACCES);
	CASE_ERR(EFAULT);
	CASE_ERR(ENOTBLK);
	CASE_ERR(EBUSY);
	CASE_ERR(EEXIST);
	CASE_ERR(EXDEV);
	CASE_ERR(ENODEV);
	CASE_ERR(ENOTDIR);
	CASE_ERR(EISDIR);
	CASE_ERR(EINVAL);
	CASE_ERR(ENFILE);
	CASE_ERR(EMFILE);
	CASE_ERR(ENOTTY);
	CASE_ERR(ETXTBSY);
	CASE_ERR(EFBIG);
	CASE_ERR(ENOSPC);
	CASE_ERR(ESPIPE);
	CASE_ERR(EROFS);
	CASE_ERR(EMLINK);
	CASE_ERR(EPIPE);
	CASE_ERR(EDOM);
	CASE_ERR(ERANGE);
	CASE_ERR(ENOSYS);
	CASE_ERR(EOVERFLOW);
	default:
		return itoa(err);
	}
}

static void align_result(size_t llen)
{
	const size_t align = 64;
	char buf[align];
	size_t n;
<<<<<<< HEAD

	if (llen >= align)
		return;

=======

	if (llen >= align)
		return;

>>>>>>> 0c383648
	n = align - llen;
	memset(buf, ' ', n);
	buf[n] = '\0';
	fputs(buf, stdout);
}

enum RESULT {
	OK,
	FAIL,
	SKIPPED,
};

static void result(int llen, enum RESULT r)
{
	const char *msg;

	if (r == OK)
		msg = "  [OK]";
	else if (r == SKIPPED)
		msg = "[SKIPPED]";
	else
		msg = " [FAIL]";

	align_result(llen);
	puts(msg);
}

/* The tests below are intended to be used by the macroes, which evaluate
 * expression <expr>, print the status to stdout, and update the "ret"
 * variable to count failures. The functions themselves return the number
 * of failures, thus either 0 or 1.
 */

#define EXPECT_ZR(cond, expr)				\
	do { if (!(cond)) result(llen, SKIPPED); else ret += expect_zr(expr, llen); } while (0)

static __attribute__((unused))
int expect_zr(int expr, int llen)
{
	int ret = !(expr == 0);

	llen += printf(" = %d ", expr);
	result(llen, ret ? FAIL : OK);
	return ret;
}


#define EXPECT_NZ(cond, expr, val)			\
	do { if (!(cond)) result(llen, SKIPPED); else ret += expect_nz(expr, llen; } while (0)

static __attribute__((unused))
int expect_nz(int expr, int llen)
{
	int ret = !(expr != 0);

	llen += printf(" = %d ", expr);
	result(llen, ret ? FAIL : OK);
	return ret;
}


#define EXPECT_EQ(cond, expr, val)				\
	do { if (!(cond)) result(llen, SKIPPED); else ret += expect_eq(expr, llen, val); } while (0)

static __attribute__((unused))
int expect_eq(uint64_t expr, int llen, uint64_t val)
{
	int ret = !(expr == val);

	llen += printf(" = %lld ", (long long)expr);
	result(llen, ret ? FAIL : OK);
	return ret;
}


#define EXPECT_NE(cond, expr, val)				\
	do { if (!(cond)) result(llen, SKIPPED); else ret += expect_ne(expr, llen, val); } while (0)

static __attribute__((unused))
int expect_ne(int expr, int llen, int val)
{
	int ret = !(expr != val);

	llen += printf(" = %d ", expr);
	result(llen, ret ? FAIL : OK);
	return ret;
}


#define EXPECT_GE(cond, expr, val)				\
	do { if (!(cond)) result(llen, SKIPPED); else ret += expect_ge(expr, llen, val); } while (0)

static __attribute__((unused))
int expect_ge(int expr, int llen, int val)
{
	int ret = !(expr >= val);

	llen += printf(" = %d ", expr);
	result(llen, ret ? FAIL : OK);
	return ret;
}


#define EXPECT_GT(cond, expr, val)				\
	do { if (!(cond)) result(llen, SKIPPED); else ret += expect_gt(expr, llen, val); } while (0)

static __attribute__((unused))
int expect_gt(int expr, int llen, int val)
{
	int ret = !(expr > val);

	llen += printf(" = %d ", expr);
	result(llen, ret ? FAIL : OK);
	return ret;
}


#define EXPECT_LE(cond, expr, val)				\
	do { if (!(cond)) result(llen, SKIPPED); else ret += expect_le(expr, llen, val); } while (0)

static __attribute__((unused))
int expect_le(int expr, int llen, int val)
{
	int ret = !(expr <= val);

	llen += printf(" = %d ", expr);
	result(llen, ret ? FAIL : OK);
	return ret;
}


#define EXPECT_LT(cond, expr, val)				\
	do { if (!(cond)) result(llen, SKIPPED); else ret += expect_lt(expr, llen, val); } while (0)

static __attribute__((unused))
int expect_lt(int expr, int llen, int val)
{
	int ret = !(expr < val);

	llen += printf(" = %d ", expr);
	result(llen, ret ? FAIL : OK);
	return ret;
}


#define EXPECT_SYSZR(cond, expr)				\
	do { if (!(cond)) result(llen, SKIPPED); else ret += expect_syszr(expr, llen); } while (0)

static __attribute__((unused))
int expect_syszr(int expr, int llen)
{
	int ret = 0;

	if (expr) {
		ret = 1;
		llen += printf(" = %d %s ", expr, errorname(errno));
		result(llen, FAIL);
	} else {
		llen += printf(" = %d ", expr);
		result(llen, OK);
	}
	return ret;
}


#define EXPECT_SYSEQ(cond, expr, val)				\
	do { if (!(cond)) result(llen, SKIPPED); else ret += expect_syseq(expr, llen, val); } while (0)

static __attribute__((unused))
int expect_syseq(int expr, int llen, int val)
{
	int ret = 0;

	if (expr != val) {
		ret = 1;
		llen += printf(" = %d %s ", expr, errorname(errno));
		result(llen, FAIL);
	} else {
		llen += printf(" = %d ", expr);
		result(llen, OK);
	}
	return ret;
}


#define EXPECT_SYSNE(cond, expr, val)				\
	do { if (!(cond)) result(llen, SKIPPED); else ret += expect_sysne(expr, llen, val); } while (0)

static __attribute__((unused))
int expect_sysne(int expr, int llen, int val)
{
	int ret = 0;

	if (expr == val) {
		ret = 1;
		llen += printf(" = %d %s ", expr, errorname(errno));
		result(llen, FAIL);
	} else {
		llen += printf(" = %d ", expr);
		result(llen, OK);
	}
	return ret;
}


#define EXPECT_SYSER2(cond, expr, expret, experr1, experr2)		\
	do { if (!(cond)) result(llen, SKIPPED); else ret += expect_syserr2(expr, expret, experr1, experr2, llen); } while (0)

#define EXPECT_SYSER(cond, expr, expret, experr)			\
	EXPECT_SYSER2(cond, expr, expret, experr, 0)

static __attribute__((unused))
int expect_syserr2(int expr, int expret, int experr1, int experr2, int llen)
{
	int ret = 0;
	int _errno = errno;

	llen += printf(" = %d %s ", expr, errorname(_errno));
	if (expr != expret || (_errno != experr1 && _errno != experr2)) {
		ret = 1;
		if (experr2 == 0)
			llen += printf(" != (%d %s) ", expret, errorname(experr1));
		else
			llen += printf(" != (%d %s %s) ", expret, errorname(experr1), errorname(experr2));
		result(llen, FAIL);
	} else {
		result(llen, OK);
	}
	return ret;
}


#define EXPECT_PTRZR(cond, expr)				\
	do { if (!(cond)) result(llen, SKIPPED); else ret += expect_ptrzr(expr, llen); } while (0)

static __attribute__((unused))
int expect_ptrzr(const void *expr, int llen)
{
	int ret = 0;

	llen += printf(" = <%p> ", expr);
	if (expr) {
		ret = 1;
		result(llen, FAIL);
	} else {
		result(llen, OK);
	}
	return ret;
}


#define EXPECT_PTRNZ(cond, expr)				\
	do { if (!(cond)) result(llen, SKIPPED); else ret += expect_ptrnz(expr, llen); } while (0)

static __attribute__((unused))
int expect_ptrnz(const void *expr, int llen)
{
	int ret = 0;

	llen += printf(" = <%p> ", expr);
	if (!expr) {
		ret = 1;
		result(llen, FAIL);
<<<<<<< HEAD
=======
	} else {
		result(llen, OK);
	}
	return ret;
}

#define EXPECT_PTREQ(cond, expr, cmp)				\
	do { if (!(cond)) result(llen, SKIPPED); else ret += expect_ptreq(expr, llen, cmp); } while (0)

static __attribute__((unused))
int expect_ptreq(const void *expr, int llen, const void *cmp)
{
	int ret = 0;

	llen += printf(" = <%p> ", expr);
	if (expr != cmp) {
		ret = 1;
		result(llen, FAIL);
	} else {
		result(llen, OK);
	}
	return ret;
}

#define EXPECT_PTRNE(cond, expr, cmp)				\
	do { if (!(cond)) result(llen, SKIPPED); else ret += expect_ptrne(expr, llen, cmp); } while (0)

static __attribute__((unused))
int expect_ptrne(const void *expr, int llen, const void *cmp)
{
	int ret = 0;

	llen += printf(" = <%p> ", expr);
	if (expr == cmp) {
		ret = 1;
		result(llen, FAIL);
>>>>>>> 0c383648
	} else {
		result(llen, OK);
	}
	return ret;
}

<<<<<<< HEAD
#define EXPECT_PTREQ(cond, expr, cmp)				\
	do { if (!(cond)) result(llen, SKIPPED); else ret += expect_ptreq(expr, llen, cmp); } while (0)

static __attribute__((unused))
int expect_ptreq(const void *expr, int llen, const void *cmp)
{
	int ret = 0;

	llen += printf(" = <%p> ", expr);
	if (expr != cmp) {
		ret = 1;
		result(llen, FAIL);
	} else {
		result(llen, OK);
	}
	return ret;
}

#define EXPECT_PTRNE(cond, expr, cmp)				\
	do { if (!(cond)) result(llen, SKIPPED); else ret += expect_ptrne(expr, llen, cmp); } while (0)

static __attribute__((unused))
int expect_ptrne(const void *expr, int llen, const void *cmp)
{
	int ret = 0;

	llen += printf(" = <%p> ", expr);
	if (expr == cmp) {
		ret = 1;
		result(llen, FAIL);
	} else {
		result(llen, OK);
	}
	return ret;
}

=======
>>>>>>> 0c383648
#define EXPECT_PTRGE(cond, expr, cmp)				\
	do { if (!(cond)) result(llen, SKIPPED); else ret += expect_ptrge(expr, llen, cmp); } while (0)

static __attribute__((unused))
int expect_ptrge(const void *expr, int llen, const void *cmp)
{
	int ret = !(expr >= cmp);

	llen += printf(" = <%p> ", expr);
	result(llen, ret ? FAIL : OK);
	return ret;
}

#define EXPECT_PTRGT(cond, expr, cmp)				\
	do { if (!(cond)) result(llen, SKIPPED); else ret += expect_ptrgt(expr, llen, cmp); } while (0)

static __attribute__((unused))
int expect_ptrgt(const void *expr, int llen, const void *cmp)
{
	int ret = !(expr > cmp);

	llen += printf(" = <%p> ", expr);
	result(llen, ret ? FAIL : OK);
	return ret;
}


#define EXPECT_PTRLE(cond, expr, cmp)				\
	do { if (!(cond)) result(llen, SKIPPED); else ret += expect_ptrle(expr, llen, cmp); } while (0)

static __attribute__((unused))
int expect_ptrle(const void *expr, int llen, const void *cmp)
{
	int ret = !(expr <= cmp);

	llen += printf(" = <%p> ", expr);
	result(llen, ret ? FAIL : OK);
	return ret;
}


#define EXPECT_PTRLT(cond, expr, cmp)				\
	do { if (!(cond)) result(llen, SKIPPED); else ret += expect_ptrlt(expr, llen, cmp); } while (0)

static __attribute__((unused))
int expect_ptrlt(const void *expr, int llen, const void *cmp)
{
	int ret = !(expr < cmp);

	llen += printf(" = <%p> ", expr);
	result(llen, ret ? FAIL : OK);
	return ret;
}

#define EXPECT_PTRER2(cond, expr, expret, experr1, experr2)		\
	do { if (!(cond)) result(llen, SKIPPED); else ret += expect_ptrerr2(expr, expret, experr1, experr2, llen); } while (0)

#define EXPECT_PTRER(cond, expr, expret, experr)			\
	EXPECT_PTRER2(cond, expr, expret, experr, 0)

static __attribute__((unused))
int expect_ptrerr2(const void *expr, const void *expret, int experr1, int experr2, int llen)
{
	int ret = 0;
	int _errno = errno;

	llen += printf(" = <%p> %s ", expr, errorname(_errno));
	if (expr != expret || (_errno != experr1 && _errno != experr2)) {
		ret = 1;
		if (experr2 == 0)
			llen += printf(" != (<%p> %s) ", expret, errorname(experr1));
		else
			llen += printf(" != (<%p> %s %s) ", expret, errorname(experr1), errorname(experr2));
		result(llen, FAIL);
	} else {
		result(llen, OK);
	}
	return ret;
}

#define EXPECT_STRZR(cond, expr)				\
	do { if (!(cond)) result(llen, SKIPPED); else ret += expect_strzr(expr, llen); } while (0)

static __attribute__((unused))
int expect_strzr(const char *expr, int llen)
{
	int ret = 0;

	llen += printf(" = <%s> ", expr);
	if (expr) {
		ret = 1;
		result(llen, FAIL);
	} else {
		result(llen, OK);
	}
	return ret;
}


#define EXPECT_STRNZ(cond, expr)				\
	do { if (!(cond)) result(llen, SKIPPED); else ret += expect_strnz(expr, llen); } while (0)

static __attribute__((unused))
int expect_strnz(const char *expr, int llen)
{
	int ret = 0;

	llen += printf(" = <%s> ", expr);
	if (!expr) {
		ret = 1;
		result(llen, FAIL);
	} else {
		result(llen, OK);
	}
	return ret;
}


#define EXPECT_STREQ(cond, expr, cmp)				\
	do { if (!(cond)) result(llen, SKIPPED); else ret += expect_streq(expr, llen, cmp); } while (0)

static __attribute__((unused))
int expect_streq(const char *expr, int llen, const char *cmp)
{
	int ret = 0;

	llen += printf(" = <%s> ", expr);
	if (strcmp(expr, cmp) != 0) {
		ret = 1;
		result(llen, FAIL);
	} else {
		result(llen, OK);
	}
	return ret;
}


#define EXPECT_STRNE(cond, expr, cmp)				\
	do { if (!(cond)) result(llen, SKIPPED); else ret += expect_strne(expr, llen, cmp); } while (0)

static __attribute__((unused))
int expect_strne(const char *expr, int llen, const char *cmp)
{
	int ret = 0;

	llen += printf(" = <%s> ", expr);
	if (strcmp(expr, cmp) == 0) {
		ret = 1;
		result(llen, FAIL);
	} else {
		result(llen, OK);
	}
	return ret;
}

#define EXPECT_STRBUFEQ(cond, expr, buf, val, cmp)				\
	do { if (!(cond)) result(llen, SKIPPED); else ret += expect_str_buf_eq(expr, buf, val, llen, cmp); } while (0)

static __attribute__((unused))
int expect_str_buf_eq(size_t expr, const char *buf, size_t val, int llen, const char *cmp)
{
	llen += printf(" = %lu <%s> ", expr, buf);
	if (strcmp(buf, cmp) != 0) {
		result(llen, FAIL);
		return 1;
	}
	if (expr != val) {
		result(llen, FAIL);
		return 1;
	}

	result(llen, OK);
	return 0;
}

/* declare tests based on line numbers. There must be exactly one test per line. */
#define CASE_TEST(name) \
	case __LINE__: llen += printf("%d %s", test, #name);

/* constructors validate that they are executed in definition order */
__attribute__((constructor))
static void constructor1(void)
{
	constructor_test_value = 1;
}

__attribute__((constructor))
static void constructor2(void)
{
	constructor_test_value *= 2;
}

int run_startup(int min, int max)
{
	int test;
	int ret = 0;
	/* kernel at least passes HOME and TERM, shell passes more */
	int env_total = 2;
	/* checking NULL for argv/argv0, environ and _auxv is not enough, let's compare with sbrk(0) or &end */
	extern char end;
	char *brk = sbrk(0) != (void *)-1 ? sbrk(0) : &end;
	/* differ from nolibc, both glibc and musl have no global _auxv */
	const unsigned long *test_auxv = (void *)-1;
#ifdef NOLIBC
	test_auxv = _auxv;
#endif

	for (test = min; test >= 0 && test <= max; test++) {
		int llen = 0; /* line length */

		/* avoid leaving empty lines below, this will insert holes into
		 * test numbers.
		 */
		switch (test + __LINE__ + 1) {
		CASE_TEST(argc);             EXPECT_GE(1, test_argc, 1); break;
		CASE_TEST(argv_addr);        EXPECT_PTRGT(1, test_argv, brk); break;
		CASE_TEST(argv_environ);     EXPECT_PTRLT(1, test_argv, environ); break;
		CASE_TEST(argv_total);       EXPECT_EQ(1, environ - test_argv - 1, test_argc ?: 1); break;
		CASE_TEST(argv0_addr);       EXPECT_PTRGT(1, argv0, brk); break;
		CASE_TEST(argv0_str);        EXPECT_STRNZ(1, argv0 > brk ? argv0 : NULL); break;
		CASE_TEST(argv0_len);        EXPECT_GE(1,  argv0 > brk ? strlen(argv0) : 0, 1); break;
		CASE_TEST(environ_addr);     EXPECT_PTRGT(1, environ, brk); break;
		CASE_TEST(environ_envp);     EXPECT_PTREQ(1, environ, test_envp); break;
		CASE_TEST(environ_auxv);     EXPECT_PTRLT(test_auxv != (void *)-1, environ, test_auxv); break;
		CASE_TEST(environ_total);    EXPECT_GE(test_auxv != (void *)-1, (void *)test_auxv - (void *)environ - 1, env_total); break;
		CASE_TEST(environ_HOME);     EXPECT_PTRNZ(1, getenv("HOME")); break;
		CASE_TEST(auxv_addr);        EXPECT_PTRGT(test_auxv != (void *)-1, test_auxv, brk); break;
		CASE_TEST(auxv_AT_UID);      EXPECT_EQ(1, getauxval(AT_UID), getuid()); break;
		CASE_TEST(constructor);      EXPECT_EQ(1, constructor_test_value, 2); break;
		CASE_TEST(linkage_errno);    EXPECT_PTREQ(1, linkage_test_errno_addr(), &errno); break;
		CASE_TEST(linkage_constr);   EXPECT_EQ(1, linkage_test_constructor_test_value, 6); break;
		case __LINE__:
			return ret; /* must be last */
		/* note: do not set any defaults so as to permit holes above */
		}
	}
	return ret;
}


/* used by some syscall tests below */
int test_getdents64(const char *dir)
{
	char buffer[4096];
	int fd, ret;
	int err;

	ret = fd = open(dir, O_RDONLY | O_DIRECTORY, 0);
	if (ret < 0)
		return ret;

	ret = getdents64(fd, (void *)buffer, sizeof(buffer));
	err = errno;
	close(fd);

	errno = err;
	return ret;
}

int test_getpagesize(void)
{
	int x = getpagesize();
	int c;

	if (x < 0)
		return x;

#if defined(__x86_64__) || defined(__i386__) || defined(__i486__) || defined(__i586__) || defined(__i686__)
	/*
	 * x86 family is always 4K page.
	 */
	c = (x == 4096);
#elif defined(__aarch64__)
	/*
	 * Linux aarch64 supports three values of page size: 4K, 16K, and 64K
	 * which are selected at kernel compilation time.
	 */
	c = (x == 4096 || x == (16 * 1024) || x == (64 * 1024));
#else
	/*
	 * Assuming other architectures must have at least 4K page.
	 */
	c = (x >= 4096);
#endif

	return !c;
}

int test_fork(void)
{
	int status;
	pid_t pid;

	/* flush the printf buffer to avoid child flush it */
	fflush(stdout);
	fflush(stderr);

	pid = fork();

	switch (pid) {
	case -1:
		return 1;

	case 0:
		exit(123);

	default:
		pid = waitpid(pid, &status, 0);

		return pid == -1 || !WIFEXITED(status) || WEXITSTATUS(status) != 123;
	}
}

int test_stat_timestamps(void)
{
	struct stat st;

	if (sizeof(st.st_atim.tv_sec) != sizeof(st.st_atime))
		return 1;

	if (stat("/proc/self/", &st) && stat(argv0, &st) && stat("/", &st))
		return 1;

	if (st.st_atim.tv_sec != st.st_atime || st.st_atim.tv_nsec > 1000000000)
		return 1;

	if (st.st_mtim.tv_sec != st.st_mtime || st.st_mtim.tv_nsec > 1000000000)
		return 1;

	if (st.st_ctim.tv_sec != st.st_ctime || st.st_ctim.tv_nsec > 1000000000)
		return 1;

	return 0;
}

<<<<<<< HEAD
=======
int test_uname(void)
{
	struct utsname buf;
	char osrelease[sizeof(buf.release)];
	ssize_t r;
	int fd;

	memset(&buf.domainname, 'P', sizeof(buf.domainname));

	if (uname(&buf))
		return 1;

	if (strncmp("Linux", buf.sysname, sizeof(buf.sysname)))
		return 1;

	fd = open("/proc/sys/kernel/osrelease", O_RDONLY);
	if (fd == -1)
		return 1;

	r = read(fd, osrelease, sizeof(osrelease));
	if (r == -1)
		return 1;

	close(fd);

	if (osrelease[r - 1] == '\n')
		r--;

	/* Validate one of the later fields to ensure field sizes are correct */
	if (strncmp(osrelease, buf.release, r))
		return 1;

	/* Ensure the field domainname is set, it is missing from struct old_utsname */
	if (strnlen(buf.domainname, sizeof(buf.domainname)) == sizeof(buf.domainname))
		return 1;

	return 0;
}

>>>>>>> 0c383648
int test_mmap_munmap(void)
{
	int ret, fd, i, page_size;
	void *mem;
	size_t file_size, length;
	off_t offset, pa_offset;
	struct stat stat_buf;
	const char * const files[] = {
		"/dev/zero",
		"/proc/1/exe", "/proc/self/exe",
		argv0,
		NULL
	};

	page_size = getpagesize();
	if (page_size < 0)
		return 1;

	/* find a right file to mmap, existed and accessible */
	for (i = 0; files[i] != NULL; i++) {
		ret = fd = open(files[i], O_RDONLY);
		if (ret == -1)
			continue;
		else
			break;
	}
	if (ret == -1)
		return 1;

	ret = stat(files[i], &stat_buf);
	if (ret == -1)
		goto end;

	/* file size of the special /dev/zero is 0, let's assign one manually */
	if (i == 0)
		file_size = 3*page_size;
	else
		file_size = stat_buf.st_size;

	offset = file_size - 1;
	if (offset < 0)
		offset = 0;
	length = file_size - offset;
	pa_offset = offset & ~(page_size - 1);

	mem = mmap(NULL, length + offset - pa_offset, PROT_READ, MAP_SHARED, fd, pa_offset);
	if (mem == MAP_FAILED) {
		ret = 1;
		goto end;
	}

	ret = munmap(mem, length + offset - pa_offset);

end:
	close(fd);
	return !!ret;
}

int test_pipe(void)
{
	const char *const msg = "hello, nolibc";
	int pipefd[2];
	char buf[32];
	size_t len;

	if (pipe(pipefd) == -1)
		return 1;

	write(pipefd[1], msg, strlen(msg));
	close(pipefd[1]);
	len = read(pipefd[0], buf, sizeof(buf));
	close(pipefd[0]);

	if (len != strlen(msg))
		return 1;

	return !!memcmp(buf, msg, len);
}

int test_rlimit(void)
{
	struct rlimit rlim = {
		.rlim_cur = 1 << 20,
		.rlim_max = 1 << 21,
	};
	int ret;

	ret = setrlimit(RLIMIT_CORE, &rlim);
	if (ret)
		return -1;

	rlim.rlim_cur = 0;
	rlim.rlim_max = 0;

	ret = getrlimit(RLIMIT_CORE, &rlim);
	if (ret)
		return -1;

	if (rlim.rlim_cur != 1 << 20)
		return -1;
	if (rlim.rlim_max != 1 << 21)
		return -1;

	return 0;
}


/* Run syscall tests between IDs <min> and <max>.
 * Return 0 on success, non-zero on failure.
 */
int run_syscall(int min, int max)
{
	struct timeval tv;
	struct timezone tz;
	struct stat stat_buf;
	int euid0;
	int proc;
	int test;
	int tmp;
	int ret = 0;
	void *p1, *p2;
	int has_gettid = 1;

	/* <proc> indicates whether or not /proc is mounted */
	proc = stat("/proc", &stat_buf) == 0;

	/* this will be used to skip certain tests that can't be run unprivileged */
	euid0 = geteuid() == 0;

	/* from 2.30, glibc provides gettid() */
#if defined(__GLIBC_MINOR__) && defined(__GLIBC__)
	has_gettid = __GLIBC__ > 2 || (__GLIBC__ == 2 && __GLIBC_MINOR__ >= 30);
#endif

	for (test = min; test >= 0 && test <= max; test++) {
		int llen = 0; /* line length */

		/* avoid leaving empty lines below, this will insert holes into
		 * test numbers.
		 */
		switch (test + __LINE__ + 1) {
		CASE_TEST(getpid);            EXPECT_SYSNE(1, getpid(), -1); break;
		CASE_TEST(getppid);           EXPECT_SYSNE(1, getppid(), -1); break;
		CASE_TEST(gettid);            EXPECT_SYSNE(has_gettid, gettid(), -1); break;
		CASE_TEST(getpgid_self);      EXPECT_SYSNE(1, getpgid(0), -1); break;
		CASE_TEST(getpgid_bad);       EXPECT_SYSER(1, getpgid(-1), -1, ESRCH); break;
		CASE_TEST(kill_0);            EXPECT_SYSZR(1, kill(getpid(), 0)); break;
		CASE_TEST(kill_CONT);         EXPECT_SYSZR(1, kill(getpid(), 0)); break;
		CASE_TEST(kill_BADPID);       EXPECT_SYSER(1, kill(INT_MAX, 0), -1, ESRCH); break;
		CASE_TEST(sbrk_0);            EXPECT_PTRNE(1, sbrk(0), (void *)-1); break;
		CASE_TEST(sbrk);              if ((p1 = p2 = sbrk(4096)) != (void *)-1) p2 = sbrk(-4096); EXPECT_SYSZR(1, (p2 == (void *)-1) || p2 == p1); break;
		CASE_TEST(brk);               EXPECT_SYSZR(1, brk(sbrk(0))); break;
		CASE_TEST(chdir_root);        EXPECT_SYSZR(1, chdir("/")); chdir(getenv("PWD")); break;
		CASE_TEST(chdir_dot);         EXPECT_SYSZR(1, chdir(".")); break;
		CASE_TEST(chdir_blah);        EXPECT_SYSER(1, chdir("/blah"), -1, ENOENT); break;
		CASE_TEST(chmod_argv0);       EXPECT_SYSZR(1, chmod(argv0, 0555)); break;
		CASE_TEST(chmod_self);        EXPECT_SYSER(proc, chmod("/proc/self", 0555), -1, EPERM); break;
		CASE_TEST(chown_self);        EXPECT_SYSER(proc, chown("/proc/self", 0, 0), -1, EPERM); break;
		CASE_TEST(chroot_root);       EXPECT_SYSZR(euid0, chroot("/")); break;
		CASE_TEST(chroot_blah);       EXPECT_SYSER(1, chroot("/proc/self/blah"), -1, ENOENT); break;
		CASE_TEST(chroot_exe);        EXPECT_SYSER(1, chroot(argv0), -1, ENOTDIR); break;
		CASE_TEST(close_m1);          EXPECT_SYSER(1, close(-1), -1, EBADF); break;
		CASE_TEST(close_dup);         EXPECT_SYSZR(1, close(dup(0))); break;
		CASE_TEST(dup_0);             tmp = dup(0);  EXPECT_SYSNE(1, tmp, -1); close(tmp); break;
		CASE_TEST(dup_m1);            tmp = dup(-1); EXPECT_SYSER(1, tmp, -1, EBADF); if (tmp != -1) close(tmp); break;
		CASE_TEST(dup2_0);            tmp = dup2(0, 100);  EXPECT_SYSNE(1, tmp, -1); close(tmp); break;
		CASE_TEST(dup2_m1);           tmp = dup2(-1, 100); EXPECT_SYSER(1, tmp, -1, EBADF); if (tmp != -1) close(tmp); break;
		CASE_TEST(dup3_0);            tmp = dup3(0, 100, 0);  EXPECT_SYSNE(1, tmp, -1); close(tmp); break;
		CASE_TEST(dup3_m1);           tmp = dup3(-1, 100, 0); EXPECT_SYSER(1, tmp, -1, EBADF); if (tmp != -1) close(tmp); break;
		CASE_TEST(execve_root);       EXPECT_SYSER(1, execve("/", (char*[]){ [0] = "/", [1] = NULL }, NULL), -1, EACCES); break;
		CASE_TEST(fork);              EXPECT_SYSZR(1, test_fork()); break;
		CASE_TEST(getdents64_root);   EXPECT_SYSNE(1, test_getdents64("/"), -1); break;
		CASE_TEST(getdents64_null);   EXPECT_SYSER(1, test_getdents64("/dev/null"), -1, ENOTDIR); break;
		CASE_TEST(gettimeofday_tv);   EXPECT_SYSZR(1, gettimeofday(&tv, NULL)); break;
		CASE_TEST(gettimeofday_tv_tz);EXPECT_SYSZR(1, gettimeofday(&tv, &tz)); break;
		CASE_TEST(getpagesize);       EXPECT_SYSZR(1, test_getpagesize()); break;
		CASE_TEST(ioctl_tiocinq);     EXPECT_SYSZR(1, ioctl(0, TIOCINQ, &tmp)); break;
		CASE_TEST(link_root1);        EXPECT_SYSER(1, link("/", "/"), -1, EEXIST); break;
		CASE_TEST(link_blah);         EXPECT_SYSER(1, link("/proc/self/blah", "/blah"), -1, ENOENT); break;
		CASE_TEST(link_dir);          EXPECT_SYSER(euid0, link("/", "/blah"), -1, EPERM); break;
		CASE_TEST(link_cross);        EXPECT_SYSER(proc, link("/proc/self/cmdline", "/blah"), -1, EXDEV); break;
		CASE_TEST(lseek_m1);          EXPECT_SYSER(1, lseek(-1, 0, SEEK_SET), -1, EBADF); break;
		CASE_TEST(lseek_0);           EXPECT_SYSER(1, lseek(0, 0, SEEK_SET), -1, ESPIPE); break;
		CASE_TEST(mkdir_root);        EXPECT_SYSER(1, mkdir("/", 0755), -1, EEXIST); break;
		CASE_TEST(mmap_bad);          EXPECT_PTRER(1, mmap(NULL, 0, PROT_READ, MAP_PRIVATE, 0, 0), MAP_FAILED, EINVAL); break;
		CASE_TEST(munmap_bad);        EXPECT_SYSER(1, munmap(NULL, 0), -1, EINVAL); break;
		CASE_TEST(mmap_munmap_good);  EXPECT_SYSZR(1, test_mmap_munmap()); break;
		CASE_TEST(open_tty);          EXPECT_SYSNE(1, tmp = open("/dev/null", 0), -1); if (tmp != -1) close(tmp); break;
		CASE_TEST(open_blah);         EXPECT_SYSER(1, tmp = open("/proc/self/blah", 0), -1, ENOENT); if (tmp != -1) close(tmp); break;
		CASE_TEST(pipe);              EXPECT_SYSZR(1, test_pipe()); break;
		CASE_TEST(poll_null);         EXPECT_SYSZR(1, poll(NULL, 0, 0)); break;
		CASE_TEST(poll_stdout);       EXPECT_SYSNE(1, ({ struct pollfd fds = { 1, POLLOUT, 0}; poll(&fds, 1, 0); }), -1); break;
		CASE_TEST(poll_fault);        EXPECT_SYSER(1, poll(NULL, 1, 0), -1, EFAULT); break;
		CASE_TEST(prctl);             EXPECT_SYSER(1, prctl(PR_SET_NAME, (unsigned long)NULL, 0, 0, 0), -1, EFAULT); break;
		CASE_TEST(read_badf);         EXPECT_SYSER(1, read(-1, &tmp, 1), -1, EBADF); break;
		CASE_TEST(rlimit);            EXPECT_SYSZR(1, test_rlimit()); break;
		CASE_TEST(rmdir_blah);        EXPECT_SYSER(1, rmdir("/blah"), -1, ENOENT); break;
		CASE_TEST(sched_yield);       EXPECT_SYSZR(1, sched_yield()); break;
		CASE_TEST(select_null);       EXPECT_SYSZR(1, ({ struct timeval tv = { 0 }; select(0, NULL, NULL, NULL, &tv); })); break;
		CASE_TEST(select_stdout);     EXPECT_SYSNE(1, ({ fd_set fds; FD_ZERO(&fds); FD_SET(1, &fds); select(2, NULL, &fds, NULL, NULL); }), -1); break;
		CASE_TEST(select_fault);      EXPECT_SYSER(1, select(1, (void *)1, NULL, NULL, 0), -1, EFAULT); break;
		CASE_TEST(stat_blah);         EXPECT_SYSER(1, stat("/proc/self/blah", &stat_buf), -1, ENOENT); break;
		CASE_TEST(stat_fault);        EXPECT_SYSER(1, stat(NULL, &stat_buf), -1, EFAULT); break;
		CASE_TEST(stat_timestamps);   EXPECT_SYSZR(1, test_stat_timestamps()); break;
		CASE_TEST(symlink_root);      EXPECT_SYSER(1, symlink("/", "/"), -1, EEXIST); break;
		CASE_TEST(uname);             EXPECT_SYSZR(proc, test_uname()); break;
		CASE_TEST(uname_fault);       EXPECT_SYSER(1, uname(NULL), -1, EFAULT); break;
		CASE_TEST(unlink_root);       EXPECT_SYSER(1, unlink("/"), -1, EISDIR); break;
		CASE_TEST(unlink_blah);       EXPECT_SYSER(1, unlink("/proc/self/blah"), -1, ENOENT); break;
		CASE_TEST(wait_child);        EXPECT_SYSER(1, wait(&tmp), -1, ECHILD); break;
		CASE_TEST(waitpid_min);       EXPECT_SYSER(1, waitpid(INT_MIN, &tmp, WNOHANG), -1, ESRCH); break;
		CASE_TEST(waitpid_child);     EXPECT_SYSER(1, waitpid(getpid(), &tmp, WNOHANG), -1, ECHILD); break;
		CASE_TEST(write_badf);        EXPECT_SYSER(1, write(-1, &tmp, 1), -1, EBADF); break;
		CASE_TEST(write_zero);        EXPECT_SYSZR(1, write(1, &tmp, 0)); break;
		CASE_TEST(syscall_noargs);    EXPECT_SYSEQ(1, syscall(__NR_getpid), getpid()); break;
		CASE_TEST(syscall_args);      EXPECT_SYSER(1, syscall(__NR_statx, 0, NULL, 0, 0, NULL), -1, EFAULT); break;
		case __LINE__:
			return ret; /* must be last */
		/* note: do not set any defaults so as to permit holes above */
		}
	}
	return ret;
}

int run_stdlib(int min, int max)
{
	int test;
	int ret = 0;

	for (test = min; test >= 0 && test <= max; test++) {
		int llen = 0; /* line length */

		/* For functions that take a long buffer, like strlcat()
		 * Add some more chars after the \0, to test functions that overwrite the buffer set
		 * the \0 at the exact right position.
		 */
		char buf[10] = "test123456";
		buf[4] = '\0';


		/* avoid leaving empty lines below, this will insert holes into
		 * test numbers.
		 */
		switch (test + __LINE__ + 1) {
		CASE_TEST(getenv_TERM);        EXPECT_STRNZ(1, getenv("TERM")); break;
		CASE_TEST(getenv_blah);        EXPECT_STRZR(1, getenv("blah")); break;
		CASE_TEST(setcmp_blah_blah);   EXPECT_EQ(1, strcmp("blah", "blah"), 0); break;
		CASE_TEST(setcmp_blah_blah2);  EXPECT_NE(1, strcmp("blah", "blah2"), 0); break;
		CASE_TEST(setncmp_blah_blah);  EXPECT_EQ(1, strncmp("blah", "blah", 10), 0); break;
		CASE_TEST(setncmp_blah_blah4); EXPECT_EQ(1, strncmp("blah", "blah4", 4), 0); break;
		CASE_TEST(setncmp_blah_blah5); EXPECT_NE(1, strncmp("blah", "blah5", 5), 0); break;
		CASE_TEST(setncmp_blah_blah6); EXPECT_NE(1, strncmp("blah", "blah6", 6), 0); break;
		CASE_TEST(strchr_foobar_o);    EXPECT_STREQ(1, strchr("foobar", 'o'), "oobar"); break;
		CASE_TEST(strchr_foobar_z);    EXPECT_STRZR(1, strchr("foobar", 'z')); break;
		CASE_TEST(strrchr_foobar_o);   EXPECT_STREQ(1, strrchr("foobar", 'o'), "obar"); break;
		CASE_TEST(strrchr_foobar_z);   EXPECT_STRZR(1, strrchr("foobar", 'z')); break;
#ifdef NOLIBC
		CASE_TEST(strlcat_0);          EXPECT_STRBUFEQ(1, strlcat(buf, "bar", 0), buf, 3, "test"); break;
		CASE_TEST(strlcat_1);          EXPECT_STRBUFEQ(1, strlcat(buf, "bar", 1), buf, 4, "test"); break;
		CASE_TEST(strlcat_5);          EXPECT_STRBUFEQ(1, strlcat(buf, "bar", 5), buf, 7, "test"); break;
		CASE_TEST(strlcat_6);          EXPECT_STRBUFEQ(1, strlcat(buf, "bar", 6), buf, 7, "testb"); break;
		CASE_TEST(strlcat_7);          EXPECT_STRBUFEQ(1, strlcat(buf, "bar", 7), buf, 7, "testba"); break;
		CASE_TEST(strlcat_8);          EXPECT_STRBUFEQ(1, strlcat(buf, "bar", 8), buf, 7, "testbar"); break;
		CASE_TEST(strlcpy_0);          EXPECT_STRBUFEQ(1, strlcpy(buf, "bar", 0), buf, 3, "test"); break;
		CASE_TEST(strlcpy_1);          EXPECT_STRBUFEQ(1, strlcpy(buf, "bar", 1), buf, 3, ""); break;
		CASE_TEST(strlcpy_2);          EXPECT_STRBUFEQ(1, strlcpy(buf, "bar", 2), buf, 3, "b"); break;
		CASE_TEST(strlcpy_3);          EXPECT_STRBUFEQ(1, strlcpy(buf, "bar", 3), buf, 3, "ba"); break;
		CASE_TEST(strlcpy_4);          EXPECT_STRBUFEQ(1, strlcpy(buf, "bar", 4), buf, 3, "bar"); break;
#endif
		CASE_TEST(memcmp_20_20);       EXPECT_EQ(1, memcmp("aaa\x20", "aaa\x20", 4), 0); break;
		CASE_TEST(memcmp_20_60);       EXPECT_LT(1, memcmp("aaa\x20", "aaa\x60", 4), 0); break;
		CASE_TEST(memcmp_60_20);       EXPECT_GT(1, memcmp("aaa\x60", "aaa\x20", 4), 0); break;
		CASE_TEST(memcmp_20_e0);       EXPECT_LT(1, memcmp("aaa\x20", "aaa\xe0", 4), 0); break;
		CASE_TEST(memcmp_e0_20);       EXPECT_GT(1, memcmp("aaa\xe0", "aaa\x20", 4), 0); break;
		CASE_TEST(memcmp_80_e0);       EXPECT_LT(1, memcmp("aaa\x80", "aaa\xe0", 4), 0); break;
		CASE_TEST(memcmp_e0_80);       EXPECT_GT(1, memcmp("aaa\xe0", "aaa\x80", 4), 0); break;
		CASE_TEST(limit_int8_max);          EXPECT_EQ(1, INT8_MAX,         (int8_t)          0x7f); break;
		CASE_TEST(limit_int8_min);          EXPECT_EQ(1, INT8_MIN,         (int8_t)          0x80); break;
		CASE_TEST(limit_uint8_max);         EXPECT_EQ(1, UINT8_MAX,        (uint8_t)         0xff); break;
		CASE_TEST(limit_int16_max);         EXPECT_EQ(1, INT16_MAX,        (int16_t)         0x7fff); break;
		CASE_TEST(limit_int16_min);         EXPECT_EQ(1, INT16_MIN,        (int16_t)         0x8000); break;
		CASE_TEST(limit_uint16_max);        EXPECT_EQ(1, UINT16_MAX,       (uint16_t)        0xffff); break;
		CASE_TEST(limit_int32_max);         EXPECT_EQ(1, INT32_MAX,        (int32_t)         0x7fffffff); break;
		CASE_TEST(limit_int32_min);         EXPECT_EQ(1, INT32_MIN,        (int32_t)         0x80000000); break;
		CASE_TEST(limit_uint32_max);        EXPECT_EQ(1, UINT32_MAX,       (uint32_t)        0xffffffff); break;
		CASE_TEST(limit_int64_max);         EXPECT_EQ(1, INT64_MAX,        (int64_t)         0x7fffffffffffffff); break;
		CASE_TEST(limit_int64_min);         EXPECT_EQ(1, INT64_MIN,        (int64_t)         0x8000000000000000); break;
		CASE_TEST(limit_uint64_max);        EXPECT_EQ(1, UINT64_MAX,       (uint64_t)        0xffffffffffffffff); break;
		CASE_TEST(limit_int_least8_max);    EXPECT_EQ(1, INT_LEAST8_MAX,   (int_least8_t)    0x7f); break;
		CASE_TEST(limit_int_least8_min);    EXPECT_EQ(1, INT_LEAST8_MIN,   (int_least8_t)    0x80); break;
		CASE_TEST(limit_uint_least8_max);   EXPECT_EQ(1, UINT_LEAST8_MAX,  (uint_least8_t)   0xff); break;
		CASE_TEST(limit_int_least16_max);   EXPECT_EQ(1, INT_LEAST16_MAX,  (int_least16_t)   0x7fff); break;
		CASE_TEST(limit_int_least16_min);   EXPECT_EQ(1, INT_LEAST16_MIN,  (int_least16_t)   0x8000); break;
		CASE_TEST(limit_uint_least16_max);  EXPECT_EQ(1, UINT_LEAST16_MAX, (uint_least16_t)  0xffff); break;
		CASE_TEST(limit_int_least32_max);   EXPECT_EQ(1, INT_LEAST32_MAX,  (int_least32_t)   0x7fffffff); break;
		CASE_TEST(limit_int_least32_min);   EXPECT_EQ(1, INT_LEAST32_MIN,  (int_least32_t)   0x80000000); break;
		CASE_TEST(limit_uint_least32_max);  EXPECT_EQ(1, UINT_LEAST32_MAX, (uint_least32_t)  0xffffffffU); break;
		CASE_TEST(limit_int_least64_min);   EXPECT_EQ(1, INT_LEAST64_MIN,  (int_least64_t)   0x8000000000000000LL); break;
		CASE_TEST(limit_int_least64_max);   EXPECT_EQ(1, INT_LEAST64_MAX,  (int_least64_t)   0x7fffffffffffffffLL); break;
		CASE_TEST(limit_uint_least64_max);  EXPECT_EQ(1, UINT_LEAST64_MAX, (uint_least64_t)  0xffffffffffffffffULL); break;
		CASE_TEST(limit_int_fast8_max);     EXPECT_EQ(1, INT_FAST8_MAX,    (int_fast8_t)     0x7f); break;
		CASE_TEST(limit_int_fast8_min);     EXPECT_EQ(1, INT_FAST8_MIN,    (int_fast8_t)     0x80); break;
		CASE_TEST(limit_uint_fast8_max);    EXPECT_EQ(1, UINT_FAST8_MAX,   (uint_fast8_t)    0xff); break;
		CASE_TEST(limit_int_fast16_min);    EXPECT_EQ(1, INT_FAST16_MIN,   (int_fast16_t)    SINT_MIN_OF_TYPE(int_fast16_t)); break;
		CASE_TEST(limit_int_fast16_max);    EXPECT_EQ(1, INT_FAST16_MAX,   (int_fast16_t)    SINT_MAX_OF_TYPE(int_fast16_t)); break;
		CASE_TEST(limit_uint_fast16_max);   EXPECT_EQ(1, UINT_FAST16_MAX,  (uint_fast16_t)   UINTPTR_MAX); break;
		CASE_TEST(limit_int_fast32_min);    EXPECT_EQ(1, INT_FAST32_MIN,   (int_fast32_t)    SINT_MIN_OF_TYPE(int_fast32_t)); break;
		CASE_TEST(limit_int_fast32_max);    EXPECT_EQ(1, INT_FAST32_MAX,   (int_fast32_t)    SINT_MAX_OF_TYPE(int_fast32_t)); break;
		CASE_TEST(limit_uint_fast32_max);   EXPECT_EQ(1, UINT_FAST32_MAX,  (uint_fast32_t)   UINTPTR_MAX); break;
		CASE_TEST(limit_int_fast64_min);    EXPECT_EQ(1, INT_FAST64_MIN,   (int_fast64_t)    INT64_MIN); break;
		CASE_TEST(limit_int_fast64_max);    EXPECT_EQ(1, INT_FAST64_MAX,   (int_fast64_t)    INT64_MAX); break;
		CASE_TEST(limit_uint_fast64_max);   EXPECT_EQ(1, UINT_FAST64_MAX,  (uint_fast64_t)   UINT64_MAX); break;
		CASE_TEST(sizeof_long_sane);        EXPECT_EQ(1, sizeof(long) == 8 || sizeof(long) == 4, 1); break;
		CASE_TEST(limit_intptr_min);        EXPECT_EQ(1, INTPTR_MIN,  sizeof(long) == 8 ? (intptr_t)  0x8000000000000000LL  : (intptr_t)  0x80000000); break;
		CASE_TEST(limit_intptr_max);        EXPECT_EQ(1, INTPTR_MAX,  sizeof(long) == 8 ? (intptr_t)  0x7fffffffffffffffLL  : (intptr_t)  0x7fffffff); break;
		CASE_TEST(limit_uintptr_max);       EXPECT_EQ(1, UINTPTR_MAX, sizeof(long) == 8 ? (uintptr_t) 0xffffffffffffffffULL : (uintptr_t) 0xffffffffU); break;
		CASE_TEST(limit_ptrdiff_min);       EXPECT_EQ(1, PTRDIFF_MIN, sizeof(long) == 8 ? (ptrdiff_t) 0x8000000000000000LL  : (ptrdiff_t) 0x80000000); break;
		CASE_TEST(limit_ptrdiff_max);       EXPECT_EQ(1, PTRDIFF_MAX, sizeof(long) == 8 ? (ptrdiff_t) 0x7fffffffffffffffLL  : (ptrdiff_t) 0x7fffffff); break;
		CASE_TEST(limit_size_max);          EXPECT_EQ(1, SIZE_MAX,    sizeof(long) == 8 ? (size_t)    0xffffffffffffffffULL : (size_t)    0xffffffffU); break;

		case __LINE__:
			return ret; /* must be last */
		/* note: do not set any defaults so as to permit holes above */
		}
	}
	return ret;
}

#define EXPECT_VFPRINTF(c, expected, fmt, ...)				\
	ret += expect_vfprintf(llen, c, expected, fmt, ##__VA_ARGS__)

static int expect_vfprintf(int llen, int c, const char *expected, const char *fmt, ...)
{
	int ret, fd;
	ssize_t w, r;
	char buf[100];
	FILE *memfile;
	va_list args;

	fd = open("/tmp", O_TMPFILE | O_EXCL | O_RDWR, 0600);
	if (fd == -1) {
		result(llen, SKIPPED);
		return 0;
	}

	memfile = fdopen(fd, "w+");
	if (!memfile) {
		result(llen, FAIL);
		return 1;
	}

	va_start(args, fmt);
	w = vfprintf(memfile, fmt, args);
	va_end(args);

	if (w != c) {
		llen += printf(" written(%d) != %d", (int)w, c);
		result(llen, FAIL);
		return 1;
	}

	fflush(memfile);
	lseek(fd, 0, SEEK_SET);

	r = read(fd, buf, sizeof(buf) - 1);

	fclose(memfile);

	if (r != w) {
		llen += printf(" written(%d) != read(%d)", (int)w, (int)r);
		result(llen, FAIL);
		return 1;
	}

	buf[r] = '\0';
	llen += printf(" \"%s\" = \"%s\"", expected, buf);
	ret = strncmp(expected, buf, c);

	result(llen, ret ? FAIL : OK);
	return ret;
}

static int run_vfprintf(int min, int max)
{
	int test;
	int ret = 0;

	for (test = min; test >= 0 && test <= max; test++) {
		int llen = 0; /* line length */

		/* avoid leaving empty lines below, this will insert holes into
		 * test numbers.
		 */
		switch (test + __LINE__ + 1) {
		CASE_TEST(empty);        EXPECT_VFPRINTF(0, "", ""); break;
		CASE_TEST(simple);       EXPECT_VFPRINTF(3, "foo", "foo"); break;
		CASE_TEST(string);       EXPECT_VFPRINTF(3, "foo", "%s", "foo"); break;
		CASE_TEST(number);       EXPECT_VFPRINTF(4, "1234", "%d", 1234); break;
		CASE_TEST(negnumber);    EXPECT_VFPRINTF(5, "-1234", "%d", -1234); break;
		CASE_TEST(unsigned);     EXPECT_VFPRINTF(5, "12345", "%u", 12345); break;
		CASE_TEST(char);         EXPECT_VFPRINTF(1, "c", "%c", 'c'); break;
		CASE_TEST(hex);          EXPECT_VFPRINTF(1, "f", "%x", 0xf); break;
		CASE_TEST(pointer);      EXPECT_VFPRINTF(3, "0x1", "%p", (void *) 0x1); break;
		case __LINE__:
			return ret; /* must be last */
		/* note: do not set any defaults so as to permit holes above */
		}
	}
	return ret;
}

static int smash_stack(void)
{
	char buf[100];
	volatile char *ptr = buf;
	size_t i;

	for (i = 0; i < 200; i++)
		ptr[i] = 'P';

	return 1;
}

static int run_protection(int min __attribute__((unused)),
			  int max __attribute__((unused)))
{
	pid_t pid;
	int llen = 0, status;
	struct rlimit rlimit = { 0, 0 };

	llen += printf("0 -fstackprotector ");

#if !defined(_NOLIBC_STACKPROTECTOR)
	llen += printf("not supported");
	result(llen, SKIPPED);
	return 0;
#endif

#if defined(_NOLIBC_STACKPROTECTOR)
	if (!__stack_chk_guard) {
		llen += printf("__stack_chk_guard not initialized");
		result(llen, FAIL);
		return 1;
	}
#endif

	pid = -1;
	pid = fork();

	switch (pid) {
	case -1:
		llen += printf("fork()");
		result(llen, FAIL);
		return 1;

	case 0:
		close(STDOUT_FILENO);
		close(STDERR_FILENO);

		prctl(PR_SET_DUMPABLE, 0, 0, 0, 0);
		setrlimit(RLIMIT_CORE, &rlimit);
		smash_stack();
		return 1;

	default:
		pid = waitpid(pid, &status, 0);

		if (pid == -1 || !WIFSIGNALED(status) || WTERMSIG(status) != SIGABRT) {
			llen += printf("waitpid()");
			result(llen, FAIL);
			return 1;
		}
		result(llen, OK);
		return 0;
	}
}

/* prepare what needs to be prepared for pid 1 (stdio, /dev, /proc, etc) */
int prepare(void)
{
	struct stat stat_buf;

	/* It's possible that /dev doesn't even exist or was not mounted, so
	 * we'll try to create it, mount it, or create minimal entries into it.
	 * We want at least /dev/null and /dev/console.
	 */
	if (stat("/dev/.", &stat_buf) == 0 || mkdir("/dev", 0755) == 0) {
		if (stat("/dev/console", &stat_buf) != 0 ||
		    stat("/dev/null", &stat_buf) != 0 ||
		    stat("/dev/zero", &stat_buf) != 0) {
			/* try devtmpfs first, otherwise fall back to manual creation */
			if (mount("/dev", "/dev", "devtmpfs", 0, 0) != 0) {
				mknod("/dev/console", 0600 | S_IFCHR, makedev(5, 1));
				mknod("/dev/null",    0666 | S_IFCHR, makedev(1, 3));
				mknod("/dev/zero",    0666 | S_IFCHR, makedev(1, 5));
			}
		}
	}

	/* If no /dev/console was found before calling init, stdio is closed so
	 * we need to reopen it from /dev/console. If it failed above, it will
	 * still fail here and we cannot emit a message anyway.
	 */
	if (close(dup(1)) == -1) {
		int fd = open("/dev/console", O_RDWR);

		if (fd >= 0) {
			if (fd != 0)
				dup2(fd, 0);
			if (fd != 1)
				dup2(fd, 1);
			if (fd != 2)
				dup2(fd, 2);
			if (fd > 2)
				close(fd);
			puts("\nSuccessfully reopened /dev/console.");
		}
	}

	/* try to mount /proc if not mounted. Silently fail otherwise */
	if (stat("/proc/.", &stat_buf) == 0 || mkdir("/proc", 0755) == 0) {
		if (stat("/proc/self", &stat_buf) != 0) {
			/* If not mountable, remove /proc completely to avoid misuse */
			if (mount("none", "/proc", "proc", 0, 0) != 0)
				rmdir("/proc");
		}
	}

	/* some tests rely on a writable /tmp */
	mkdir("/tmp", 0755);

	return 0;
}

/* This is the definition of known test names, with their functions */
static const struct test test_names[] = {
	/* add new tests here */
	{ .name = "startup",    .func = run_startup    },
	{ .name = "syscall",    .func = run_syscall    },
	{ .name = "stdlib",     .func = run_stdlib     },
	{ .name = "vfprintf",   .func = run_vfprintf   },
	{ .name = "protection", .func = run_protection },
	{ 0 }
};

static int is_setting_valid(char *test)
{
	int idx, len, test_len, valid = 0;
	char delimiter;

	if (!test)
		return valid;

	test_len = strlen(test);

	for (idx = 0; test_names[idx].name; idx++) {
		len = strlen(test_names[idx].name);
		if (test_len < len)
			continue;

		if (strncmp(test, test_names[idx].name, len) != 0)
			continue;

		delimiter = test[len];
		if (delimiter != ':' && delimiter != ',' && delimiter != '\0')
			continue;

		valid = 1;
		break;
	}

	return valid;
}

int main(int argc, char **argv, char **envp)
{
	int min = 0;
	int max = INT_MAX;
	int ret = 0;
	int err;
	int idx;
	char *test;

	argv0 = argv[0];
	test_argc = argc;
	test_argv = argv;
	test_envp = envp;

	/* when called as init, it's possible that no console was opened, for
	 * example if no /dev file system was provided. We'll check that fd#1
	 * was opened, and if not we'll attempt to create and open /dev/console
	 * and /dev/null that we'll use for later tests.
	 */
	if (getpid() == 1)
		prepare();

	/* the definition of a series of tests comes from either argv[1] or the
	 * "NOLIBC_TEST" environment variable. It's made of a comma-delimited
	 * series of test names and optional ranges:
	 *    syscall:5-15[:.*],stdlib:8-10
	 */
	test = argv[1];
	if (!is_setting_valid(test))
		test = getenv("NOLIBC_TEST");

	if (is_setting_valid(test)) {
		char *comma, *colon, *dash, *value;

		do {
			comma = strchr(test, ',');
			if (comma)
				*(comma++) = '\0';

			colon = strchr(test, ':');
			if (colon)
				*(colon++) = '\0';

			for (idx = 0; test_names[idx].name; idx++) {
				if (strcmp(test, test_names[idx].name) == 0)
					break;
			}

			if (test_names[idx].name) {
				/* The test was named, it will be called at least
				 * once. We may have an optional range at <colon>
				 * here, which defaults to the full range.
				 */
				do {
					min = 0; max = INT_MAX;
					value = colon;
					if (value && *value) {
						colon = strchr(value, ':');
						if (colon)
							*(colon++) = '\0';

						dash = strchr(value, '-');
						if (dash)
							*(dash++) = '\0';

						/* support :val: :min-max: :min-: :-max: */
						if (*value)
							min = atoi(value);
						if (!dash)
							max = min;
						else if (*dash)
							max = atoi(dash);

						value = colon;
					}

					/* now's time to call the test */
					printf("Running test '%s'\n", test_names[idx].name);
					err = test_names[idx].func(min, max);
					ret += err;
					printf("Errors during this test: %d\n\n", err);
				} while (colon && *colon);
			} else
				printf("Ignoring unknown test name '%s'\n", test);

			test = comma;
		} while (test && *test);
	} else {
		/* no test mentioned, run everything */
		for (idx = 0; test_names[idx].name; idx++) {
			printf("Running test '%s'\n", test_names[idx].name);
			err = test_names[idx].func(min, max);
			ret += err;
			printf("Errors during this test: %d\n\n", err);
		}
	}

	printf("Total number of errors: %d\n", ret);

	if (getpid() == 1) {
		/* we're running as init, there's no other process on the
		 * system, thus likely started from a VM for a quick check.
		 * Exiting will provoke a kernel panic that may be reported
		 * as an error by Qemu or the hypervisor, while stopping
		 * cleanly will often be reported as a success. This allows
		 * to use the output of this program for bisecting kernels.
		 */
		printf("Leaving init with final status: %d\n", !!ret);
		if (ret == 0)
			reboot(RB_POWER_OFF);
#if defined(__x86_64__)
		/* QEMU started with "-device isa-debug-exit -no-reboot" will
		 * exit with status code 2N+1 when N is written to 0x501. We
		 * hard-code the syscall here as it's arch-dependent.
		 */
		else if (syscall(__NR_ioperm, 0x501, 1, 1) == 0)
			__asm__ volatile ("outb %%al, %%dx" :: "d"(0x501), "a"(0));
		/* if it does nothing, fall back to the regular panic */
#endif
	}

	printf("Exiting with status %d\n", !!ret);
	return !!ret;
}<|MERGE_RESOLUTION|>--- conflicted
+++ resolved
@@ -137,17 +137,10 @@
 	const size_t align = 64;
 	char buf[align];
 	size_t n;
-<<<<<<< HEAD
 
 	if (llen >= align)
 		return;
 
-=======
-
-	if (llen >= align)
-		return;
-
->>>>>>> 0c383648
 	n = align - llen;
 	memset(buf, ' ', n);
 	buf[n] = '\0';
@@ -411,8 +404,6 @@
 	if (!expr) {
 		ret = 1;
 		result(llen, FAIL);
-<<<<<<< HEAD
-=======
 	} else {
 		result(llen, OK);
 	}
@@ -449,52 +440,12 @@
 	if (expr == cmp) {
 		ret = 1;
 		result(llen, FAIL);
->>>>>>> 0c383648
 	} else {
 		result(llen, OK);
 	}
 	return ret;
 }
 
-<<<<<<< HEAD
-#define EXPECT_PTREQ(cond, expr, cmp)				\
-	do { if (!(cond)) result(llen, SKIPPED); else ret += expect_ptreq(expr, llen, cmp); } while (0)
-
-static __attribute__((unused))
-int expect_ptreq(const void *expr, int llen, const void *cmp)
-{
-	int ret = 0;
-
-	llen += printf(" = <%p> ", expr);
-	if (expr != cmp) {
-		ret = 1;
-		result(llen, FAIL);
-	} else {
-		result(llen, OK);
-	}
-	return ret;
-}
-
-#define EXPECT_PTRNE(cond, expr, cmp)				\
-	do { if (!(cond)) result(llen, SKIPPED); else ret += expect_ptrne(expr, llen, cmp); } while (0)
-
-static __attribute__((unused))
-int expect_ptrne(const void *expr, int llen, const void *cmp)
-{
-	int ret = 0;
-
-	llen += printf(" = <%p> ", expr);
-	if (expr == cmp) {
-		ret = 1;
-		result(llen, FAIL);
-	} else {
-		result(llen, OK);
-	}
-	return ret;
-}
-
-=======
->>>>>>> 0c383648
 #define EXPECT_PTRGE(cond, expr, cmp)				\
 	do { if (!(cond)) result(llen, SKIPPED); else ret += expect_ptrge(expr, llen, cmp); } while (0)
 
@@ -830,8 +781,6 @@
 	return 0;
 }
 
-<<<<<<< HEAD
-=======
 int test_uname(void)
 {
 	struct utsname buf;
@@ -871,7 +820,6 @@
 	return 0;
 }
 
->>>>>>> 0c383648
 int test_mmap_munmap(void)
 {
 	int ret, fd, i, page_size;
