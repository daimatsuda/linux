--- conflicted
+++ resolved
@@ -5461,15 +5461,8 @@
  out_unlock:
 	mutex_unlock(&direct_mutex);
 
-<<<<<<< HEAD
-	if (free_hash && free_hash != EMPTY_HASH) {
-		synchronize_rcu_tasks();
-		free_ftrace_hash(free_hash);
-	}
-=======
 	if (free_hash && free_hash != EMPTY_HASH)
 		call_rcu_tasks(&free_hash->rcu, register_ftrace_direct_cb);
->>>>>>> 0c383648
 
 	if (new_hash)
 		free_ftrace_hash(new_hash);
