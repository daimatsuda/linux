// SPDX-License-Identifier: GPL-2.0
/*
 * ring buffer based function tracer
 *
 * Copyright (C) 2007-2012 Steven Rostedt <srostedt@redhat.com>
 * Copyright (C) 2008 Ingo Molnar <mingo@redhat.com>
 *
 * Originally taken from the RT patch by:
 *    Arnaldo Carvalho de Melo <acme@redhat.com>
 *
 * Based on code from the latency_tracer, that is:
 *  Copyright (C) 2004-2006 Ingo Molnar
 *  Copyright (C) 2004 Nadia Yvette Chambers
 */
#include <linux/ring_buffer.h>
#include <generated/utsrelease.h>
#include <linux/stacktrace.h>
#include <linux/writeback.h>
#include <linux/kallsyms.h>
#include <linux/security.h>
#include <linux/seq_file.h>
#include <linux/irqflags.h>
#include <linux/debugfs.h>
#include <linux/tracefs.h>
#include <linux/pagemap.h>
#include <linux/hardirq.h>
#include <linux/linkage.h>
#include <linux/uaccess.h>
#include <linux/vmalloc.h>
#include <linux/ftrace.h>
#include <linux/module.h>
#include <linux/percpu.h>
#include <linux/splice.h>
#include <linux/kdebug.h>
#include <linux/string.h>
#include <linux/mount.h>
#include <linux/rwsem.h>
#include <linux/slab.h>
#include <linux/ctype.h>
#include <linux/init.h>
#include <linux/panic_notifier.h>
#include <linux/poll.h>
#include <linux/nmi.h>
#include <linux/fs.h>
#include <linux/trace.h>
#include <linux/sched/clock.h>
#include <linux/sched/rt.h>
#include <linux/fsnotify.h>
#include <linux/irq_work.h>
#include <linux/workqueue.h>

#include <asm/setup.h> /* COMMAND_LINE_SIZE */

#include "trace.h"
#include "trace_output.h"

/*
 * On boot up, the ring buffer is set to the minimum size, so that
 * we do not waste memory on systems that are not using tracing.
 */
bool ring_buffer_expanded;

#ifdef CONFIG_FTRACE_STARTUP_TEST
/*
 * We need to change this state when a selftest is running.
 * A selftest will lurk into the ring-buffer to count the
 * entries inserted during the selftest although some concurrent
 * insertions into the ring-buffer such as trace_printk could occurred
 * at the same time, giving false positive or negative results.
 */
static bool __read_mostly tracing_selftest_running;

/*
 * If boot-time tracing including tracers/events via kernel cmdline
 * is running, we do not want to run SELFTEST.
 */
bool __read_mostly tracing_selftest_disabled;

void __init disable_tracing_selftest(const char *reason)
{
	if (!tracing_selftest_disabled) {
		tracing_selftest_disabled = true;
		pr_info("Ftrace startup test is disabled due to %s\n", reason);
	}
}
#else
#define tracing_selftest_running	0
#define tracing_selftest_disabled	0
#endif

/* Pipe tracepoints to printk */
static struct trace_iterator *tracepoint_print_iter;
int tracepoint_printk;
static bool tracepoint_printk_stop_on_boot __initdata;
static DEFINE_STATIC_KEY_FALSE(tracepoint_printk_key);

/* For tracers that don't implement custom flags */
static struct tracer_opt dummy_tracer_opt[] = {
	{ }
};

static int
dummy_set_flag(struct trace_array *tr, u32 old_flags, u32 bit, int set)
{
	return 0;
}

/*
 * To prevent the comm cache from being overwritten when no
 * tracing is active, only save the comm when a trace event
 * occurred.
 */
static DEFINE_PER_CPU(bool, trace_taskinfo_save);

/*
 * Kill all tracing for good (never come back).
 * It is initialized to 1 but will turn to zero if the initialization
 * of the tracer is successful. But that is the only place that sets
 * this back to zero.
 */
static int tracing_disabled = 1;

cpumask_var_t __read_mostly	tracing_buffer_mask;

/*
 * ftrace_dump_on_oops - variable to dump ftrace buffer on oops
 *
 * If there is an oops (or kernel panic) and the ftrace_dump_on_oops
 * is set, then ftrace_dump is called. This will output the contents
 * of the ftrace buffers to the console.  This is very useful for
 * capturing traces that lead to crashes and outputing it to a
 * serial console.
 *
 * It is default off, but you can enable it with either specifying
 * "ftrace_dump_on_oops" in the kernel command line, or setting
 * /proc/sys/kernel/ftrace_dump_on_oops
 * Set 1 if you want to dump buffers of all CPUs
 * Set 2 if you want to dump the buffer of the CPU that triggered oops
 */

enum ftrace_dump_mode ftrace_dump_on_oops;

/* When set, tracing will stop when a WARN*() is hit */
int __disable_trace_on_warning;

#ifdef CONFIG_TRACE_EVAL_MAP_FILE
/* Map of enums to their values, for "eval_map" file */
struct trace_eval_map_head {
	struct module			*mod;
	unsigned long			length;
};

union trace_eval_map_item;

struct trace_eval_map_tail {
	/*
	 * "end" is first and points to NULL as it must be different
	 * than "mod" or "eval_string"
	 */
	union trace_eval_map_item	*next;
	const char			*end;	/* points to NULL */
};

static DEFINE_MUTEX(trace_eval_mutex);

/*
 * The trace_eval_maps are saved in an array with two extra elements,
 * one at the beginning, and one at the end. The beginning item contains
 * the count of the saved maps (head.length), and the module they
 * belong to if not built in (head.mod). The ending item contains a
 * pointer to the next array of saved eval_map items.
 */
union trace_eval_map_item {
	struct trace_eval_map		map;
	struct trace_eval_map_head	head;
	struct trace_eval_map_tail	tail;
};

static union trace_eval_map_item *trace_eval_maps;
#endif /* CONFIG_TRACE_EVAL_MAP_FILE */

int tracing_set_tracer(struct trace_array *tr, const char *buf);
static void ftrace_trace_userstack(struct trace_array *tr,
				   struct trace_buffer *buffer,
				   unsigned int trace_ctx);

#define MAX_TRACER_SIZE		100
static char bootup_tracer_buf[MAX_TRACER_SIZE] __initdata;
static char *default_bootup_tracer;

static bool allocate_snapshot;
static bool snapshot_at_boot;

static char boot_instance_info[COMMAND_LINE_SIZE] __initdata;
static int boot_instance_index;

static char boot_snapshot_info[COMMAND_LINE_SIZE] __initdata;
static int boot_snapshot_index;

static int __init set_cmdline_ftrace(char *str)
{
	strscpy(bootup_tracer_buf, str, MAX_TRACER_SIZE);
	default_bootup_tracer = bootup_tracer_buf;
	/* We are using ftrace early, expand it */
	ring_buffer_expanded = true;
	return 1;
}
__setup("ftrace=", set_cmdline_ftrace);

static int __init set_ftrace_dump_on_oops(char *str)
{
	if (*str++ != '=' || !*str || !strcmp("1", str)) {
		ftrace_dump_on_oops = DUMP_ALL;
		return 1;
	}

	if (!strcmp("orig_cpu", str) || !strcmp("2", str)) {
		ftrace_dump_on_oops = DUMP_ORIG;
                return 1;
        }

        return 0;
}
__setup("ftrace_dump_on_oops", set_ftrace_dump_on_oops);

static int __init stop_trace_on_warning(char *str)
{
	if ((strcmp(str, "=0") != 0 && strcmp(str, "=off") != 0))
		__disable_trace_on_warning = 1;
	return 1;
}
__setup("traceoff_on_warning", stop_trace_on_warning);

static int __init boot_alloc_snapshot(char *str)
{
	char *slot = boot_snapshot_info + boot_snapshot_index;
	int left = sizeof(boot_snapshot_info) - boot_snapshot_index;
	int ret;

	if (str[0] == '=') {
		str++;
		if (strlen(str) >= left)
			return -1;

		ret = snprintf(slot, left, "%s\t", str);
		boot_snapshot_index += ret;
	} else {
		allocate_snapshot = true;
		/* We also need the main ring buffer expanded */
		ring_buffer_expanded = true;
	}
	return 1;
}
__setup("alloc_snapshot", boot_alloc_snapshot);


static int __init boot_snapshot(char *str)
{
	snapshot_at_boot = true;
	boot_alloc_snapshot(str);
	return 1;
}
__setup("ftrace_boot_snapshot", boot_snapshot);


static int __init boot_instance(char *str)
{
	char *slot = boot_instance_info + boot_instance_index;
	int left = sizeof(boot_instance_info) - boot_instance_index;
	int ret;

	if (strlen(str) >= left)
		return -1;

	ret = snprintf(slot, left, "%s\t", str);
	boot_instance_index += ret;

	return 1;
}
__setup("trace_instance=", boot_instance);


static char trace_boot_options_buf[MAX_TRACER_SIZE] __initdata;

static int __init set_trace_boot_options(char *str)
{
	strscpy(trace_boot_options_buf, str, MAX_TRACER_SIZE);
	return 1;
}
__setup("trace_options=", set_trace_boot_options);

static char trace_boot_clock_buf[MAX_TRACER_SIZE] __initdata;
static char *trace_boot_clock __initdata;

static int __init set_trace_boot_clock(char *str)
{
	strscpy(trace_boot_clock_buf, str, MAX_TRACER_SIZE);
	trace_boot_clock = trace_boot_clock_buf;
	return 1;
}
__setup("trace_clock=", set_trace_boot_clock);

static int __init set_tracepoint_printk(char *str)
{
	/* Ignore the "tp_printk_stop_on_boot" param */
	if (*str == '_')
		return 0;

	if ((strcmp(str, "=0") != 0 && strcmp(str, "=off") != 0))
		tracepoint_printk = 1;
	return 1;
}
__setup("tp_printk", set_tracepoint_printk);

static int __init set_tracepoint_printk_stop(char *str)
{
	tracepoint_printk_stop_on_boot = true;
	return 1;
}
__setup("tp_printk_stop_on_boot", set_tracepoint_printk_stop);

unsigned long long ns2usecs(u64 nsec)
{
	nsec += 500;
	do_div(nsec, 1000);
	return nsec;
}

static void
trace_process_export(struct trace_export *export,
	       struct ring_buffer_event *event, int flag)
{
	struct trace_entry *entry;
	unsigned int size = 0;

	if (export->flags & flag) {
		entry = ring_buffer_event_data(event);
		size = ring_buffer_event_length(event);
		export->write(export, entry, size);
	}
}

static DEFINE_MUTEX(ftrace_export_lock);

static struct trace_export __rcu *ftrace_exports_list __read_mostly;

static DEFINE_STATIC_KEY_FALSE(trace_function_exports_enabled);
static DEFINE_STATIC_KEY_FALSE(trace_event_exports_enabled);
static DEFINE_STATIC_KEY_FALSE(trace_marker_exports_enabled);

static inline void ftrace_exports_enable(struct trace_export *export)
{
	if (export->flags & TRACE_EXPORT_FUNCTION)
		static_branch_inc(&trace_function_exports_enabled);

	if (export->flags & TRACE_EXPORT_EVENT)
		static_branch_inc(&trace_event_exports_enabled);

	if (export->flags & TRACE_EXPORT_MARKER)
		static_branch_inc(&trace_marker_exports_enabled);
}

static inline void ftrace_exports_disable(struct trace_export *export)
{
	if (export->flags & TRACE_EXPORT_FUNCTION)
		static_branch_dec(&trace_function_exports_enabled);

	if (export->flags & TRACE_EXPORT_EVENT)
		static_branch_dec(&trace_event_exports_enabled);

	if (export->flags & TRACE_EXPORT_MARKER)
		static_branch_dec(&trace_marker_exports_enabled);
}

static void ftrace_exports(struct ring_buffer_event *event, int flag)
{
	struct trace_export *export;

	preempt_disable_notrace();

	export = rcu_dereference_raw_check(ftrace_exports_list);
	while (export) {
		trace_process_export(export, event, flag);
		export = rcu_dereference_raw_check(export->next);
	}

	preempt_enable_notrace();
}

static inline void
add_trace_export(struct trace_export **list, struct trace_export *export)
{
	rcu_assign_pointer(export->next, *list);
	/*
	 * We are entering export into the list but another
	 * CPU might be walking that list. We need to make sure
	 * the export->next pointer is valid before another CPU sees
	 * the export pointer included into the list.
	 */
	rcu_assign_pointer(*list, export);
}

static inline int
rm_trace_export(struct trace_export **list, struct trace_export *export)
{
	struct trace_export **p;

	for (p = list; *p != NULL; p = &(*p)->next)
		if (*p == export)
			break;

	if (*p != export)
		return -1;

	rcu_assign_pointer(*p, (*p)->next);

	return 0;
}

static inline void
add_ftrace_export(struct trace_export **list, struct trace_export *export)
{
	ftrace_exports_enable(export);

	add_trace_export(list, export);
}

static inline int
rm_ftrace_export(struct trace_export **list, struct trace_export *export)
{
	int ret;

	ret = rm_trace_export(list, export);
	ftrace_exports_disable(export);

	return ret;
}

int register_ftrace_export(struct trace_export *export)
{
	if (WARN_ON_ONCE(!export->write))
		return -1;

	mutex_lock(&ftrace_export_lock);

	add_ftrace_export(&ftrace_exports_list, export);

	mutex_unlock(&ftrace_export_lock);

	return 0;
}
EXPORT_SYMBOL_GPL(register_ftrace_export);

int unregister_ftrace_export(struct trace_export *export)
{
	int ret;

	mutex_lock(&ftrace_export_lock);

	ret = rm_ftrace_export(&ftrace_exports_list, export);

	mutex_unlock(&ftrace_export_lock);

	return ret;
}
EXPORT_SYMBOL_GPL(unregister_ftrace_export);

/* trace_flags holds trace_options default values */
#define TRACE_DEFAULT_FLAGS						\
	(FUNCTION_DEFAULT_FLAGS |					\
	 TRACE_ITER_PRINT_PARENT | TRACE_ITER_PRINTK |			\
	 TRACE_ITER_ANNOTATE | TRACE_ITER_CONTEXT_INFO |		\
	 TRACE_ITER_RECORD_CMD | TRACE_ITER_OVERWRITE |			\
	 TRACE_ITER_IRQ_INFO | TRACE_ITER_MARKERS |			\
	 TRACE_ITER_HASH_PTR)

/* trace_options that are only supported by global_trace */
#define TOP_LEVEL_TRACE_FLAGS (TRACE_ITER_PRINTK |			\
	       TRACE_ITER_PRINTK_MSGONLY | TRACE_ITER_RECORD_CMD)

/* trace_flags that are default zero for instances */
#define ZEROED_TRACE_FLAGS \
	(TRACE_ITER_EVENT_FORK | TRACE_ITER_FUNC_FORK)

/*
 * The global_trace is the descriptor that holds the top-level tracing
 * buffers for the live tracing.
 */
static struct trace_array global_trace = {
	.trace_flags = TRACE_DEFAULT_FLAGS,
};

LIST_HEAD(ftrace_trace_arrays);

int trace_array_get(struct trace_array *this_tr)
{
	struct trace_array *tr;
	int ret = -ENODEV;

	mutex_lock(&trace_types_lock);
	list_for_each_entry(tr, &ftrace_trace_arrays, list) {
		if (tr == this_tr) {
			tr->ref++;
			ret = 0;
			break;
		}
	}
	mutex_unlock(&trace_types_lock);

	return ret;
}

static void __trace_array_put(struct trace_array *this_tr)
{
	WARN_ON(!this_tr->ref);
	this_tr->ref--;
}

/**
 * trace_array_put - Decrement the reference counter for this trace array.
 * @this_tr : pointer to the trace array
 *
 * NOTE: Use this when we no longer need the trace array returned by
 * trace_array_get_by_name(). This ensures the trace array can be later
 * destroyed.
 *
 */
void trace_array_put(struct trace_array *this_tr)
{
	if (!this_tr)
		return;

	mutex_lock(&trace_types_lock);
	__trace_array_put(this_tr);
	mutex_unlock(&trace_types_lock);
}
EXPORT_SYMBOL_GPL(trace_array_put);

int tracing_check_open_get_tr(struct trace_array *tr)
{
	int ret;

	ret = security_locked_down(LOCKDOWN_TRACEFS);
	if (ret)
		return ret;

	if (tracing_disabled)
		return -ENODEV;

	if (tr && trace_array_get(tr) < 0)
		return -ENODEV;

	return 0;
}

int call_filter_check_discard(struct trace_event_call *call, void *rec,
			      struct trace_buffer *buffer,
			      struct ring_buffer_event *event)
{
	if (unlikely(call->flags & TRACE_EVENT_FL_FILTERED) &&
	    !filter_match_preds(call->filter, rec)) {
		__trace_event_discard_commit(buffer, event);
		return 1;
	}

	return 0;
}

/**
 * trace_find_filtered_pid - check if a pid exists in a filtered_pid list
 * @filtered_pids: The list of pids to check
 * @search_pid: The PID to find in @filtered_pids
 *
 * Returns true if @search_pid is found in @filtered_pids, and false otherwise.
 */
bool
trace_find_filtered_pid(struct trace_pid_list *filtered_pids, pid_t search_pid)
{
	return trace_pid_list_is_set(filtered_pids, search_pid);
}

/**
 * trace_ignore_this_task - should a task be ignored for tracing
 * @filtered_pids: The list of pids to check
 * @filtered_no_pids: The list of pids not to be traced
 * @task: The task that should be ignored if not filtered
 *
 * Checks if @task should be traced or not from @filtered_pids.
 * Returns true if @task should *NOT* be traced.
 * Returns false if @task should be traced.
 */
bool
trace_ignore_this_task(struct trace_pid_list *filtered_pids,
		       struct trace_pid_list *filtered_no_pids,
		       struct task_struct *task)
{
	/*
	 * If filtered_no_pids is not empty, and the task's pid is listed
	 * in filtered_no_pids, then return true.
	 * Otherwise, if filtered_pids is empty, that means we can
	 * trace all tasks. If it has content, then only trace pids
	 * within filtered_pids.
	 */

	return (filtered_pids &&
		!trace_find_filtered_pid(filtered_pids, task->pid)) ||
		(filtered_no_pids &&
		 trace_find_filtered_pid(filtered_no_pids, task->pid));
}

/**
 * trace_filter_add_remove_task - Add or remove a task from a pid_list
 * @pid_list: The list to modify
 * @self: The current task for fork or NULL for exit
 * @task: The task to add or remove
 *
 * If adding a task, if @self is defined, the task is only added if @self
 * is also included in @pid_list. This happens on fork and tasks should
 * only be added when the parent is listed. If @self is NULL, then the
 * @task pid will be removed from the list, which would happen on exit
 * of a task.
 */
void trace_filter_add_remove_task(struct trace_pid_list *pid_list,
				  struct task_struct *self,
				  struct task_struct *task)
{
	if (!pid_list)
		return;

	/* For forks, we only add if the forking task is listed */
	if (self) {
		if (!trace_find_filtered_pid(pid_list, self->pid))
			return;
	}

	/* "self" is set for forks, and NULL for exits */
	if (self)
		trace_pid_list_set(pid_list, task->pid);
	else
		trace_pid_list_clear(pid_list, task->pid);
}

/**
 * trace_pid_next - Used for seq_file to get to the next pid of a pid_list
 * @pid_list: The pid list to show
 * @v: The last pid that was shown (+1 the actual pid to let zero be displayed)
 * @pos: The position of the file
 *
 * This is used by the seq_file "next" operation to iterate the pids
 * listed in a trace_pid_list structure.
 *
 * Returns the pid+1 as we want to display pid of zero, but NULL would
 * stop the iteration.
 */
void *trace_pid_next(struct trace_pid_list *pid_list, void *v, loff_t *pos)
{
	long pid = (unsigned long)v;
	unsigned int next;

	(*pos)++;

	/* pid already is +1 of the actual previous bit */
	if (trace_pid_list_next(pid_list, pid, &next) < 0)
		return NULL;

	pid = next;

	/* Return pid + 1 to allow zero to be represented */
	return (void *)(pid + 1);
}

/**
 * trace_pid_start - Used for seq_file to start reading pid lists
 * @pid_list: The pid list to show
 * @pos: The position of the file
 *
 * This is used by seq_file "start" operation to start the iteration
 * of listing pids.
 *
 * Returns the pid+1 as we want to display pid of zero, but NULL would
 * stop the iteration.
 */
void *trace_pid_start(struct trace_pid_list *pid_list, loff_t *pos)
{
	unsigned long pid;
	unsigned int first;
	loff_t l = 0;

	if (trace_pid_list_first(pid_list, &first) < 0)
		return NULL;

	pid = first;

	/* Return pid + 1 so that zero can be the exit value */
	for (pid++; pid && l < *pos;
	     pid = (unsigned long)trace_pid_next(pid_list, (void *)pid, &l))
		;
	return (void *)pid;
}

/**
 * trace_pid_show - show the current pid in seq_file processing
 * @m: The seq_file structure to write into
 * @v: A void pointer of the pid (+1) value to display
 *
 * Can be directly used by seq_file operations to display the current
 * pid value.
 */
int trace_pid_show(struct seq_file *m, void *v)
{
	unsigned long pid = (unsigned long)v - 1;

	seq_printf(m, "%lu\n", pid);
	return 0;
}

/* 128 should be much more than enough */
#define PID_BUF_SIZE		127

int trace_pid_write(struct trace_pid_list *filtered_pids,
		    struct trace_pid_list **new_pid_list,
		    const char __user *ubuf, size_t cnt)
{
	struct trace_pid_list *pid_list;
	struct trace_parser parser;
	unsigned long val;
	int nr_pids = 0;
	ssize_t read = 0;
	ssize_t ret;
	loff_t pos;
	pid_t pid;

	if (trace_parser_get_init(&parser, PID_BUF_SIZE + 1))
		return -ENOMEM;

	/*
	 * Always recreate a new array. The write is an all or nothing
	 * operation. Always create a new array when adding new pids by
	 * the user. If the operation fails, then the current list is
	 * not modified.
	 */
	pid_list = trace_pid_list_alloc();
	if (!pid_list) {
		trace_parser_put(&parser);
		return -ENOMEM;
	}

	if (filtered_pids) {
		/* copy the current bits to the new max */
		ret = trace_pid_list_first(filtered_pids, &pid);
		while (!ret) {
			trace_pid_list_set(pid_list, pid);
			ret = trace_pid_list_next(filtered_pids, pid + 1, &pid);
			nr_pids++;
		}
	}

	ret = 0;
	while (cnt > 0) {

		pos = 0;

		ret = trace_get_user(&parser, ubuf, cnt, &pos);
		if (ret < 0)
			break;

		read += ret;
		ubuf += ret;
		cnt -= ret;

		if (!trace_parser_loaded(&parser))
			break;

		ret = -EINVAL;
		if (kstrtoul(parser.buffer, 0, &val))
			break;

		pid = (pid_t)val;

		if (trace_pid_list_set(pid_list, pid) < 0) {
			ret = -1;
			break;
		}
		nr_pids++;

		trace_parser_clear(&parser);
		ret = 0;
	}
	trace_parser_put(&parser);

	if (ret < 0) {
		trace_pid_list_free(pid_list);
		return ret;
	}

	if (!nr_pids) {
		/* Cleared the list of pids */
		trace_pid_list_free(pid_list);
		pid_list = NULL;
	}

	*new_pid_list = pid_list;

	return read;
}

static u64 buffer_ftrace_now(struct array_buffer *buf, int cpu)
{
	u64 ts;

	/* Early boot up does not have a buffer yet */
	if (!buf->buffer)
		return trace_clock_local();

	ts = ring_buffer_time_stamp(buf->buffer);
	ring_buffer_normalize_time_stamp(buf->buffer, cpu, &ts);

	return ts;
}

u64 ftrace_now(int cpu)
{
	return buffer_ftrace_now(&global_trace.array_buffer, cpu);
}

/**
 * tracing_is_enabled - Show if global_trace has been enabled
 *
 * Shows if the global trace has been enabled or not. It uses the
 * mirror flag "buffer_disabled" to be used in fast paths such as for
 * the irqsoff tracer. But it may be inaccurate due to races. If you
 * need to know the accurate state, use tracing_is_on() which is a little
 * slower, but accurate.
 */
int tracing_is_enabled(void)
{
	/*
	 * For quick access (irqsoff uses this in fast path), just
	 * return the mirror variable of the state of the ring buffer.
	 * It's a little racy, but we don't really care.
	 */
	smp_rmb();
	return !global_trace.buffer_disabled;
}

/*
 * trace_buf_size is the size in bytes that is allocated
 * for a buffer. Note, the number of bytes is always rounded
 * to page size.
 *
 * This number is purposely set to a low number of 16384.
 * If the dump on oops happens, it will be much appreciated
 * to not have to wait for all that output. Anyway this can be
 * boot time and run time configurable.
 */
#define TRACE_BUF_SIZE_DEFAULT	1441792UL /* 16384 * 88 (sizeof(entry)) */

static unsigned long		trace_buf_size = TRACE_BUF_SIZE_DEFAULT;

/* trace_types holds a link list of available tracers. */
static struct tracer		*trace_types __read_mostly;

/*
 * trace_types_lock is used to protect the trace_types list.
 */
DEFINE_MUTEX(trace_types_lock);

/*
 * serialize the access of the ring buffer
 *
 * ring buffer serializes readers, but it is low level protection.
 * The validity of the events (which returns by ring_buffer_peek() ..etc)
 * are not protected by ring buffer.
 *
 * The content of events may become garbage if we allow other process consumes
 * these events concurrently:
 *   A) the page of the consumed events may become a normal page
 *      (not reader page) in ring buffer, and this page will be rewritten
 *      by events producer.
 *   B) The page of the consumed events may become a page for splice_read,
 *      and this page will be returned to system.
 *
 * These primitives allow multi process access to different cpu ring buffer
 * concurrently.
 *
 * These primitives don't distinguish read-only and read-consume access.
 * Multi read-only access are also serialized.
 */

#ifdef CONFIG_SMP
static DECLARE_RWSEM(all_cpu_access_lock);
static DEFINE_PER_CPU(struct mutex, cpu_access_lock);

static inline void trace_access_lock(int cpu)
{
	if (cpu == RING_BUFFER_ALL_CPUS) {
		/* gain it for accessing the whole ring buffer. */
		down_write(&all_cpu_access_lock);
	} else {
		/* gain it for accessing a cpu ring buffer. */

		/* Firstly block other trace_access_lock(RING_BUFFER_ALL_CPUS). */
		down_read(&all_cpu_access_lock);

		/* Secondly block other access to this @cpu ring buffer. */
		mutex_lock(&per_cpu(cpu_access_lock, cpu));
	}
}

static inline void trace_access_unlock(int cpu)
{
	if (cpu == RING_BUFFER_ALL_CPUS) {
		up_write(&all_cpu_access_lock);
	} else {
		mutex_unlock(&per_cpu(cpu_access_lock, cpu));
		up_read(&all_cpu_access_lock);
	}
}

static inline void trace_access_lock_init(void)
{
	int cpu;

	for_each_possible_cpu(cpu)
		mutex_init(&per_cpu(cpu_access_lock, cpu));
}

#else

static DEFINE_MUTEX(access_lock);

static inline void trace_access_lock(int cpu)
{
	(void)cpu;
	mutex_lock(&access_lock);
}

static inline void trace_access_unlock(int cpu)
{
	(void)cpu;
	mutex_unlock(&access_lock);
}

static inline void trace_access_lock_init(void)
{
}

#endif

#ifdef CONFIG_STACKTRACE
static void __ftrace_trace_stack(struct trace_buffer *buffer,
				 unsigned int trace_ctx,
				 int skip, struct pt_regs *regs);
static inline void ftrace_trace_stack(struct trace_array *tr,
				      struct trace_buffer *buffer,
				      unsigned int trace_ctx,
				      int skip, struct pt_regs *regs);

#else
static inline void __ftrace_trace_stack(struct trace_buffer *buffer,
					unsigned int trace_ctx,
					int skip, struct pt_regs *regs)
{
}
static inline void ftrace_trace_stack(struct trace_array *tr,
				      struct trace_buffer *buffer,
				      unsigned long trace_ctx,
				      int skip, struct pt_regs *regs)
{
}

#endif

static __always_inline void
trace_event_setup(struct ring_buffer_event *event,
		  int type, unsigned int trace_ctx)
{
	struct trace_entry *ent = ring_buffer_event_data(event);

	tracing_generic_entry_update(ent, type, trace_ctx);
}

static __always_inline struct ring_buffer_event *
__trace_buffer_lock_reserve(struct trace_buffer *buffer,
			  int type,
			  unsigned long len,
			  unsigned int trace_ctx)
{
	struct ring_buffer_event *event;

	event = ring_buffer_lock_reserve(buffer, len);
	if (event != NULL)
		trace_event_setup(event, type, trace_ctx);

	return event;
}

void tracer_tracing_on(struct trace_array *tr)
{
	if (tr->array_buffer.buffer)
		ring_buffer_record_on(tr->array_buffer.buffer);
	/*
	 * This flag is looked at when buffers haven't been allocated
	 * yet, or by some tracers (like irqsoff), that just want to
	 * know if the ring buffer has been disabled, but it can handle
	 * races of where it gets disabled but we still do a record.
	 * As the check is in the fast path of the tracers, it is more
	 * important to be fast than accurate.
	 */
	tr->buffer_disabled = 0;
	/* Make the flag seen by readers */
	smp_wmb();
}

/**
 * tracing_on - enable tracing buffers
 *
 * This function enables tracing buffers that may have been
 * disabled with tracing_off.
 */
void tracing_on(void)
{
	tracer_tracing_on(&global_trace);
}
EXPORT_SYMBOL_GPL(tracing_on);


static __always_inline void
__buffer_unlock_commit(struct trace_buffer *buffer, struct ring_buffer_event *event)
{
	__this_cpu_write(trace_taskinfo_save, true);

	/* If this is the temp buffer, we need to commit fully */
	if (this_cpu_read(trace_buffered_event) == event) {
		/* Length is in event->array[0] */
		ring_buffer_write(buffer, event->array[0], &event->array[1]);
		/* Release the temp buffer */
		this_cpu_dec(trace_buffered_event_cnt);
		/* ring_buffer_unlock_commit() enables preemption */
		preempt_enable_notrace();
	} else
		ring_buffer_unlock_commit(buffer);
}

int __trace_array_puts(struct trace_array *tr, unsigned long ip,
		       const char *str, int size)
{
	struct ring_buffer_event *event;
	struct trace_buffer *buffer;
	struct print_entry *entry;
	unsigned int trace_ctx;
	int alloc;

	if (!(tr->trace_flags & TRACE_ITER_PRINTK))
		return 0;

	if (unlikely(tracing_selftest_running && tr == &global_trace))
		return 0;

	if (unlikely(tracing_disabled))
		return 0;

	alloc = sizeof(*entry) + size + 2; /* possible \n added */

	trace_ctx = tracing_gen_ctx();
	buffer = tr->array_buffer.buffer;
	ring_buffer_nest_start(buffer);
	event = __trace_buffer_lock_reserve(buffer, TRACE_PRINT, alloc,
					    trace_ctx);
	if (!event) {
		size = 0;
		goto out;
	}

	entry = ring_buffer_event_data(event);
	entry->ip = ip;

	memcpy(&entry->buf, str, size);

	/* Add a newline if necessary */
	if (entry->buf[size - 1] != '\n') {
		entry->buf[size] = '\n';
		entry->buf[size + 1] = '\0';
	} else
		entry->buf[size] = '\0';

	__buffer_unlock_commit(buffer, event);
	ftrace_trace_stack(tr, buffer, trace_ctx, 4, NULL);
 out:
	ring_buffer_nest_end(buffer);
	return size;
}
EXPORT_SYMBOL_GPL(__trace_array_puts);

/**
 * __trace_puts - write a constant string into the trace buffer.
 * @ip:	   The address of the caller
 * @str:   The constant string to write
 * @size:  The size of the string.
 */
int __trace_puts(unsigned long ip, const char *str, int size)
{
	return __trace_array_puts(&global_trace, ip, str, size);
}
EXPORT_SYMBOL_GPL(__trace_puts);

/**
 * __trace_bputs - write the pointer to a constant string into trace buffer
 * @ip:	   The address of the caller
 * @str:   The constant string to write to the buffer to
 */
int __trace_bputs(unsigned long ip, const char *str)
{
	struct ring_buffer_event *event;
	struct trace_buffer *buffer;
	struct bputs_entry *entry;
	unsigned int trace_ctx;
	int size = sizeof(struct bputs_entry);
	int ret = 0;

	if (!(global_trace.trace_flags & TRACE_ITER_PRINTK))
		return 0;

	if (unlikely(tracing_selftest_running || tracing_disabled))
		return 0;

	trace_ctx = tracing_gen_ctx();
	buffer = global_trace.array_buffer.buffer;

	ring_buffer_nest_start(buffer);
	event = __trace_buffer_lock_reserve(buffer, TRACE_BPUTS, size,
					    trace_ctx);
	if (!event)
		goto out;

	entry = ring_buffer_event_data(event);
	entry->ip			= ip;
	entry->str			= str;

	__buffer_unlock_commit(buffer, event);
	ftrace_trace_stack(&global_trace, buffer, trace_ctx, 4, NULL);

	ret = 1;
 out:
	ring_buffer_nest_end(buffer);
	return ret;
}
EXPORT_SYMBOL_GPL(__trace_bputs);

#ifdef CONFIG_TRACER_SNAPSHOT
static void tracing_snapshot_instance_cond(struct trace_array *tr,
					   void *cond_data)
{
	struct tracer *tracer = tr->current_trace;
	unsigned long flags;

	if (in_nmi()) {
		trace_array_puts(tr, "*** SNAPSHOT CALLED FROM NMI CONTEXT ***\n");
		trace_array_puts(tr, "*** snapshot is being ignored        ***\n");
		return;
	}

	if (!tr->allocated_snapshot) {
		trace_array_puts(tr, "*** SNAPSHOT NOT ALLOCATED ***\n");
		trace_array_puts(tr, "*** stopping trace here!   ***\n");
		tracer_tracing_off(tr);
		return;
	}

	/* Note, snapshot can not be used when the tracer uses it */
	if (tracer->use_max_tr) {
		trace_array_puts(tr, "*** LATENCY TRACER ACTIVE ***\n");
		trace_array_puts(tr, "*** Can not use snapshot (sorry) ***\n");
		return;
	}

	local_irq_save(flags);
	update_max_tr(tr, current, smp_processor_id(), cond_data);
	local_irq_restore(flags);
}

void tracing_snapshot_instance(struct trace_array *tr)
{
	tracing_snapshot_instance_cond(tr, NULL);
}

/**
 * tracing_snapshot - take a snapshot of the current buffer.
 *
 * This causes a swap between the snapshot buffer and the current live
 * tracing buffer. You can use this to take snapshots of the live
 * trace when some condition is triggered, but continue to trace.
 *
 * Note, make sure to allocate the snapshot with either
 * a tracing_snapshot_alloc(), or by doing it manually
 * with: echo 1 > /sys/kernel/tracing/snapshot
 *
 * If the snapshot buffer is not allocated, it will stop tracing.
 * Basically making a permanent snapshot.
 */
void tracing_snapshot(void)
{
	struct trace_array *tr = &global_trace;

	tracing_snapshot_instance(tr);
}
EXPORT_SYMBOL_GPL(tracing_snapshot);

/**
 * tracing_snapshot_cond - conditionally take a snapshot of the current buffer.
 * @tr:		The tracing instance to snapshot
 * @cond_data:	The data to be tested conditionally, and possibly saved
 *
 * This is the same as tracing_snapshot() except that the snapshot is
 * conditional - the snapshot will only happen if the
 * cond_snapshot.update() implementation receiving the cond_data
 * returns true, which means that the trace array's cond_snapshot
 * update() operation used the cond_data to determine whether the
 * snapshot should be taken, and if it was, presumably saved it along
 * with the snapshot.
 */
void tracing_snapshot_cond(struct trace_array *tr, void *cond_data)
{
	tracing_snapshot_instance_cond(tr, cond_data);
}
EXPORT_SYMBOL_GPL(tracing_snapshot_cond);

/**
 * tracing_cond_snapshot_data - get the user data associated with a snapshot
 * @tr:		The tracing instance
 *
 * When the user enables a conditional snapshot using
 * tracing_snapshot_cond_enable(), the user-defined cond_data is saved
 * with the snapshot.  This accessor is used to retrieve it.
 *
 * Should not be called from cond_snapshot.update(), since it takes
 * the tr->max_lock lock, which the code calling
 * cond_snapshot.update() has already done.
 *
 * Returns the cond_data associated with the trace array's snapshot.
 */
void *tracing_cond_snapshot_data(struct trace_array *tr)
{
	void *cond_data = NULL;

	local_irq_disable();
	arch_spin_lock(&tr->max_lock);

	if (tr->cond_snapshot)
		cond_data = tr->cond_snapshot->cond_data;

	arch_spin_unlock(&tr->max_lock);
	local_irq_enable();

	return cond_data;
}
EXPORT_SYMBOL_GPL(tracing_cond_snapshot_data);

static int resize_buffer_duplicate_size(struct array_buffer *trace_buf,
					struct array_buffer *size_buf, int cpu_id);
static void set_buffer_entries(struct array_buffer *buf, unsigned long val);

int tracing_alloc_snapshot_instance(struct trace_array *tr)
{
	int ret;

	if (!tr->allocated_snapshot) {

		/* allocate spare buffer */
		ret = resize_buffer_duplicate_size(&tr->max_buffer,
				   &tr->array_buffer, RING_BUFFER_ALL_CPUS);
		if (ret < 0)
			return ret;

		tr->allocated_snapshot = true;
	}

	return 0;
}

static void free_snapshot(struct trace_array *tr)
{
	/*
	 * We don't free the ring buffer. instead, resize it because
	 * The max_tr ring buffer has some state (e.g. ring->clock) and
	 * we want preserve it.
	 */
	ring_buffer_resize(tr->max_buffer.buffer, 1, RING_BUFFER_ALL_CPUS);
	set_buffer_entries(&tr->max_buffer, 1);
	tracing_reset_online_cpus(&tr->max_buffer);
	tr->allocated_snapshot = false;
}

/**
 * tracing_alloc_snapshot - allocate snapshot buffer.
 *
 * This only allocates the snapshot buffer if it isn't already
 * allocated - it doesn't also take a snapshot.
 *
 * This is meant to be used in cases where the snapshot buffer needs
 * to be set up for events that can't sleep but need to be able to
 * trigger a snapshot.
 */
int tracing_alloc_snapshot(void)
{
	struct trace_array *tr = &global_trace;
	int ret;

	ret = tracing_alloc_snapshot_instance(tr);
	WARN_ON(ret < 0);

	return ret;
}
EXPORT_SYMBOL_GPL(tracing_alloc_snapshot);

/**
 * tracing_snapshot_alloc - allocate and take a snapshot of the current buffer.
 *
 * This is similar to tracing_snapshot(), but it will allocate the
 * snapshot buffer if it isn't already allocated. Use this only
 * where it is safe to sleep, as the allocation may sleep.
 *
 * This causes a swap between the snapshot buffer and the current live
 * tracing buffer. You can use this to take snapshots of the live
 * trace when some condition is triggered, but continue to trace.
 */
void tracing_snapshot_alloc(void)
{
	int ret;

	ret = tracing_alloc_snapshot();
	if (ret < 0)
		return;

	tracing_snapshot();
}
EXPORT_SYMBOL_GPL(tracing_snapshot_alloc);

/**
 * tracing_snapshot_cond_enable - enable conditional snapshot for an instance
 * @tr:		The tracing instance
 * @cond_data:	User data to associate with the snapshot
 * @update:	Implementation of the cond_snapshot update function
 *
 * Check whether the conditional snapshot for the given instance has
 * already been enabled, or if the current tracer is already using a
 * snapshot; if so, return -EBUSY, else create a cond_snapshot and
 * save the cond_data and update function inside.
 *
 * Returns 0 if successful, error otherwise.
 */
int tracing_snapshot_cond_enable(struct trace_array *tr, void *cond_data,
				 cond_update_fn_t update)
{
	struct cond_snapshot *cond_snapshot;
	int ret = 0;

	cond_snapshot = kzalloc(sizeof(*cond_snapshot), GFP_KERNEL);
	if (!cond_snapshot)
		return -ENOMEM;

	cond_snapshot->cond_data = cond_data;
	cond_snapshot->update = update;

	mutex_lock(&trace_types_lock);

	ret = tracing_alloc_snapshot_instance(tr);
	if (ret)
		goto fail_unlock;

	if (tr->current_trace->use_max_tr) {
		ret = -EBUSY;
		goto fail_unlock;
	}

	/*
	 * The cond_snapshot can only change to NULL without the
	 * trace_types_lock. We don't care if we race with it going
	 * to NULL, but we want to make sure that it's not set to
	 * something other than NULL when we get here, which we can
	 * do safely with only holding the trace_types_lock and not
	 * having to take the max_lock.
	 */
	if (tr->cond_snapshot) {
		ret = -EBUSY;
		goto fail_unlock;
	}

	local_irq_disable();
	arch_spin_lock(&tr->max_lock);
	tr->cond_snapshot = cond_snapshot;
	arch_spin_unlock(&tr->max_lock);
	local_irq_enable();

	mutex_unlock(&trace_types_lock);

	return ret;

 fail_unlock:
	mutex_unlock(&trace_types_lock);
	kfree(cond_snapshot);
	return ret;
}
EXPORT_SYMBOL_GPL(tracing_snapshot_cond_enable);

/**
 * tracing_snapshot_cond_disable - disable conditional snapshot for an instance
 * @tr:		The tracing instance
 *
 * Check whether the conditional snapshot for the given instance is
 * enabled; if so, free the cond_snapshot associated with it,
 * otherwise return -EINVAL.
 *
 * Returns 0 if successful, error otherwise.
 */
int tracing_snapshot_cond_disable(struct trace_array *tr)
{
	int ret = 0;

	local_irq_disable();
	arch_spin_lock(&tr->max_lock);

	if (!tr->cond_snapshot)
		ret = -EINVAL;
	else {
		kfree(tr->cond_snapshot);
		tr->cond_snapshot = NULL;
	}

	arch_spin_unlock(&tr->max_lock);
	local_irq_enable();

	return ret;
}
EXPORT_SYMBOL_GPL(tracing_snapshot_cond_disable);
#else
void tracing_snapshot(void)
{
	WARN_ONCE(1, "Snapshot feature not enabled, but internal snapshot used");
}
EXPORT_SYMBOL_GPL(tracing_snapshot);
void tracing_snapshot_cond(struct trace_array *tr, void *cond_data)
{
	WARN_ONCE(1, "Snapshot feature not enabled, but internal conditional snapshot used");
}
EXPORT_SYMBOL_GPL(tracing_snapshot_cond);
int tracing_alloc_snapshot(void)
{
	WARN_ONCE(1, "Snapshot feature not enabled, but snapshot allocation used");
	return -ENODEV;
}
EXPORT_SYMBOL_GPL(tracing_alloc_snapshot);
void tracing_snapshot_alloc(void)
{
	/* Give warning */
	tracing_snapshot();
}
EXPORT_SYMBOL_GPL(tracing_snapshot_alloc);
void *tracing_cond_snapshot_data(struct trace_array *tr)
{
	return NULL;
}
EXPORT_SYMBOL_GPL(tracing_cond_snapshot_data);
int tracing_snapshot_cond_enable(struct trace_array *tr, void *cond_data, cond_update_fn_t update)
{
	return -ENODEV;
}
EXPORT_SYMBOL_GPL(tracing_snapshot_cond_enable);
int tracing_snapshot_cond_disable(struct trace_array *tr)
{
	return false;
}
EXPORT_SYMBOL_GPL(tracing_snapshot_cond_disable);
#define free_snapshot(tr)	do { } while (0)
#endif /* CONFIG_TRACER_SNAPSHOT */

void tracer_tracing_off(struct trace_array *tr)
{
	if (tr->array_buffer.buffer)
		ring_buffer_record_off(tr->array_buffer.buffer);
	/*
	 * This flag is looked at when buffers haven't been allocated
	 * yet, or by some tracers (like irqsoff), that just want to
	 * know if the ring buffer has been disabled, but it can handle
	 * races of where it gets disabled but we still do a record.
	 * As the check is in the fast path of the tracers, it is more
	 * important to be fast than accurate.
	 */
	tr->buffer_disabled = 1;
	/* Make the flag seen by readers */
	smp_wmb();
}

/**
 * tracing_off - turn off tracing buffers
 *
 * This function stops the tracing buffers from recording data.
 * It does not disable any overhead the tracers themselves may
 * be causing. This function simply causes all recording to
 * the ring buffers to fail.
 */
void tracing_off(void)
{
	tracer_tracing_off(&global_trace);
}
EXPORT_SYMBOL_GPL(tracing_off);

void disable_trace_on_warning(void)
{
	if (__disable_trace_on_warning) {
		trace_array_printk_buf(global_trace.array_buffer.buffer, _THIS_IP_,
			"Disabling tracing due to warning\n");
		tracing_off();
	}
}

/**
 * tracer_tracing_is_on - show real state of ring buffer enabled
 * @tr : the trace array to know if ring buffer is enabled
 *
 * Shows real state of the ring buffer if it is enabled or not.
 */
bool tracer_tracing_is_on(struct trace_array *tr)
{
	if (tr->array_buffer.buffer)
		return ring_buffer_record_is_on(tr->array_buffer.buffer);
	return !tr->buffer_disabled;
}

/**
 * tracing_is_on - show state of ring buffers enabled
 */
int tracing_is_on(void)
{
	return tracer_tracing_is_on(&global_trace);
}
EXPORT_SYMBOL_GPL(tracing_is_on);

static int __init set_buf_size(char *str)
{
	unsigned long buf_size;

	if (!str)
		return 0;
	buf_size = memparse(str, &str);
	/*
	 * nr_entries can not be zero and the startup
	 * tests require some buffer space. Therefore
	 * ensure we have at least 4096 bytes of buffer.
	 */
	trace_buf_size = max(4096UL, buf_size);
	return 1;
}
__setup("trace_buf_size=", set_buf_size);

static int __init set_tracing_thresh(char *str)
{
	unsigned long threshold;
	int ret;

	if (!str)
		return 0;
	ret = kstrtoul(str, 0, &threshold);
	if (ret < 0)
		return 0;
	tracing_thresh = threshold * 1000;
	return 1;
}
__setup("tracing_thresh=", set_tracing_thresh);

unsigned long nsecs_to_usecs(unsigned long nsecs)
{
	return nsecs / 1000;
}

/*
 * TRACE_FLAGS is defined as a tuple matching bit masks with strings.
 * It uses C(a, b) where 'a' is the eval (enum) name and 'b' is the string that
 * matches it. By defining "C(a, b) b", TRACE_FLAGS becomes a list
 * of strings in the order that the evals (enum) were defined.
 */
#undef C
#define C(a, b) b

/* These must match the bit positions in trace_iterator_flags */
static const char *trace_options[] = {
	TRACE_FLAGS
	NULL
};

static struct {
	u64 (*func)(void);
	const char *name;
	int in_ns;		/* is this clock in nanoseconds? */
} trace_clocks[] = {
	{ trace_clock_local,		"local",	1 },
	{ trace_clock_global,		"global",	1 },
	{ trace_clock_counter,		"counter",	0 },
	{ trace_clock_jiffies,		"uptime",	0 },
	{ trace_clock,			"perf",		1 },
	{ ktime_get_mono_fast_ns,	"mono",		1 },
	{ ktime_get_raw_fast_ns,	"mono_raw",	1 },
	{ ktime_get_boot_fast_ns,	"boot",		1 },
	{ ktime_get_tai_fast_ns,	"tai",		1 },
	ARCH_TRACE_CLOCKS
};

bool trace_clock_in_ns(struct trace_array *tr)
{
	if (trace_clocks[tr->clock_id].in_ns)
		return true;

	return false;
}

/*
 * trace_parser_get_init - gets the buffer for trace parser
 */
int trace_parser_get_init(struct trace_parser *parser, int size)
{
	memset(parser, 0, sizeof(*parser));

	parser->buffer = kmalloc(size, GFP_KERNEL);
	if (!parser->buffer)
		return 1;

	parser->size = size;
	return 0;
}

/*
 * trace_parser_put - frees the buffer for trace parser
 */
void trace_parser_put(struct trace_parser *parser)
{
	kfree(parser->buffer);
	parser->buffer = NULL;
}

/*
 * trace_get_user - reads the user input string separated by  space
 * (matched by isspace(ch))
 *
 * For each string found the 'struct trace_parser' is updated,
 * and the function returns.
 *
 * Returns number of bytes read.
 *
 * See kernel/trace/trace.h for 'struct trace_parser' details.
 */
int trace_get_user(struct trace_parser *parser, const char __user *ubuf,
	size_t cnt, loff_t *ppos)
{
	char ch;
	size_t read = 0;
	ssize_t ret;

	if (!*ppos)
		trace_parser_clear(parser);

	ret = get_user(ch, ubuf++);
	if (ret)
		goto out;

	read++;
	cnt--;

	/*
	 * The parser is not finished with the last write,
	 * continue reading the user input without skipping spaces.
	 */
	if (!parser->cont) {
		/* skip white space */
		while (cnt && isspace(ch)) {
			ret = get_user(ch, ubuf++);
			if (ret)
				goto out;
			read++;
			cnt--;
		}

		parser->idx = 0;

		/* only spaces were written */
		if (isspace(ch) || !ch) {
			*ppos += read;
			ret = read;
			goto out;
		}
	}

	/* read the non-space input */
	while (cnt && !isspace(ch) && ch) {
		if (parser->idx < parser->size - 1)
			parser->buffer[parser->idx++] = ch;
		else {
			ret = -EINVAL;
			goto out;
		}
		ret = get_user(ch, ubuf++);
		if (ret)
			goto out;
		read++;
		cnt--;
	}

	/* We either got finished input or we have to wait for another call. */
	if (isspace(ch) || !ch) {
		parser->buffer[parser->idx] = 0;
		parser->cont = false;
	} else if (parser->idx < parser->size - 1) {
		parser->cont = true;
		parser->buffer[parser->idx++] = ch;
		/* Make sure the parsed string always terminates with '\0'. */
		parser->buffer[parser->idx] = 0;
	} else {
		ret = -EINVAL;
		goto out;
	}

	*ppos += read;
	ret = read;

out:
	return ret;
}

/* TODO add a seq_buf_to_buffer() */
static ssize_t trace_seq_to_buffer(struct trace_seq *s, void *buf, size_t cnt)
{
	int len;

	if (trace_seq_used(s) <= s->seq.readpos)
		return -EBUSY;

	len = trace_seq_used(s) - s->seq.readpos;
	if (cnt > len)
		cnt = len;
	memcpy(buf, s->buffer + s->seq.readpos, cnt);

	s->seq.readpos += cnt;
	return cnt;
}

unsigned long __read_mostly	tracing_thresh;

#ifdef CONFIG_TRACER_MAX_TRACE
static const struct file_operations tracing_max_lat_fops;

#ifdef LATENCY_FS_NOTIFY

static struct workqueue_struct *fsnotify_wq;

static void latency_fsnotify_workfn(struct work_struct *work)
{
	struct trace_array *tr = container_of(work, struct trace_array,
					      fsnotify_work);
	fsnotify_inode(tr->d_max_latency->d_inode, FS_MODIFY);
}

static void latency_fsnotify_workfn_irq(struct irq_work *iwork)
{
	struct trace_array *tr = container_of(iwork, struct trace_array,
					      fsnotify_irqwork);
	queue_work(fsnotify_wq, &tr->fsnotify_work);
}

static void trace_create_maxlat_file(struct trace_array *tr,
				     struct dentry *d_tracer)
{
	INIT_WORK(&tr->fsnotify_work, latency_fsnotify_workfn);
	init_irq_work(&tr->fsnotify_irqwork, latency_fsnotify_workfn_irq);
	tr->d_max_latency = trace_create_file("tracing_max_latency",
					      TRACE_MODE_WRITE,
					      d_tracer, &tr->max_latency,
					      &tracing_max_lat_fops);
}

__init static int latency_fsnotify_init(void)
{
	fsnotify_wq = alloc_workqueue("tr_max_lat_wq",
				      WQ_UNBOUND | WQ_HIGHPRI, 0);
	if (!fsnotify_wq) {
		pr_err("Unable to allocate tr_max_lat_wq\n");
		return -ENOMEM;
	}
	return 0;
}

late_initcall_sync(latency_fsnotify_init);

void latency_fsnotify(struct trace_array *tr)
{
	if (!fsnotify_wq)
		return;
	/*
	 * We cannot call queue_work(&tr->fsnotify_work) from here because it's
	 * possible that we are called from __schedule() or do_idle(), which
	 * could cause a deadlock.
	 */
	irq_work_queue(&tr->fsnotify_irqwork);
}

#else /* !LATENCY_FS_NOTIFY */

#define trace_create_maxlat_file(tr, d_tracer)				\
	trace_create_file("tracing_max_latency", TRACE_MODE_WRITE,	\
			  d_tracer, &tr->max_latency, &tracing_max_lat_fops)

#endif

/*
 * Copy the new maximum trace into the separate maximum-trace
 * structure. (this way the maximum trace is permanently saved,
 * for later retrieval via /sys/kernel/tracing/tracing_max_latency)
 */
static void
__update_max_tr(struct trace_array *tr, struct task_struct *tsk, int cpu)
{
	struct array_buffer *trace_buf = &tr->array_buffer;
	struct array_buffer *max_buf = &tr->max_buffer;
	struct trace_array_cpu *data = per_cpu_ptr(trace_buf->data, cpu);
	struct trace_array_cpu *max_data = per_cpu_ptr(max_buf->data, cpu);

	max_buf->cpu = cpu;
	max_buf->time_start = data->preempt_timestamp;

	max_data->saved_latency = tr->max_latency;
	max_data->critical_start = data->critical_start;
	max_data->critical_end = data->critical_end;

	strncpy(max_data->comm, tsk->comm, TASK_COMM_LEN);
	max_data->pid = tsk->pid;
	/*
	 * If tsk == current, then use current_uid(), as that does not use
	 * RCU. The irq tracer can be called out of RCU scope.
	 */
	if (tsk == current)
		max_data->uid = current_uid();
	else
		max_data->uid = task_uid(tsk);

	max_data->nice = tsk->static_prio - 20 - MAX_RT_PRIO;
	max_data->policy = tsk->policy;
	max_data->rt_priority = tsk->rt_priority;

	/* record this tasks comm */
	tracing_record_cmdline(tsk);
	latency_fsnotify(tr);
}

/**
 * update_max_tr - snapshot all trace buffers from global_trace to max_tr
 * @tr: tracer
 * @tsk: the task with the latency
 * @cpu: The cpu that initiated the trace.
 * @cond_data: User data associated with a conditional snapshot
 *
 * Flip the buffers between the @tr and the max_tr and record information
 * about which task was the cause of this latency.
 */
void
update_max_tr(struct trace_array *tr, struct task_struct *tsk, int cpu,
	      void *cond_data)
{
	if (tr->stop_count)
		return;

	WARN_ON_ONCE(!irqs_disabled());

	if (!tr->allocated_snapshot) {
		/* Only the nop tracer should hit this when disabling */
		WARN_ON_ONCE(tr->current_trace != &nop_trace);
		return;
	}

	arch_spin_lock(&tr->max_lock);

	/* Inherit the recordable setting from array_buffer */
	if (ring_buffer_record_is_set_on(tr->array_buffer.buffer))
		ring_buffer_record_on(tr->max_buffer.buffer);
	else
		ring_buffer_record_off(tr->max_buffer.buffer);

#ifdef CONFIG_TRACER_SNAPSHOT
	if (tr->cond_snapshot && !tr->cond_snapshot->update(tr, cond_data)) {
		arch_spin_unlock(&tr->max_lock);
		return;
	}
#endif
	swap(tr->array_buffer.buffer, tr->max_buffer.buffer);

	__update_max_tr(tr, tsk, cpu);

	arch_spin_unlock(&tr->max_lock);
}

/**
 * update_max_tr_single - only copy one trace over, and reset the rest
 * @tr: tracer
 * @tsk: task with the latency
 * @cpu: the cpu of the buffer to copy.
 *
 * Flip the trace of a single CPU buffer between the @tr and the max_tr.
 */
void
update_max_tr_single(struct trace_array *tr, struct task_struct *tsk, int cpu)
{
	int ret;

	if (tr->stop_count)
		return;

	WARN_ON_ONCE(!irqs_disabled());
	if (!tr->allocated_snapshot) {
		/* Only the nop tracer should hit this when disabling */
		WARN_ON_ONCE(tr->current_trace != &nop_trace);
		return;
	}

	arch_spin_lock(&tr->max_lock);

	ret = ring_buffer_swap_cpu(tr->max_buffer.buffer, tr->array_buffer.buffer, cpu);

	if (ret == -EBUSY) {
		/*
		 * We failed to swap the buffer due to a commit taking
		 * place on this CPU. We fail to record, but we reset
		 * the max trace buffer (no one writes directly to it)
		 * and flag that it failed.
		 * Another reason is resize is in progress.
		 */
		trace_array_printk_buf(tr->max_buffer.buffer, _THIS_IP_,
			"Failed to swap buffers due to commit or resize in progress\n");
	}

	WARN_ON_ONCE(ret && ret != -EAGAIN && ret != -EBUSY);

	__update_max_tr(tr, tsk, cpu);
	arch_spin_unlock(&tr->max_lock);
}

#endif /* CONFIG_TRACER_MAX_TRACE */

static int wait_on_pipe(struct trace_iterator *iter, int full)
{
	/* Iterators are static, they should be filled or empty */
	if (trace_buffer_iter(iter, iter->cpu_file))
		return 0;

	return ring_buffer_wait(iter->array_buffer->buffer, iter->cpu_file,
				full);
}

#ifdef CONFIG_FTRACE_STARTUP_TEST
static bool selftests_can_run;

struct trace_selftests {
	struct list_head		list;
	struct tracer			*type;
};

static LIST_HEAD(postponed_selftests);

static int save_selftest(struct tracer *type)
{
	struct trace_selftests *selftest;

	selftest = kmalloc(sizeof(*selftest), GFP_KERNEL);
	if (!selftest)
		return -ENOMEM;

	selftest->type = type;
	list_add(&selftest->list, &postponed_selftests);
	return 0;
}

static int run_tracer_selftest(struct tracer *type)
{
	struct trace_array *tr = &global_trace;
	struct tracer *saved_tracer = tr->current_trace;
	int ret;

	if (!type->selftest || tracing_selftest_disabled)
		return 0;

	/*
	 * If a tracer registers early in boot up (before scheduling is
	 * initialized and such), then do not run its selftests yet.
	 * Instead, run it a little later in the boot process.
	 */
	if (!selftests_can_run)
		return save_selftest(type);

	if (!tracing_is_on()) {
		pr_warn("Selftest for tracer %s skipped due to tracing disabled\n",
			type->name);
		return 0;
	}

	/*
	 * Run a selftest on this tracer.
	 * Here we reset the trace buffer, and set the current
	 * tracer to be this tracer. The tracer can then run some
	 * internal tracing to verify that everything is in order.
	 * If we fail, we do not register this tracer.
	 */
	tracing_reset_online_cpus(&tr->array_buffer);

	tr->current_trace = type;

#ifdef CONFIG_TRACER_MAX_TRACE
	if (type->use_max_tr) {
		/* If we expanded the buffers, make sure the max is expanded too */
		if (ring_buffer_expanded)
			ring_buffer_resize(tr->max_buffer.buffer, trace_buf_size,
					   RING_BUFFER_ALL_CPUS);
		tr->allocated_snapshot = true;
	}
#endif

	/* the test is responsible for initializing and enabling */
	pr_info("Testing tracer %s: ", type->name);
	ret = type->selftest(type, tr);
	/* the test is responsible for resetting too */
	tr->current_trace = saved_tracer;
	if (ret) {
		printk(KERN_CONT "FAILED!\n");
		/* Add the warning after printing 'FAILED' */
		WARN_ON(1);
		return -1;
	}
	/* Only reset on passing, to avoid touching corrupted buffers */
	tracing_reset_online_cpus(&tr->array_buffer);

#ifdef CONFIG_TRACER_MAX_TRACE
	if (type->use_max_tr) {
		tr->allocated_snapshot = false;

		/* Shrink the max buffer again */
		if (ring_buffer_expanded)
			ring_buffer_resize(tr->max_buffer.buffer, 1,
					   RING_BUFFER_ALL_CPUS);
	}
#endif

	printk(KERN_CONT "PASSED\n");
	return 0;
}

static int do_run_tracer_selftest(struct tracer *type)
{
	int ret;

	/*
	 * Tests can take a long time, especially if they are run one after the
	 * other, as does happen during bootup when all the tracers are
	 * registered. This could cause the soft lockup watchdog to trigger.
	 */
	cond_resched();

	tracing_selftest_running = true;
	ret = run_tracer_selftest(type);
	tracing_selftest_running = false;

	return ret;
}

static __init int init_trace_selftests(void)
{
	struct trace_selftests *p, *n;
	struct tracer *t, **last;
	int ret;

	selftests_can_run = true;

	mutex_lock(&trace_types_lock);

	if (list_empty(&postponed_selftests))
		goto out;

	pr_info("Running postponed tracer tests:\n");

	tracing_selftest_running = true;
	list_for_each_entry_safe(p, n, &postponed_selftests, list) {
		/* This loop can take minutes when sanitizers are enabled, so
		 * lets make sure we allow RCU processing.
		 */
		cond_resched();
		ret = run_tracer_selftest(p->type);
		/* If the test fails, then warn and remove from available_tracers */
		if (ret < 0) {
			WARN(1, "tracer: %s failed selftest, disabling\n",
			     p->type->name);
			last = &trace_types;
			for (t = trace_types; t; t = t->next) {
				if (t == p->type) {
					*last = t->next;
					break;
				}
				last = &t->next;
			}
		}
		list_del(&p->list);
		kfree(p);
	}
	tracing_selftest_running = false;

 out:
	mutex_unlock(&trace_types_lock);

	return 0;
}
core_initcall(init_trace_selftests);
#else
static inline int run_tracer_selftest(struct tracer *type)
{
	return 0;
}
static inline int do_run_tracer_selftest(struct tracer *type)
{
	return 0;
}
#endif /* CONFIG_FTRACE_STARTUP_TEST */

static void add_tracer_options(struct trace_array *tr, struct tracer *t);

static void __init apply_trace_boot_options(void);

/**
 * register_tracer - register a tracer with the ftrace system.
 * @type: the plugin for the tracer
 *
 * Register a new plugin tracer.
 */
int __init register_tracer(struct tracer *type)
{
	struct tracer *t;
	int ret = 0;

	if (!type->name) {
		pr_info("Tracer must have a name\n");
		return -1;
	}

	if (strlen(type->name) >= MAX_TRACER_SIZE) {
		pr_info("Tracer has a name longer than %d\n", MAX_TRACER_SIZE);
		return -1;
	}

	if (security_locked_down(LOCKDOWN_TRACEFS)) {
		pr_warn("Can not register tracer %s due to lockdown\n",
			   type->name);
		return -EPERM;
	}

	mutex_lock(&trace_types_lock);

	for (t = trace_types; t; t = t->next) {
		if (strcmp(type->name, t->name) == 0) {
			/* already found */
			pr_info("Tracer %s already registered\n",
				type->name);
			ret = -1;
			goto out;
		}
	}

	if (!type->set_flag)
		type->set_flag = &dummy_set_flag;
	if (!type->flags) {
		/*allocate a dummy tracer_flags*/
		type->flags = kmalloc(sizeof(*type->flags), GFP_KERNEL);
		if (!type->flags) {
			ret = -ENOMEM;
			goto out;
		}
		type->flags->val = 0;
		type->flags->opts = dummy_tracer_opt;
	} else
		if (!type->flags->opts)
			type->flags->opts = dummy_tracer_opt;

	/* store the tracer for __set_tracer_option */
	type->flags->trace = type;

	ret = do_run_tracer_selftest(type);
	if (ret < 0)
		goto out;

	type->next = trace_types;
	trace_types = type;
	add_tracer_options(&global_trace, type);

 out:
	mutex_unlock(&trace_types_lock);

	if (ret || !default_bootup_tracer)
		goto out_unlock;

	if (strncmp(default_bootup_tracer, type->name, MAX_TRACER_SIZE))
		goto out_unlock;

	printk(KERN_INFO "Starting tracer '%s'\n", type->name);
	/* Do we want this tracer to start on bootup? */
	tracing_set_tracer(&global_trace, type->name);
	default_bootup_tracer = NULL;

	apply_trace_boot_options();

	/* disable other selftests, since this will break it. */
	disable_tracing_selftest("running a tracer");

 out_unlock:
	return ret;
}

static void tracing_reset_cpu(struct array_buffer *buf, int cpu)
{
	struct trace_buffer *buffer = buf->buffer;

	if (!buffer)
		return;

	ring_buffer_record_disable(buffer);

	/* Make sure all commits have finished */
	synchronize_rcu();
	ring_buffer_reset_cpu(buffer, cpu);

	ring_buffer_record_enable(buffer);
}

void tracing_reset_online_cpus(struct array_buffer *buf)
{
	struct trace_buffer *buffer = buf->buffer;

	if (!buffer)
		return;

	ring_buffer_record_disable(buffer);

	/* Make sure all commits have finished */
	synchronize_rcu();

	buf->time_start = buffer_ftrace_now(buf, buf->cpu);

	ring_buffer_reset_online_cpus(buffer);

	ring_buffer_record_enable(buffer);
}

/* Must have trace_types_lock held */
void tracing_reset_all_online_cpus_unlocked(void)
{
	struct trace_array *tr;

	lockdep_assert_held(&trace_types_lock);

	list_for_each_entry(tr, &ftrace_trace_arrays, list) {
		if (!tr->clear_trace)
			continue;
		tr->clear_trace = false;
		tracing_reset_online_cpus(&tr->array_buffer);
#ifdef CONFIG_TRACER_MAX_TRACE
		tracing_reset_online_cpus(&tr->max_buffer);
#endif
	}
}

void tracing_reset_all_online_cpus(void)
{
	mutex_lock(&trace_types_lock);
	tracing_reset_all_online_cpus_unlocked();
	mutex_unlock(&trace_types_lock);
}

/*
 * The tgid_map array maps from pid to tgid; i.e. the value stored at index i
 * is the tgid last observed corresponding to pid=i.
 */
static int *tgid_map;

/* The maximum valid index into tgid_map. */
static size_t tgid_map_max;

#define SAVED_CMDLINES_DEFAULT 128
#define NO_CMDLINE_MAP UINT_MAX
/*
 * Preemption must be disabled before acquiring trace_cmdline_lock.
 * The various trace_arrays' max_lock must be acquired in a context
 * where interrupt is disabled.
 */
static arch_spinlock_t trace_cmdline_lock = __ARCH_SPIN_LOCK_UNLOCKED;
struct saved_cmdlines_buffer {
	unsigned map_pid_to_cmdline[PID_MAX_DEFAULT+1];
	unsigned *map_cmdline_to_pid;
	unsigned cmdline_num;
	int cmdline_idx;
	char *saved_cmdlines;
};
static struct saved_cmdlines_buffer *savedcmd;

static inline char *get_saved_cmdlines(int idx)
{
	return &savedcmd->saved_cmdlines[idx * TASK_COMM_LEN];
}

static inline void set_cmdline(int idx, const char *cmdline)
{
	strncpy(get_saved_cmdlines(idx), cmdline, TASK_COMM_LEN);
}

static int allocate_cmdlines_buffer(unsigned int val,
				    struct saved_cmdlines_buffer *s)
{
	s->map_cmdline_to_pid = kmalloc_array(val,
					      sizeof(*s->map_cmdline_to_pid),
					      GFP_KERNEL);
	if (!s->map_cmdline_to_pid)
		return -ENOMEM;

	s->saved_cmdlines = kmalloc_array(TASK_COMM_LEN, val, GFP_KERNEL);
	if (!s->saved_cmdlines) {
		kfree(s->map_cmdline_to_pid);
		return -ENOMEM;
	}

	s->cmdline_idx = 0;
	s->cmdline_num = val;
	memset(&s->map_pid_to_cmdline, NO_CMDLINE_MAP,
	       sizeof(s->map_pid_to_cmdline));
	memset(s->map_cmdline_to_pid, NO_CMDLINE_MAP,
	       val * sizeof(*s->map_cmdline_to_pid));

	return 0;
}

static int trace_create_savedcmd(void)
{
	int ret;

	savedcmd = kmalloc(sizeof(*savedcmd), GFP_KERNEL);
	if (!savedcmd)
		return -ENOMEM;

	ret = allocate_cmdlines_buffer(SAVED_CMDLINES_DEFAULT, savedcmd);
	if (ret < 0) {
		kfree(savedcmd);
		savedcmd = NULL;
		return -ENOMEM;
	}

	return 0;
}

int is_tracing_stopped(void)
{
	return global_trace.stop_count;
}

/**
 * tracing_start - quick start of the tracer
 *
 * If tracing is enabled but was stopped by tracing_stop,
 * this will start the tracer back up.
 */
void tracing_start(void)
{
	struct trace_buffer *buffer;
	unsigned long flags;

	if (tracing_disabled)
		return;

	raw_spin_lock_irqsave(&global_trace.start_lock, flags);
	if (--global_trace.stop_count) {
		if (global_trace.stop_count < 0) {
			/* Someone screwed up their debugging */
			WARN_ON_ONCE(1);
			global_trace.stop_count = 0;
		}
		goto out;
	}

	/* Prevent the buffers from switching */
	arch_spin_lock(&global_trace.max_lock);

	buffer = global_trace.array_buffer.buffer;
	if (buffer)
		ring_buffer_record_enable(buffer);

#ifdef CONFIG_TRACER_MAX_TRACE
	buffer = global_trace.max_buffer.buffer;
	if (buffer)
		ring_buffer_record_enable(buffer);
#endif

	arch_spin_unlock(&global_trace.max_lock);

 out:
	raw_spin_unlock_irqrestore(&global_trace.start_lock, flags);
}

static void tracing_start_tr(struct trace_array *tr)
{
	struct trace_buffer *buffer;
	unsigned long flags;

	if (tracing_disabled)
		return;

	/* If global, we need to also start the max tracer */
	if (tr->flags & TRACE_ARRAY_FL_GLOBAL)
		return tracing_start();

	raw_spin_lock_irqsave(&tr->start_lock, flags);

	if (--tr->stop_count) {
		if (tr->stop_count < 0) {
			/* Someone screwed up their debugging */
			WARN_ON_ONCE(1);
			tr->stop_count = 0;
		}
		goto out;
	}

	buffer = tr->array_buffer.buffer;
	if (buffer)
		ring_buffer_record_enable(buffer);

 out:
	raw_spin_unlock_irqrestore(&tr->start_lock, flags);
}

/**
 * tracing_stop - quick stop of the tracer
 *
 * Light weight way to stop tracing. Use in conjunction with
 * tracing_start.
 */
void tracing_stop(void)
{
	struct trace_buffer *buffer;
	unsigned long flags;

	raw_spin_lock_irqsave(&global_trace.start_lock, flags);
	if (global_trace.stop_count++)
		goto out;

	/* Prevent the buffers from switching */
	arch_spin_lock(&global_trace.max_lock);

	buffer = global_trace.array_buffer.buffer;
	if (buffer)
		ring_buffer_record_disable(buffer);

#ifdef CONFIG_TRACER_MAX_TRACE
	buffer = global_trace.max_buffer.buffer;
	if (buffer)
		ring_buffer_record_disable(buffer);
#endif

	arch_spin_unlock(&global_trace.max_lock);

 out:
	raw_spin_unlock_irqrestore(&global_trace.start_lock, flags);
}

static void tracing_stop_tr(struct trace_array *tr)
{
	struct trace_buffer *buffer;
	unsigned long flags;

	/* If global, we need to also stop the max tracer */
	if (tr->flags & TRACE_ARRAY_FL_GLOBAL)
		return tracing_stop();

	raw_spin_lock_irqsave(&tr->start_lock, flags);
	if (tr->stop_count++)
		goto out;

	buffer = tr->array_buffer.buffer;
	if (buffer)
		ring_buffer_record_disable(buffer);

 out:
	raw_spin_unlock_irqrestore(&tr->start_lock, flags);
}

static int trace_save_cmdline(struct task_struct *tsk)
{
	unsigned tpid, idx;

	/* treat recording of idle task as a success */
	if (!tsk->pid)
		return 1;

	tpid = tsk->pid & (PID_MAX_DEFAULT - 1);

	/*
	 * It's not the end of the world if we don't get
	 * the lock, but we also don't want to spin
	 * nor do we want to disable interrupts,
	 * so if we miss here, then better luck next time.
	 *
	 * This is called within the scheduler and wake up, so interrupts
	 * had better been disabled and run queue lock been held.
	 */
	lockdep_assert_preemption_disabled();
	if (!arch_spin_trylock(&trace_cmdline_lock))
		return 0;

	idx = savedcmd->map_pid_to_cmdline[tpid];
	if (idx == NO_CMDLINE_MAP) {
		idx = (savedcmd->cmdline_idx + 1) % savedcmd->cmdline_num;

		savedcmd->map_pid_to_cmdline[tpid] = idx;
		savedcmd->cmdline_idx = idx;
	}

	savedcmd->map_cmdline_to_pid[idx] = tsk->pid;
	set_cmdline(idx, tsk->comm);

	arch_spin_unlock(&trace_cmdline_lock);

	return 1;
}

static void __trace_find_cmdline(int pid, char comm[])
{
	unsigned map;
	int tpid;

	if (!pid) {
		strcpy(comm, "<idle>");
		return;
	}

	if (WARN_ON_ONCE(pid < 0)) {
		strcpy(comm, "<XXX>");
		return;
	}

	tpid = pid & (PID_MAX_DEFAULT - 1);
	map = savedcmd->map_pid_to_cmdline[tpid];
	if (map != NO_CMDLINE_MAP) {
		tpid = savedcmd->map_cmdline_to_pid[map];
		if (tpid == pid) {
			strscpy(comm, get_saved_cmdlines(map), TASK_COMM_LEN);
			return;
		}
	}
	strcpy(comm, "<...>");
}

void trace_find_cmdline(int pid, char comm[])
{
	preempt_disable();
	arch_spin_lock(&trace_cmdline_lock);

	__trace_find_cmdline(pid, comm);

	arch_spin_unlock(&trace_cmdline_lock);
	preempt_enable();
}

static int *trace_find_tgid_ptr(int pid)
{
	/*
	 * Pairs with the smp_store_release in set_tracer_flag() to ensure that
	 * if we observe a non-NULL tgid_map then we also observe the correct
	 * tgid_map_max.
	 */
	int *map = smp_load_acquire(&tgid_map);

	if (unlikely(!map || pid > tgid_map_max))
		return NULL;

	return &map[pid];
}

int trace_find_tgid(int pid)
{
	int *ptr = trace_find_tgid_ptr(pid);

	return ptr ? *ptr : 0;
}

static int trace_save_tgid(struct task_struct *tsk)
{
	int *ptr;

	/* treat recording of idle task as a success */
	if (!tsk->pid)
		return 1;

	ptr = trace_find_tgid_ptr(tsk->pid);
	if (!ptr)
		return 0;

	*ptr = tsk->tgid;
	return 1;
}

static bool tracing_record_taskinfo_skip(int flags)
{
	if (unlikely(!(flags & (TRACE_RECORD_CMDLINE | TRACE_RECORD_TGID))))
		return true;
	if (!__this_cpu_read(trace_taskinfo_save))
		return true;
	return false;
}

/**
 * tracing_record_taskinfo - record the task info of a task
 *
 * @task:  task to record
 * @flags: TRACE_RECORD_CMDLINE for recording comm
 *         TRACE_RECORD_TGID for recording tgid
 */
void tracing_record_taskinfo(struct task_struct *task, int flags)
{
	bool done;

	if (tracing_record_taskinfo_skip(flags))
		return;

	/*
	 * Record as much task information as possible. If some fail, continue
	 * to try to record the others.
	 */
	done = !(flags & TRACE_RECORD_CMDLINE) || trace_save_cmdline(task);
	done &= !(flags & TRACE_RECORD_TGID) || trace_save_tgid(task);

	/* If recording any information failed, retry again soon. */
	if (!done)
		return;

	__this_cpu_write(trace_taskinfo_save, false);
}

/**
 * tracing_record_taskinfo_sched_switch - record task info for sched_switch
 *
 * @prev: previous task during sched_switch
 * @next: next task during sched_switch
 * @flags: TRACE_RECORD_CMDLINE for recording comm
 *         TRACE_RECORD_TGID for recording tgid
 */
void tracing_record_taskinfo_sched_switch(struct task_struct *prev,
					  struct task_struct *next, int flags)
{
	bool done;

	if (tracing_record_taskinfo_skip(flags))
		return;

	/*
	 * Record as much task information as possible. If some fail, continue
	 * to try to record the others.
	 */
	done  = !(flags & TRACE_RECORD_CMDLINE) || trace_save_cmdline(prev);
	done &= !(flags & TRACE_RECORD_CMDLINE) || trace_save_cmdline(next);
	done &= !(flags & TRACE_RECORD_TGID) || trace_save_tgid(prev);
	done &= !(flags & TRACE_RECORD_TGID) || trace_save_tgid(next);

	/* If recording any information failed, retry again soon. */
	if (!done)
		return;

	__this_cpu_write(trace_taskinfo_save, false);
}

/* Helpers to record a specific task information */
void tracing_record_cmdline(struct task_struct *task)
{
	tracing_record_taskinfo(task, TRACE_RECORD_CMDLINE);
}

void tracing_record_tgid(struct task_struct *task)
{
	tracing_record_taskinfo(task, TRACE_RECORD_TGID);
}

/*
 * Several functions return TRACE_TYPE_PARTIAL_LINE if the trace_seq
 * overflowed, and TRACE_TYPE_HANDLED otherwise. This helper function
 * simplifies those functions and keeps them in sync.
 */
enum print_line_t trace_handle_return(struct trace_seq *s)
{
	return trace_seq_has_overflowed(s) ?
		TRACE_TYPE_PARTIAL_LINE : TRACE_TYPE_HANDLED;
}
EXPORT_SYMBOL_GPL(trace_handle_return);

static unsigned short migration_disable_value(void)
{
#if defined(CONFIG_SMP)
	return current->migration_disabled;
#else
	return 0;
#endif
}

unsigned int tracing_gen_ctx_irq_test(unsigned int irqs_status)
{
	unsigned int trace_flags = irqs_status;
	unsigned int pc;

	pc = preempt_count();

	if (pc & NMI_MASK)
		trace_flags |= TRACE_FLAG_NMI;
	if (pc & HARDIRQ_MASK)
		trace_flags |= TRACE_FLAG_HARDIRQ;
	if (in_serving_softirq())
		trace_flags |= TRACE_FLAG_SOFTIRQ;
	if (softirq_count() >> (SOFTIRQ_SHIFT + 1))
		trace_flags |= TRACE_FLAG_BH_OFF;

	if (tif_need_resched())
		trace_flags |= TRACE_FLAG_NEED_RESCHED;
	if (test_preempt_need_resched())
		trace_flags |= TRACE_FLAG_PREEMPT_RESCHED;
	return (trace_flags << 16) | (min_t(unsigned int, pc & 0xff, 0xf)) |
		(min_t(unsigned int, migration_disable_value(), 0xf)) << 4;
}

struct ring_buffer_event *
trace_buffer_lock_reserve(struct trace_buffer *buffer,
			  int type,
			  unsigned long len,
			  unsigned int trace_ctx)
{
	return __trace_buffer_lock_reserve(buffer, type, len, trace_ctx);
}

DEFINE_PER_CPU(struct ring_buffer_event *, trace_buffered_event);
DEFINE_PER_CPU(int, trace_buffered_event_cnt);
static int trace_buffered_event_ref;

/**
 * trace_buffered_event_enable - enable buffering events
 *
 * When events are being filtered, it is quicker to use a temporary
 * buffer to write the event data into if there's a likely chance
 * that it will not be committed. The discard of the ring buffer
 * is not as fast as committing, and is much slower than copying
 * a commit.
 *
 * When an event is to be filtered, allocate per cpu buffers to
 * write the event data into, and if the event is filtered and discarded
 * it is simply dropped, otherwise, the entire data is to be committed
 * in one shot.
 */
void trace_buffered_event_enable(void)
{
	struct ring_buffer_event *event;
	struct page *page;
	int cpu;

	WARN_ON_ONCE(!mutex_is_locked(&event_mutex));

	if (trace_buffered_event_ref++)
		return;

	for_each_tracing_cpu(cpu) {
		page = alloc_pages_node(cpu_to_node(cpu),
					GFP_KERNEL | __GFP_NORETRY, 0);
		if (!page)
			goto failed;

		event = page_address(page);
		memset(event, 0, sizeof(*event));

		per_cpu(trace_buffered_event, cpu) = event;

		preempt_disable();
		if (cpu == smp_processor_id() &&
		    __this_cpu_read(trace_buffered_event) !=
		    per_cpu(trace_buffered_event, cpu))
			WARN_ON_ONCE(1);
		preempt_enable();
	}

	return;
 failed:
	trace_buffered_event_disable();
}

static void enable_trace_buffered_event(void *data)
{
	/* Probably not needed, but do it anyway */
	smp_rmb();
	this_cpu_dec(trace_buffered_event_cnt);
}

static void disable_trace_buffered_event(void *data)
{
	this_cpu_inc(trace_buffered_event_cnt);
}

/**
 * trace_buffered_event_disable - disable buffering events
 *
 * When a filter is removed, it is faster to not use the buffered
 * events, and to commit directly into the ring buffer. Free up
 * the temp buffers when there are no more users. This requires
 * special synchronization with current events.
 */
void trace_buffered_event_disable(void)
{
	int cpu;

	WARN_ON_ONCE(!mutex_is_locked(&event_mutex));

	if (WARN_ON_ONCE(!trace_buffered_event_ref))
		return;

	if (--trace_buffered_event_ref)
		return;

	preempt_disable();
	/* For each CPU, set the buffer as used. */
	smp_call_function_many(tracing_buffer_mask,
			       disable_trace_buffered_event, NULL, 1);
	preempt_enable();

	/* Wait for all current users to finish */
	synchronize_rcu();

	for_each_tracing_cpu(cpu) {
		free_page((unsigned long)per_cpu(trace_buffered_event, cpu));
		per_cpu(trace_buffered_event, cpu) = NULL;
	}
	/*
	 * Make sure trace_buffered_event is NULL before clearing
	 * trace_buffered_event_cnt.
	 */
	smp_wmb();

	preempt_disable();
	/* Do the work on each cpu */
	smp_call_function_many(tracing_buffer_mask,
			       enable_trace_buffered_event, NULL, 1);
	preempt_enable();
}

static struct trace_buffer *temp_buffer;

struct ring_buffer_event *
trace_event_buffer_lock_reserve(struct trace_buffer **current_rb,
			  struct trace_event_file *trace_file,
			  int type, unsigned long len,
			  unsigned int trace_ctx)
{
	struct ring_buffer_event *entry;
	struct trace_array *tr = trace_file->tr;
	int val;

	*current_rb = tr->array_buffer.buffer;

	if (!tr->no_filter_buffering_ref &&
	    (trace_file->flags & (EVENT_FILE_FL_SOFT_DISABLED | EVENT_FILE_FL_FILTERED))) {
		preempt_disable_notrace();
		/*
		 * Filtering is on, so try to use the per cpu buffer first.
		 * This buffer will simulate a ring_buffer_event,
		 * where the type_len is zero and the array[0] will
		 * hold the full length.
		 * (see include/linux/ring-buffer.h for details on
		 *  how the ring_buffer_event is structured).
		 *
		 * Using a temp buffer during filtering and copying it
		 * on a matched filter is quicker than writing directly
		 * into the ring buffer and then discarding it when
		 * it doesn't match. That is because the discard
		 * requires several atomic operations to get right.
		 * Copying on match and doing nothing on a failed match
		 * is still quicker than no copy on match, but having
		 * to discard out of the ring buffer on a failed match.
		 */
		if ((entry = __this_cpu_read(trace_buffered_event))) {
			int max_len = PAGE_SIZE - struct_size(entry, array, 1);

			val = this_cpu_inc_return(trace_buffered_event_cnt);

			/*
			 * Preemption is disabled, but interrupts and NMIs
			 * can still come in now. If that happens after
			 * the above increment, then it will have to go
			 * back to the old method of allocating the event
			 * on the ring buffer, and if the filter fails, it
			 * will have to call ring_buffer_discard_commit()
			 * to remove it.
			 *
			 * Need to also check the unlikely case that the
			 * length is bigger than the temp buffer size.
			 * If that happens, then the reserve is pretty much
			 * guaranteed to fail, as the ring buffer currently
			 * only allows events less than a page. But that may
			 * change in the future, so let the ring buffer reserve
			 * handle the failure in that case.
			 */
			if (val == 1 && likely(len <= max_len)) {
				trace_event_setup(entry, type, trace_ctx);
				entry->array[0] = len;
				/* Return with preemption disabled */
				return entry;
			}
			this_cpu_dec(trace_buffered_event_cnt);
		}
		/* __trace_buffer_lock_reserve() disables preemption */
		preempt_enable_notrace();
	}

	entry = __trace_buffer_lock_reserve(*current_rb, type, len,
					    trace_ctx);
	/*
	 * If tracing is off, but we have triggers enabled
	 * we still need to look at the event data. Use the temp_buffer
	 * to store the trace event for the trigger to use. It's recursive
	 * safe and will not be recorded anywhere.
	 */
	if (!entry && trace_file->flags & EVENT_FILE_FL_TRIGGER_COND) {
		*current_rb = temp_buffer;
		entry = __trace_buffer_lock_reserve(*current_rb, type, len,
						    trace_ctx);
	}
	return entry;
}
EXPORT_SYMBOL_GPL(trace_event_buffer_lock_reserve);

static DEFINE_RAW_SPINLOCK(tracepoint_iter_lock);
static DEFINE_MUTEX(tracepoint_printk_mutex);

static void output_printk(struct trace_event_buffer *fbuffer)
{
	struct trace_event_call *event_call;
	struct trace_event_file *file;
	struct trace_event *event;
	unsigned long flags;
	struct trace_iterator *iter = tracepoint_print_iter;

	/* We should never get here if iter is NULL */
	if (WARN_ON_ONCE(!iter))
		return;

	event_call = fbuffer->trace_file->event_call;
	if (!event_call || !event_call->event.funcs ||
	    !event_call->event.funcs->trace)
		return;

	file = fbuffer->trace_file;
	if (test_bit(EVENT_FILE_FL_SOFT_DISABLED_BIT, &file->flags) ||
	    (unlikely(file->flags & EVENT_FILE_FL_FILTERED) &&
	     !filter_match_preds(file->filter, fbuffer->entry)))
		return;

	event = &fbuffer->trace_file->event_call->event;

	raw_spin_lock_irqsave(&tracepoint_iter_lock, flags);
	trace_seq_init(&iter->seq);
	iter->ent = fbuffer->entry;
	event_call->event.funcs->trace(iter, 0, event);
	trace_seq_putc(&iter->seq, 0);
	printk("%s", iter->seq.buffer);

	raw_spin_unlock_irqrestore(&tracepoint_iter_lock, flags);
}

int tracepoint_printk_sysctl(struct ctl_table *table, int write,
			     void *buffer, size_t *lenp,
			     loff_t *ppos)
{
	int save_tracepoint_printk;
	int ret;

	mutex_lock(&tracepoint_printk_mutex);
	save_tracepoint_printk = tracepoint_printk;

	ret = proc_dointvec(table, write, buffer, lenp, ppos);

	/*
	 * This will force exiting early, as tracepoint_printk
	 * is always zero when tracepoint_printk_iter is not allocated
	 */
	if (!tracepoint_print_iter)
		tracepoint_printk = 0;

	if (save_tracepoint_printk == tracepoint_printk)
		goto out;

	if (tracepoint_printk)
		static_key_enable(&tracepoint_printk_key.key);
	else
		static_key_disable(&tracepoint_printk_key.key);

 out:
	mutex_unlock(&tracepoint_printk_mutex);

	return ret;
}

void trace_event_buffer_commit(struct trace_event_buffer *fbuffer)
{
	enum event_trigger_type tt = ETT_NONE;
	struct trace_event_file *file = fbuffer->trace_file;

	if (__event_trigger_test_discard(file, fbuffer->buffer, fbuffer->event,
			fbuffer->entry, &tt))
		goto discard;

	if (static_key_false(&tracepoint_printk_key.key))
		output_printk(fbuffer);

	if (static_branch_unlikely(&trace_event_exports_enabled))
		ftrace_exports(fbuffer->event, TRACE_EXPORT_EVENT);

	trace_buffer_unlock_commit_regs(file->tr, fbuffer->buffer,
			fbuffer->event, fbuffer->trace_ctx, fbuffer->regs);

discard:
	if (tt)
		event_triggers_post_call(file, tt);

}
EXPORT_SYMBOL_GPL(trace_event_buffer_commit);

/*
 * Skip 3:
 *
 *   trace_buffer_unlock_commit_regs()
 *   trace_event_buffer_commit()
 *   trace_event_raw_event_xxx()
 */
# define STACK_SKIP 3

void trace_buffer_unlock_commit_regs(struct trace_array *tr,
				     struct trace_buffer *buffer,
				     struct ring_buffer_event *event,
				     unsigned int trace_ctx,
				     struct pt_regs *regs)
{
	__buffer_unlock_commit(buffer, event);

	/*
	 * If regs is not set, then skip the necessary functions.
	 * Note, we can still get here via blktrace, wakeup tracer
	 * and mmiotrace, but that's ok if they lose a function or
	 * two. They are not that meaningful.
	 */
	ftrace_trace_stack(tr, buffer, trace_ctx, regs ? 0 : STACK_SKIP, regs);
	ftrace_trace_userstack(tr, buffer, trace_ctx);
}

/*
 * Similar to trace_buffer_unlock_commit_regs() but do not dump stack.
 */
void
trace_buffer_unlock_commit_nostack(struct trace_buffer *buffer,
				   struct ring_buffer_event *event)
{
	__buffer_unlock_commit(buffer, event);
}

void
trace_function(struct trace_array *tr, unsigned long ip, unsigned long
	       parent_ip, unsigned int trace_ctx)
{
	struct trace_event_call *call = &event_function;
	struct trace_buffer *buffer = tr->array_buffer.buffer;
	struct ring_buffer_event *event;
	struct ftrace_entry *entry;

	event = __trace_buffer_lock_reserve(buffer, TRACE_FN, sizeof(*entry),
					    trace_ctx);
	if (!event)
		return;
	entry	= ring_buffer_event_data(event);
	entry->ip			= ip;
	entry->parent_ip		= parent_ip;

	if (!call_filter_check_discard(call, entry, buffer, event)) {
		if (static_branch_unlikely(&trace_function_exports_enabled))
			ftrace_exports(event, TRACE_EXPORT_FUNCTION);
		__buffer_unlock_commit(buffer, event);
	}
}

#ifdef CONFIG_STACKTRACE

/* Allow 4 levels of nesting: normal, softirq, irq, NMI */
#define FTRACE_KSTACK_NESTING	4

#define FTRACE_KSTACK_ENTRIES	(PAGE_SIZE / FTRACE_KSTACK_NESTING)

struct ftrace_stack {
	unsigned long		calls[FTRACE_KSTACK_ENTRIES];
};


struct ftrace_stacks {
	struct ftrace_stack	stacks[FTRACE_KSTACK_NESTING];
};

static DEFINE_PER_CPU(struct ftrace_stacks, ftrace_stacks);
static DEFINE_PER_CPU(int, ftrace_stack_reserve);

static void __ftrace_trace_stack(struct trace_buffer *buffer,
				 unsigned int trace_ctx,
				 int skip, struct pt_regs *regs)
{
	struct trace_event_call *call = &event_kernel_stack;
	struct ring_buffer_event *event;
	unsigned int size, nr_entries;
	struct ftrace_stack *fstack;
	struct stack_entry *entry;
	int stackidx;

	/*
	 * Add one, for this function and the call to save_stack_trace()
	 * If regs is set, then these functions will not be in the way.
	 */
#ifndef CONFIG_UNWINDER_ORC
	if (!regs)
		skip++;
#endif

	preempt_disable_notrace();

	stackidx = __this_cpu_inc_return(ftrace_stack_reserve) - 1;

	/* This should never happen. If it does, yell once and skip */
	if (WARN_ON_ONCE(stackidx >= FTRACE_KSTACK_NESTING))
		goto out;

	/*
	 * The above __this_cpu_inc_return() is 'atomic' cpu local. An
	 * interrupt will either see the value pre increment or post
	 * increment. If the interrupt happens pre increment it will have
	 * restored the counter when it returns.  We just need a barrier to
	 * keep gcc from moving things around.
	 */
	barrier();

	fstack = this_cpu_ptr(ftrace_stacks.stacks) + stackidx;
	size = ARRAY_SIZE(fstack->calls);

	if (regs) {
		nr_entries = stack_trace_save_regs(regs, fstack->calls,
						   size, skip);
	} else {
		nr_entries = stack_trace_save(fstack->calls, size, skip);
	}

	event = __trace_buffer_lock_reserve(buffer, TRACE_STACK,
				    struct_size(entry, caller, nr_entries),
				    trace_ctx);
	if (!event)
		goto out;
	entry = ring_buffer_event_data(event);

	entry->size = nr_entries;
	memcpy(&entry->caller, fstack->calls,
	       flex_array_size(entry, caller, nr_entries));

	if (!call_filter_check_discard(call, entry, buffer, event))
		__buffer_unlock_commit(buffer, event);

 out:
	/* Again, don't let gcc optimize things here */
	barrier();
	__this_cpu_dec(ftrace_stack_reserve);
	preempt_enable_notrace();

}

static inline void ftrace_trace_stack(struct trace_array *tr,
				      struct trace_buffer *buffer,
				      unsigned int trace_ctx,
				      int skip, struct pt_regs *regs)
{
	if (!(tr->trace_flags & TRACE_ITER_STACKTRACE))
		return;

	__ftrace_trace_stack(buffer, trace_ctx, skip, regs);
}

void __trace_stack(struct trace_array *tr, unsigned int trace_ctx,
		   int skip)
{
	struct trace_buffer *buffer = tr->array_buffer.buffer;

	if (rcu_is_watching()) {
		__ftrace_trace_stack(buffer, trace_ctx, skip, NULL);
		return;
	}

	if (WARN_ON_ONCE(IS_ENABLED(CONFIG_GENERIC_ENTRY)))
		return;

	/*
	 * When an NMI triggers, RCU is enabled via ct_nmi_enter(),
	 * but if the above rcu_is_watching() failed, then the NMI
	 * triggered someplace critical, and ct_irq_enter() should
	 * not be called from NMI.
	 */
	if (unlikely(in_nmi()))
		return;

	ct_irq_enter_irqson();
	__ftrace_trace_stack(buffer, trace_ctx, skip, NULL);
	ct_irq_exit_irqson();
}

/**
 * trace_dump_stack - record a stack back trace in the trace buffer
 * @skip: Number of functions to skip (helper handlers)
 */
void trace_dump_stack(int skip)
{
	if (tracing_disabled || tracing_selftest_running)
		return;

#ifndef CONFIG_UNWINDER_ORC
	/* Skip 1 to skip this function. */
	skip++;
#endif
	__ftrace_trace_stack(global_trace.array_buffer.buffer,
			     tracing_gen_ctx(), skip, NULL);
}
EXPORT_SYMBOL_GPL(trace_dump_stack);

#ifdef CONFIG_USER_STACKTRACE_SUPPORT
static DEFINE_PER_CPU(int, user_stack_count);

static void
ftrace_trace_userstack(struct trace_array *tr,
		       struct trace_buffer *buffer, unsigned int trace_ctx)
{
	struct trace_event_call *call = &event_user_stack;
	struct ring_buffer_event *event;
	struct userstack_entry *entry;

	if (!(tr->trace_flags & TRACE_ITER_USERSTACKTRACE))
		return;

	/*
	 * NMIs can not handle page faults, even with fix ups.
	 * The save user stack can (and often does) fault.
	 */
	if (unlikely(in_nmi()))
		return;

	/*
	 * prevent recursion, since the user stack tracing may
	 * trigger other kernel events.
	 */
	preempt_disable();
	if (__this_cpu_read(user_stack_count))
		goto out;

	__this_cpu_inc(user_stack_count);

	event = __trace_buffer_lock_reserve(buffer, TRACE_USER_STACK,
					    sizeof(*entry), trace_ctx);
	if (!event)
		goto out_drop_count;
	entry	= ring_buffer_event_data(event);

	entry->tgid		= current->tgid;
	memset(&entry->caller, 0, sizeof(entry->caller));

	stack_trace_save_user(entry->caller, FTRACE_STACK_ENTRIES);
	if (!call_filter_check_discard(call, entry, buffer, event))
		__buffer_unlock_commit(buffer, event);

 out_drop_count:
	__this_cpu_dec(user_stack_count);
 out:
	preempt_enable();
}
#else /* CONFIG_USER_STACKTRACE_SUPPORT */
static void ftrace_trace_userstack(struct trace_array *tr,
				   struct trace_buffer *buffer,
				   unsigned int trace_ctx)
{
}
#endif /* !CONFIG_USER_STACKTRACE_SUPPORT */

#endif /* CONFIG_STACKTRACE */

static inline void
func_repeats_set_delta_ts(struct func_repeats_entry *entry,
			  unsigned long long delta)
{
	entry->bottom_delta_ts = delta & U32_MAX;
	entry->top_delta_ts = (delta >> 32);
}

void trace_last_func_repeats(struct trace_array *tr,
			     struct trace_func_repeats *last_info,
			     unsigned int trace_ctx)
{
	struct trace_buffer *buffer = tr->array_buffer.buffer;
	struct func_repeats_entry *entry;
	struct ring_buffer_event *event;
	u64 delta;

	event = __trace_buffer_lock_reserve(buffer, TRACE_FUNC_REPEATS,
					    sizeof(*entry), trace_ctx);
	if (!event)
		return;

	delta = ring_buffer_event_time_stamp(buffer, event) -
		last_info->ts_last_call;

	entry = ring_buffer_event_data(event);
	entry->ip = last_info->ip;
	entry->parent_ip = last_info->parent_ip;
	entry->count = last_info->count;
	func_repeats_set_delta_ts(entry, delta);

	__buffer_unlock_commit(buffer, event);
}

/* created for use with alloc_percpu */
struct trace_buffer_struct {
	int nesting;
	char buffer[4][TRACE_BUF_SIZE];
};

static struct trace_buffer_struct __percpu *trace_percpu_buffer;

/*
 * This allows for lockless recording.  If we're nested too deeply, then
 * this returns NULL.
 */
static char *get_trace_buf(void)
{
	struct trace_buffer_struct *buffer = this_cpu_ptr(trace_percpu_buffer);

	if (!trace_percpu_buffer || buffer->nesting >= 4)
		return NULL;

	buffer->nesting++;

	/* Interrupts must see nesting incremented before we use the buffer */
	barrier();
	return &buffer->buffer[buffer->nesting - 1][0];
}

static void put_trace_buf(void)
{
	/* Don't let the decrement of nesting leak before this */
	barrier();
	this_cpu_dec(trace_percpu_buffer->nesting);
}

static int alloc_percpu_trace_buffer(void)
{
	struct trace_buffer_struct __percpu *buffers;

	if (trace_percpu_buffer)
		return 0;

	buffers = alloc_percpu(struct trace_buffer_struct);
	if (MEM_FAIL(!buffers, "Could not allocate percpu trace_printk buffer"))
		return -ENOMEM;

	trace_percpu_buffer = buffers;
	return 0;
}

static int buffers_allocated;

void trace_printk_init_buffers(void)
{
	if (buffers_allocated)
		return;

	if (alloc_percpu_trace_buffer())
		return;

	/* trace_printk() is for debug use only. Don't use it in production. */

	pr_warn("\n");
	pr_warn("**********************************************************\n");
	pr_warn("**   NOTICE NOTICE NOTICE NOTICE NOTICE NOTICE NOTICE   **\n");
	pr_warn("**                                                      **\n");
	pr_warn("** trace_printk() being used. Allocating extra memory.  **\n");
	pr_warn("**                                                      **\n");
	pr_warn("** This means that this is a DEBUG kernel and it is     **\n");
	pr_warn("** unsafe for production use.                           **\n");
	pr_warn("**                                                      **\n");
	pr_warn("** If you see this message and you are not debugging    **\n");
	pr_warn("** the kernel, report this immediately to your vendor!  **\n");
	pr_warn("**                                                      **\n");
	pr_warn("**   NOTICE NOTICE NOTICE NOTICE NOTICE NOTICE NOTICE   **\n");
	pr_warn("**********************************************************\n");

	/* Expand the buffers to set size */
	tracing_update_buffers();

	buffers_allocated = 1;

	/*
	 * trace_printk_init_buffers() can be called by modules.
	 * If that happens, then we need to start cmdline recording
	 * directly here. If the global_trace.buffer is already
	 * allocated here, then this was called by module code.
	 */
	if (global_trace.array_buffer.buffer)
		tracing_start_cmdline_record();
}
EXPORT_SYMBOL_GPL(trace_printk_init_buffers);

void trace_printk_start_comm(void)
{
	/* Start tracing comms if trace printk is set */
	if (!buffers_allocated)
		return;
	tracing_start_cmdline_record();
}

static void trace_printk_start_stop_comm(int enabled)
{
	if (!buffers_allocated)
		return;

	if (enabled)
		tracing_start_cmdline_record();
	else
		tracing_stop_cmdline_record();
}

/**
 * trace_vbprintk - write binary msg to tracing buffer
 * @ip:    The address of the caller
 * @fmt:   The string format to write to the buffer
 * @args:  Arguments for @fmt
 */
int trace_vbprintk(unsigned long ip, const char *fmt, va_list args)
{
	struct trace_event_call *call = &event_bprint;
	struct ring_buffer_event *event;
	struct trace_buffer *buffer;
	struct trace_array *tr = &global_trace;
	struct bprint_entry *entry;
	unsigned int trace_ctx;
	char *tbuffer;
	int len = 0, size;

	if (unlikely(tracing_selftest_running || tracing_disabled))
		return 0;

	/* Don't pollute graph traces with trace_vprintk internals */
	pause_graph_tracing();

	trace_ctx = tracing_gen_ctx();
	preempt_disable_notrace();

	tbuffer = get_trace_buf();
	if (!tbuffer) {
		len = 0;
		goto out_nobuffer;
	}

	len = vbin_printf((u32 *)tbuffer, TRACE_BUF_SIZE/sizeof(int), fmt, args);

	if (len > TRACE_BUF_SIZE/sizeof(int) || len < 0)
		goto out_put;

	size = sizeof(*entry) + sizeof(u32) * len;
	buffer = tr->array_buffer.buffer;
	ring_buffer_nest_start(buffer);
	event = __trace_buffer_lock_reserve(buffer, TRACE_BPRINT, size,
					    trace_ctx);
	if (!event)
		goto out;
	entry = ring_buffer_event_data(event);
	entry->ip			= ip;
	entry->fmt			= fmt;

	memcpy(entry->buf, tbuffer, sizeof(u32) * len);
	if (!call_filter_check_discard(call, entry, buffer, event)) {
		__buffer_unlock_commit(buffer, event);
		ftrace_trace_stack(tr, buffer, trace_ctx, 6, NULL);
	}

out:
	ring_buffer_nest_end(buffer);
out_put:
	put_trace_buf();

out_nobuffer:
	preempt_enable_notrace();
	unpause_graph_tracing();

	return len;
}
EXPORT_SYMBOL_GPL(trace_vbprintk);

__printf(3, 0)
static int
__trace_array_vprintk(struct trace_buffer *buffer,
		      unsigned long ip, const char *fmt, va_list args)
{
	struct trace_event_call *call = &event_print;
	struct ring_buffer_event *event;
	int len = 0, size;
	struct print_entry *entry;
	unsigned int trace_ctx;
	char *tbuffer;

	if (tracing_disabled)
		return 0;

	/* Don't pollute graph traces with trace_vprintk internals */
	pause_graph_tracing();

	trace_ctx = tracing_gen_ctx();
	preempt_disable_notrace();


	tbuffer = get_trace_buf();
	if (!tbuffer) {
		len = 0;
		goto out_nobuffer;
	}

	len = vscnprintf(tbuffer, TRACE_BUF_SIZE, fmt, args);

	size = sizeof(*entry) + len + 1;
	ring_buffer_nest_start(buffer);
	event = __trace_buffer_lock_reserve(buffer, TRACE_PRINT, size,
					    trace_ctx);
	if (!event)
		goto out;
	entry = ring_buffer_event_data(event);
	entry->ip = ip;

	memcpy(&entry->buf, tbuffer, len + 1);
	if (!call_filter_check_discard(call, entry, buffer, event)) {
		__buffer_unlock_commit(buffer, event);
		ftrace_trace_stack(&global_trace, buffer, trace_ctx, 6, NULL);
	}

out:
	ring_buffer_nest_end(buffer);
	put_trace_buf();

out_nobuffer:
	preempt_enable_notrace();
	unpause_graph_tracing();

	return len;
}

__printf(3, 0)
int trace_array_vprintk(struct trace_array *tr,
			unsigned long ip, const char *fmt, va_list args)
{
	if (tracing_selftest_running && tr == &global_trace)
		return 0;

	return __trace_array_vprintk(tr->array_buffer.buffer, ip, fmt, args);
}

/**
 * trace_array_printk - Print a message to a specific instance
 * @tr: The instance trace_array descriptor
 * @ip: The instruction pointer that this is called from.
 * @fmt: The format to print (printf format)
 *
 * If a subsystem sets up its own instance, they have the right to
 * printk strings into their tracing instance buffer using this
 * function. Note, this function will not write into the top level
 * buffer (use trace_printk() for that), as writing into the top level
 * buffer should only have events that can be individually disabled.
 * trace_printk() is only used for debugging a kernel, and should not
 * be ever incorporated in normal use.
 *
 * trace_array_printk() can be used, as it will not add noise to the
 * top level tracing buffer.
 *
 * Note, trace_array_init_printk() must be called on @tr before this
 * can be used.
 */
__printf(3, 0)
int trace_array_printk(struct trace_array *tr,
		       unsigned long ip, const char *fmt, ...)
{
	int ret;
	va_list ap;

	if (!tr)
		return -ENOENT;

	/* This is only allowed for created instances */
	if (tr == &global_trace)
		return 0;

	if (!(tr->trace_flags & TRACE_ITER_PRINTK))
		return 0;

	va_start(ap, fmt);
	ret = trace_array_vprintk(tr, ip, fmt, ap);
	va_end(ap);
	return ret;
}
EXPORT_SYMBOL_GPL(trace_array_printk);

/**
 * trace_array_init_printk - Initialize buffers for trace_array_printk()
 * @tr: The trace array to initialize the buffers for
 *
 * As trace_array_printk() only writes into instances, they are OK to
 * have in the kernel (unlike trace_printk()). This needs to be called
 * before trace_array_printk() can be used on a trace_array.
 */
int trace_array_init_printk(struct trace_array *tr)
{
	if (!tr)
		return -ENOENT;

	/* This is only allowed for created instances */
	if (tr == &global_trace)
		return -EINVAL;

	return alloc_percpu_trace_buffer();
}
EXPORT_SYMBOL_GPL(trace_array_init_printk);

__printf(3, 4)
int trace_array_printk_buf(struct trace_buffer *buffer,
			   unsigned long ip, const char *fmt, ...)
{
	int ret;
	va_list ap;

	if (!(global_trace.trace_flags & TRACE_ITER_PRINTK))
		return 0;

	va_start(ap, fmt);
	ret = __trace_array_vprintk(buffer, ip, fmt, ap);
	va_end(ap);
	return ret;
}

__printf(2, 0)
int trace_vprintk(unsigned long ip, const char *fmt, va_list args)
{
	return trace_array_vprintk(&global_trace, ip, fmt, args);
}
EXPORT_SYMBOL_GPL(trace_vprintk);

static void trace_iterator_increment(struct trace_iterator *iter)
{
	struct ring_buffer_iter *buf_iter = trace_buffer_iter(iter, iter->cpu);

	iter->idx++;
	if (buf_iter)
		ring_buffer_iter_advance(buf_iter);
}

static struct trace_entry *
peek_next_entry(struct trace_iterator *iter, int cpu, u64 *ts,
		unsigned long *lost_events)
{
	struct ring_buffer_event *event;
	struct ring_buffer_iter *buf_iter = trace_buffer_iter(iter, cpu);

	if (buf_iter) {
		event = ring_buffer_iter_peek(buf_iter, ts);
		if (lost_events)
			*lost_events = ring_buffer_iter_dropped(buf_iter) ?
				(unsigned long)-1 : 0;
	} else {
		event = ring_buffer_peek(iter->array_buffer->buffer, cpu, ts,
					 lost_events);
	}

	if (event) {
		iter->ent_size = ring_buffer_event_length(event);
		return ring_buffer_event_data(event);
	}
	iter->ent_size = 0;
	return NULL;
}

static struct trace_entry *
__find_next_entry(struct trace_iterator *iter, int *ent_cpu,
		  unsigned long *missing_events, u64 *ent_ts)
{
	struct trace_buffer *buffer = iter->array_buffer->buffer;
	struct trace_entry *ent, *next = NULL;
	unsigned long lost_events = 0, next_lost = 0;
	int cpu_file = iter->cpu_file;
	u64 next_ts = 0, ts;
	int next_cpu = -1;
	int next_size = 0;
	int cpu;

	/*
	 * If we are in a per_cpu trace file, don't bother by iterating over
	 * all cpu and peek directly.
	 */
	if (cpu_file > RING_BUFFER_ALL_CPUS) {
		if (ring_buffer_empty_cpu(buffer, cpu_file))
			return NULL;
		ent = peek_next_entry(iter, cpu_file, ent_ts, missing_events);
		if (ent_cpu)
			*ent_cpu = cpu_file;

		return ent;
	}

	for_each_tracing_cpu(cpu) {

		if (ring_buffer_empty_cpu(buffer, cpu))
			continue;

		ent = peek_next_entry(iter, cpu, &ts, &lost_events);

		/*
		 * Pick the entry with the smallest timestamp:
		 */
		if (ent && (!next || ts < next_ts)) {
			next = ent;
			next_cpu = cpu;
			next_ts = ts;
			next_lost = lost_events;
			next_size = iter->ent_size;
		}
	}

	iter->ent_size = next_size;

	if (ent_cpu)
		*ent_cpu = next_cpu;

	if (ent_ts)
		*ent_ts = next_ts;

	if (missing_events)
		*missing_events = next_lost;

	return next;
}

#define STATIC_FMT_BUF_SIZE	128
static char static_fmt_buf[STATIC_FMT_BUF_SIZE];

char *trace_iter_expand_format(struct trace_iterator *iter)
{
	char *tmp;

	/*
	 * iter->tr is NULL when used with tp_printk, which makes
	 * this get called where it is not safe to call krealloc().
	 */
	if (!iter->tr || iter->fmt == static_fmt_buf)
		return NULL;

	tmp = krealloc(iter->fmt, iter->fmt_size + STATIC_FMT_BUF_SIZE,
		       GFP_KERNEL);
	if (tmp) {
		iter->fmt_size += STATIC_FMT_BUF_SIZE;
		iter->fmt = tmp;
	}

	return tmp;
}

/* Returns true if the string is safe to dereference from an event */
static bool trace_safe_str(struct trace_iterator *iter, const char *str,
			   bool star, int len)
{
	unsigned long addr = (unsigned long)str;
	struct trace_event *trace_event;
	struct trace_event_call *event;

	/* Ignore strings with no length */
	if (star && !len)
		return true;

	/* OK if part of the event data */
	if ((addr >= (unsigned long)iter->ent) &&
	    (addr < (unsigned long)iter->ent + iter->ent_size))
		return true;

	/* OK if part of the temp seq buffer */
	if ((addr >= (unsigned long)iter->tmp_seq.buffer) &&
	    (addr < (unsigned long)iter->tmp_seq.buffer + PAGE_SIZE))
		return true;

	/* Core rodata can not be freed */
	if (is_kernel_rodata(addr))
		return true;

	if (trace_is_tracepoint_string(str))
		return true;

	/*
	 * Now this could be a module event, referencing core module
	 * data, which is OK.
	 */
	if (!iter->ent)
		return false;

	trace_event = ftrace_find_event(iter->ent->type);
	if (!trace_event)
		return false;

	event = container_of(trace_event, struct trace_event_call, event);
	if ((event->flags & TRACE_EVENT_FL_DYNAMIC) || !event->module)
		return false;

	/* Would rather have rodata, but this will suffice */
	if (within_module_core(addr, event->module))
		return true;

	return false;
}

static const char *show_buffer(struct trace_seq *s)
{
	struct seq_buf *seq = &s->seq;

	seq_buf_terminate(seq);

	return seq->buffer;
}

static DEFINE_STATIC_KEY_FALSE(trace_no_verify);

static int test_can_verify_check(const char *fmt, ...)
{
	char buf[16];
	va_list ap;
	int ret;

	/*
	 * The verifier is dependent on vsnprintf() modifies the va_list
	 * passed to it, where it is sent as a reference. Some architectures
	 * (like x86_32) passes it by value, which means that vsnprintf()
	 * does not modify the va_list passed to it, and the verifier
	 * would then need to be able to understand all the values that
	 * vsnprintf can use. If it is passed by value, then the verifier
	 * is disabled.
	 */
	va_start(ap, fmt);
	vsnprintf(buf, 16, "%d", ap);
	ret = va_arg(ap, int);
	va_end(ap);

	return ret;
}

static void test_can_verify(void)
{
	if (!test_can_verify_check("%d %d", 0, 1)) {
		pr_info("trace event string verifier disabled\n");
		static_branch_inc(&trace_no_verify);
	}
}

/**
 * trace_check_vprintf - Check dereferenced strings while writing to the seq buffer
 * @iter: The iterator that holds the seq buffer and the event being printed
 * @fmt: The format used to print the event
 * @ap: The va_list holding the data to print from @fmt.
 *
 * This writes the data into the @iter->seq buffer using the data from
 * @fmt and @ap. If the format has a %s, then the source of the string
 * is examined to make sure it is safe to print, otherwise it will
 * warn and print "[UNSAFE MEMORY]" in place of the dereferenced string
 * pointer.
 */
void trace_check_vprintf(struct trace_iterator *iter, const char *fmt,
			 va_list ap)
{
	const char *p = fmt;
	const char *str;
	int i, j;

	if (WARN_ON_ONCE(!fmt))
		return;

	if (static_branch_unlikely(&trace_no_verify))
		goto print;

	/* Don't bother checking when doing a ftrace_dump() */
	if (iter->fmt == static_fmt_buf)
		goto print;

	while (*p) {
		bool star = false;
		int len = 0;

		j = 0;

		/* We only care about %s and variants */
		for (i = 0; p[i]; i++) {
			if (i + 1 >= iter->fmt_size) {
				/*
				 * If we can't expand the copy buffer,
				 * just print it.
				 */
				if (!trace_iter_expand_format(iter))
					goto print;
			}

			if (p[i] == '\\' && p[i+1]) {
				i++;
				continue;
			}
			if (p[i] == '%') {
				/* Need to test cases like %08.*s */
				for (j = 1; p[i+j]; j++) {
					if (isdigit(p[i+j]) ||
					    p[i+j] == '.')
						continue;
					if (p[i+j] == '*') {
						star = true;
						continue;
					}
					break;
				}
				if (p[i+j] == 's')
					break;
				star = false;
			}
			j = 0;
		}
		/* If no %s found then just print normally */
		if (!p[i])
			break;

		/* Copy up to the %s, and print that */
		strncpy(iter->fmt, p, i);
		iter->fmt[i] = '\0';
		trace_seq_vprintf(&iter->seq, iter->fmt, ap);

		/*
		 * If iter->seq is full, the above call no longer guarantees
		 * that ap is in sync with fmt processing, and further calls
		 * to va_arg() can return wrong positional arguments.
		 *
		 * Ensure that ap is no longer used in this case.
		 */
		if (iter->seq.full) {
			p = "";
			break;
		}

		if (star)
			len = va_arg(ap, int);

		/* The ap now points to the string data of the %s */
		str = va_arg(ap, const char *);

		/*
		 * If you hit this warning, it is likely that the
		 * trace event in question used %s on a string that
		 * was saved at the time of the event, but may not be
		 * around when the trace is read. Use __string(),
		 * __assign_str() and __get_str() helpers in the TRACE_EVENT()
		 * instead. See samples/trace_events/trace-events-sample.h
		 * for reference.
		 */
		if (WARN_ONCE(!trace_safe_str(iter, str, star, len),
			      "fmt: '%s' current_buffer: '%s'",
			      fmt, show_buffer(&iter->seq))) {
			int ret;

			/* Try to safely read the string */
			if (star) {
				if (len + 1 > iter->fmt_size)
					len = iter->fmt_size - 1;
				if (len < 0)
					len = 0;
				ret = copy_from_kernel_nofault(iter->fmt, str, len);
				iter->fmt[len] = 0;
				star = false;
			} else {
				ret = strncpy_from_kernel_nofault(iter->fmt, str,
								  iter->fmt_size);
			}
			if (ret < 0)
				trace_seq_printf(&iter->seq, "(0x%px)", str);
			else
				trace_seq_printf(&iter->seq, "(0x%px:%s)",
						 str, iter->fmt);
			str = "[UNSAFE-MEMORY]";
			strcpy(iter->fmt, "%s");
		} else {
			strncpy(iter->fmt, p + i, j + 1);
			iter->fmt[j+1] = '\0';
		}
		if (star)
			trace_seq_printf(&iter->seq, iter->fmt, len, str);
		else
			trace_seq_printf(&iter->seq, iter->fmt, str);

		p += i + j + 1;
	}
 print:
	if (*p)
		trace_seq_vprintf(&iter->seq, p, ap);
}

const char *trace_event_format(struct trace_iterator *iter, const char *fmt)
{
	const char *p, *new_fmt;
	char *q;

	if (WARN_ON_ONCE(!fmt))
		return fmt;

	if (!iter->tr || iter->tr->trace_flags & TRACE_ITER_HASH_PTR)
		return fmt;

	p = fmt;
	new_fmt = q = iter->fmt;
	while (*p) {
		if (unlikely(q - new_fmt + 3 > iter->fmt_size)) {
			if (!trace_iter_expand_format(iter))
				return fmt;

			q += iter->fmt - new_fmt;
			new_fmt = iter->fmt;
		}

		*q++ = *p++;

		/* Replace %p with %px */
		if (p[-1] == '%') {
			if (p[0] == '%') {
				*q++ = *p++;
			} else if (p[0] == 'p' && !isalnum(p[1])) {
				*q++ = *p++;
				*q++ = 'x';
			}
		}
	}
	*q = '\0';

	return new_fmt;
}

#define STATIC_TEMP_BUF_SIZE	128
static char static_temp_buf[STATIC_TEMP_BUF_SIZE] __aligned(4);

/* Find the next real entry, without updating the iterator itself */
struct trace_entry *trace_find_next_entry(struct trace_iterator *iter,
					  int *ent_cpu, u64 *ent_ts)
{
	/* __find_next_entry will reset ent_size */
	int ent_size = iter->ent_size;
	struct trace_entry *entry;

	/*
	 * If called from ftrace_dump(), then the iter->temp buffer
	 * will be the static_temp_buf and not created from kmalloc.
	 * If the entry size is greater than the buffer, we can
	 * not save it. Just return NULL in that case. This is only
	 * used to add markers when two consecutive events' time
	 * stamps have a large delta. See trace_print_lat_context()
	 */
	if (iter->temp == static_temp_buf &&
	    STATIC_TEMP_BUF_SIZE < ent_size)
		return NULL;

	/*
	 * The __find_next_entry() may call peek_next_entry(), which may
	 * call ring_buffer_peek() that may make the contents of iter->ent
	 * undefined. Need to copy iter->ent now.
	 */
	if (iter->ent && iter->ent != iter->temp) {
		if ((!iter->temp || iter->temp_size < iter->ent_size) &&
		    !WARN_ON_ONCE(iter->temp == static_temp_buf)) {
			void *temp;
			temp = kmalloc(iter->ent_size, GFP_KERNEL);
			if (!temp)
				return NULL;
			kfree(iter->temp);
			iter->temp = temp;
			iter->temp_size = iter->ent_size;
		}
		memcpy(iter->temp, iter->ent, iter->ent_size);
		iter->ent = iter->temp;
	}
	entry = __find_next_entry(iter, ent_cpu, NULL, ent_ts);
	/* Put back the original ent_size */
	iter->ent_size = ent_size;

	return entry;
}

/* Find the next real entry, and increment the iterator to the next entry */
void *trace_find_next_entry_inc(struct trace_iterator *iter)
{
	iter->ent = __find_next_entry(iter, &iter->cpu,
				      &iter->lost_events, &iter->ts);

	if (iter->ent)
		trace_iterator_increment(iter);

	return iter->ent ? iter : NULL;
}

static void trace_consume(struct trace_iterator *iter)
{
	ring_buffer_consume(iter->array_buffer->buffer, iter->cpu, &iter->ts,
			    &iter->lost_events);
}

static void *s_next(struct seq_file *m, void *v, loff_t *pos)
{
	struct trace_iterator *iter = m->private;
	int i = (int)*pos;
	void *ent;

	WARN_ON_ONCE(iter->leftover);

	(*pos)++;

	/* can't go backwards */
	if (iter->idx > i)
		return NULL;

	if (iter->idx < 0)
		ent = trace_find_next_entry_inc(iter);
	else
		ent = iter;

	while (ent && iter->idx < i)
		ent = trace_find_next_entry_inc(iter);

	iter->pos = *pos;

	return ent;
}

void tracing_iter_reset(struct trace_iterator *iter, int cpu)
{
	struct ring_buffer_iter *buf_iter;
	unsigned long entries = 0;
	u64 ts;

	per_cpu_ptr(iter->array_buffer->data, cpu)->skipped_entries = 0;

	buf_iter = trace_buffer_iter(iter, cpu);
	if (!buf_iter)
		return;

	ring_buffer_iter_reset(buf_iter);

	/*
	 * We could have the case with the max latency tracers
	 * that a reset never took place on a cpu. This is evident
	 * by the timestamp being before the start of the buffer.
	 */
	while (ring_buffer_iter_peek(buf_iter, &ts)) {
		if (ts >= iter->array_buffer->time_start)
			break;
		entries++;
		ring_buffer_iter_advance(buf_iter);
	}

	per_cpu_ptr(iter->array_buffer->data, cpu)->skipped_entries = entries;
}

/*
 * The current tracer is copied to avoid a global locking
 * all around.
 */
static void *s_start(struct seq_file *m, loff_t *pos)
{
	struct trace_iterator *iter = m->private;
	struct trace_array *tr = iter->tr;
	int cpu_file = iter->cpu_file;
	void *p = NULL;
	loff_t l = 0;
	int cpu;

	mutex_lock(&trace_types_lock);
<<<<<<< HEAD
	if (unlikely(tr->current_trace && iter->trace->name != tr->current_trace->name)) {
		/* Close iter->trace before switching to the new current tracer */
		if (iter->trace->close)
			iter->trace->close(iter);
		*iter->trace = *tr->current_trace;
		/* Reopen the new current tracer */
		if (iter->trace->open)
			iter->trace->open(iter);
	}
=======
	if (unlikely(tr->current_trace != iter->trace))
		iter->trace = tr->current_trace;
>>>>>>> 8c96b701
	mutex_unlock(&trace_types_lock);

#ifdef CONFIG_TRACER_MAX_TRACE
	if (iter->snapshot && iter->trace->use_max_tr)
		return ERR_PTR(-EBUSY);
#endif

	if (*pos != iter->pos) {
		iter->ent = NULL;
		iter->cpu = 0;
		iter->idx = -1;

		if (cpu_file == RING_BUFFER_ALL_CPUS) {
			for_each_tracing_cpu(cpu)
				tracing_iter_reset(iter, cpu);
		} else
			tracing_iter_reset(iter, cpu_file);

		iter->leftover = 0;
		for (p = iter; p && l < *pos; p = s_next(m, p, &l))
			;

	} else {
		/*
		 * If we overflowed the seq_file before, then we want
		 * to just reuse the trace_seq buffer again.
		 */
		if (iter->leftover)
			p = iter;
		else {
			l = *pos - 1;
			p = s_next(m, p, &l);
		}
	}

	trace_event_read_lock();
	trace_access_lock(cpu_file);
	return p;
}

static void s_stop(struct seq_file *m, void *p)
{
	struct trace_iterator *iter = m->private;

#ifdef CONFIG_TRACER_MAX_TRACE
	if (iter->snapshot && iter->trace->use_max_tr)
		return;
#endif

	trace_access_unlock(iter->cpu_file);
	trace_event_read_unlock();
}

static void
get_total_entries_cpu(struct array_buffer *buf, unsigned long *total,
		      unsigned long *entries, int cpu)
{
	unsigned long count;

	count = ring_buffer_entries_cpu(buf->buffer, cpu);
	/*
	 * If this buffer has skipped entries, then we hold all
	 * entries for the trace and we need to ignore the
	 * ones before the time stamp.
	 */
	if (per_cpu_ptr(buf->data, cpu)->skipped_entries) {
		count -= per_cpu_ptr(buf->data, cpu)->skipped_entries;
		/* total is the same as the entries */
		*total = count;
	} else
		*total = count +
			ring_buffer_overrun_cpu(buf->buffer, cpu);
	*entries = count;
}

static void
get_total_entries(struct array_buffer *buf,
		  unsigned long *total, unsigned long *entries)
{
	unsigned long t, e;
	int cpu;

	*total = 0;
	*entries = 0;

	for_each_tracing_cpu(cpu) {
		get_total_entries_cpu(buf, &t, &e, cpu);
		*total += t;
		*entries += e;
	}
}

unsigned long trace_total_entries_cpu(struct trace_array *tr, int cpu)
{
	unsigned long total, entries;

	if (!tr)
		tr = &global_trace;

	get_total_entries_cpu(&tr->array_buffer, &total, &entries, cpu);

	return entries;
}

unsigned long trace_total_entries(struct trace_array *tr)
{
	unsigned long total, entries;

	if (!tr)
		tr = &global_trace;

	get_total_entries(&tr->array_buffer, &total, &entries);

	return entries;
}

static void print_lat_help_header(struct seq_file *m)
{
	seq_puts(m, "#                    _------=> CPU#            \n"
		    "#                   / _-----=> irqs-off/BH-disabled\n"
		    "#                  | / _----=> need-resched    \n"
		    "#                  || / _---=> hardirq/softirq \n"
		    "#                  ||| / _--=> preempt-depth   \n"
		    "#                  |||| / _-=> migrate-disable \n"
		    "#                  ||||| /     delay           \n"
		    "#  cmd     pid     |||||| time  |   caller     \n"
		    "#     \\   /        ||||||  \\    |    /       \n");
}

static void print_event_info(struct array_buffer *buf, struct seq_file *m)
{
	unsigned long total;
	unsigned long entries;

	get_total_entries(buf, &total, &entries);
	seq_printf(m, "# entries-in-buffer/entries-written: %lu/%lu   #P:%d\n",
		   entries, total, num_online_cpus());
	seq_puts(m, "#\n");
}

static void print_func_help_header(struct array_buffer *buf, struct seq_file *m,
				   unsigned int flags)
{
	bool tgid = flags & TRACE_ITER_RECORD_TGID;

	print_event_info(buf, m);

	seq_printf(m, "#           TASK-PID    %s CPU#     TIMESTAMP  FUNCTION\n", tgid ? "   TGID   " : "");
	seq_printf(m, "#              | |      %s   |         |         |\n",      tgid ? "     |    " : "");
}

static void print_func_help_header_irq(struct array_buffer *buf, struct seq_file *m,
				       unsigned int flags)
{
	bool tgid = flags & TRACE_ITER_RECORD_TGID;
	static const char space[] = "            ";
	int prec = tgid ? 12 : 2;

	print_event_info(buf, m);

	seq_printf(m, "#                            %.*s  _-----=> irqs-off/BH-disabled\n", prec, space);
	seq_printf(m, "#                            %.*s / _----=> need-resched\n", prec, space);
	seq_printf(m, "#                            %.*s| / _---=> hardirq/softirq\n", prec, space);
	seq_printf(m, "#                            %.*s|| / _--=> preempt-depth\n", prec, space);
	seq_printf(m, "#                            %.*s||| / _-=> migrate-disable\n", prec, space);
	seq_printf(m, "#                            %.*s|||| /     delay\n", prec, space);
	seq_printf(m, "#           TASK-PID  %.*s CPU#  |||||  TIMESTAMP  FUNCTION\n", prec, "     TGID   ");
	seq_printf(m, "#              | |    %.*s   |   |||||     |         |\n", prec, "       |    ");
}

void
print_trace_header(struct seq_file *m, struct trace_iterator *iter)
{
	unsigned long sym_flags = (global_trace.trace_flags & TRACE_ITER_SYM_MASK);
	struct array_buffer *buf = iter->array_buffer;
	struct trace_array_cpu *data = per_cpu_ptr(buf->data, buf->cpu);
	struct tracer *type = iter->trace;
	unsigned long entries;
	unsigned long total;
	const char *name = type->name;

	get_total_entries(buf, &total, &entries);

	seq_printf(m, "# %s latency trace v1.1.5 on %s\n",
		   name, UTS_RELEASE);
	seq_puts(m, "# -----------------------------------"
		 "---------------------------------\n");
	seq_printf(m, "# latency: %lu us, #%lu/%lu, CPU#%d |"
		   " (M:%s VP:%d, KP:%d, SP:%d HP:%d",
		   nsecs_to_usecs(data->saved_latency),
		   entries,
		   total,
		   buf->cpu,
		   preempt_model_none()      ? "server" :
		   preempt_model_voluntary() ? "desktop" :
		   preempt_model_full()      ? "preempt" :
		   preempt_model_rt()        ? "preempt_rt" :
		   "unknown",
		   /* These are reserved for later use */
		   0, 0, 0, 0);
#ifdef CONFIG_SMP
	seq_printf(m, " #P:%d)\n", num_online_cpus());
#else
	seq_puts(m, ")\n");
#endif
	seq_puts(m, "#    -----------------\n");
	seq_printf(m, "#    | task: %.16s-%d "
		   "(uid:%d nice:%ld policy:%ld rt_prio:%ld)\n",
		   data->comm, data->pid,
		   from_kuid_munged(seq_user_ns(m), data->uid), data->nice,
		   data->policy, data->rt_priority);
	seq_puts(m, "#    -----------------\n");

	if (data->critical_start) {
		seq_puts(m, "#  => started at: ");
		seq_print_ip_sym(&iter->seq, data->critical_start, sym_flags);
		trace_print_seq(m, &iter->seq);
		seq_puts(m, "\n#  => ended at:   ");
		seq_print_ip_sym(&iter->seq, data->critical_end, sym_flags);
		trace_print_seq(m, &iter->seq);
		seq_puts(m, "\n#\n");
	}

	seq_puts(m, "#\n");
}

static void test_cpu_buff_start(struct trace_iterator *iter)
{
	struct trace_seq *s = &iter->seq;
	struct trace_array *tr = iter->tr;

	if (!(tr->trace_flags & TRACE_ITER_ANNOTATE))
		return;

	if (!(iter->iter_flags & TRACE_FILE_ANNOTATE))
		return;

	if (cpumask_available(iter->started) &&
	    cpumask_test_cpu(iter->cpu, iter->started))
		return;

	if (per_cpu_ptr(iter->array_buffer->data, iter->cpu)->skipped_entries)
		return;

	if (cpumask_available(iter->started))
		cpumask_set_cpu(iter->cpu, iter->started);

	/* Don't print started cpu buffer for the first entry of the trace */
	if (iter->idx > 1)
		trace_seq_printf(s, "##### CPU %u buffer started ####\n",
				iter->cpu);
}

static enum print_line_t print_trace_fmt(struct trace_iterator *iter)
{
	struct trace_array *tr = iter->tr;
	struct trace_seq *s = &iter->seq;
	unsigned long sym_flags = (tr->trace_flags & TRACE_ITER_SYM_MASK);
	struct trace_entry *entry;
	struct trace_event *event;

	entry = iter->ent;

	test_cpu_buff_start(iter);

	event = ftrace_find_event(entry->type);

	if (tr->trace_flags & TRACE_ITER_CONTEXT_INFO) {
		if (iter->iter_flags & TRACE_FILE_LAT_FMT)
			trace_print_lat_context(iter);
		else
			trace_print_context(iter);
	}

	if (trace_seq_has_overflowed(s))
		return TRACE_TYPE_PARTIAL_LINE;

	if (event) {
		if (tr->trace_flags & TRACE_ITER_FIELDS)
			return print_event_fields(iter, event);
		return event->funcs->trace(iter, sym_flags, event);
	}

	trace_seq_printf(s, "Unknown type %d\n", entry->type);

	return trace_handle_return(s);
}

static enum print_line_t print_raw_fmt(struct trace_iterator *iter)
{
	struct trace_array *tr = iter->tr;
	struct trace_seq *s = &iter->seq;
	struct trace_entry *entry;
	struct trace_event *event;

	entry = iter->ent;

	if (tr->trace_flags & TRACE_ITER_CONTEXT_INFO)
		trace_seq_printf(s, "%d %d %llu ",
				 entry->pid, iter->cpu, iter->ts);

	if (trace_seq_has_overflowed(s))
		return TRACE_TYPE_PARTIAL_LINE;

	event = ftrace_find_event(entry->type);
	if (event)
		return event->funcs->raw(iter, 0, event);

	trace_seq_printf(s, "%d ?\n", entry->type);

	return trace_handle_return(s);
}

static enum print_line_t print_hex_fmt(struct trace_iterator *iter)
{
	struct trace_array *tr = iter->tr;
	struct trace_seq *s = &iter->seq;
	unsigned char newline = '\n';
	struct trace_entry *entry;
	struct trace_event *event;

	entry = iter->ent;

	if (tr->trace_flags & TRACE_ITER_CONTEXT_INFO) {
		SEQ_PUT_HEX_FIELD(s, entry->pid);
		SEQ_PUT_HEX_FIELD(s, iter->cpu);
		SEQ_PUT_HEX_FIELD(s, iter->ts);
		if (trace_seq_has_overflowed(s))
			return TRACE_TYPE_PARTIAL_LINE;
	}

	event = ftrace_find_event(entry->type);
	if (event) {
		enum print_line_t ret = event->funcs->hex(iter, 0, event);
		if (ret != TRACE_TYPE_HANDLED)
			return ret;
	}

	SEQ_PUT_FIELD(s, newline);

	return trace_handle_return(s);
}

static enum print_line_t print_bin_fmt(struct trace_iterator *iter)
{
	struct trace_array *tr = iter->tr;
	struct trace_seq *s = &iter->seq;
	struct trace_entry *entry;
	struct trace_event *event;

	entry = iter->ent;

	if (tr->trace_flags & TRACE_ITER_CONTEXT_INFO) {
		SEQ_PUT_FIELD(s, entry->pid);
		SEQ_PUT_FIELD(s, iter->cpu);
		SEQ_PUT_FIELD(s, iter->ts);
		if (trace_seq_has_overflowed(s))
			return TRACE_TYPE_PARTIAL_LINE;
	}

	event = ftrace_find_event(entry->type);
	return event ? event->funcs->binary(iter, 0, event) :
		TRACE_TYPE_HANDLED;
}

int trace_empty(struct trace_iterator *iter)
{
	struct ring_buffer_iter *buf_iter;
	int cpu;

	/* If we are looking at one CPU buffer, only check that one */
	if (iter->cpu_file != RING_BUFFER_ALL_CPUS) {
		cpu = iter->cpu_file;
		buf_iter = trace_buffer_iter(iter, cpu);
		if (buf_iter) {
			if (!ring_buffer_iter_empty(buf_iter))
				return 0;
		} else {
			if (!ring_buffer_empty_cpu(iter->array_buffer->buffer, cpu))
				return 0;
		}
		return 1;
	}

	for_each_tracing_cpu(cpu) {
		buf_iter = trace_buffer_iter(iter, cpu);
		if (buf_iter) {
			if (!ring_buffer_iter_empty(buf_iter))
				return 0;
		} else {
			if (!ring_buffer_empty_cpu(iter->array_buffer->buffer, cpu))
				return 0;
		}
	}

	return 1;
}

/*  Called with trace_event_read_lock() held. */
enum print_line_t print_trace_line(struct trace_iterator *iter)
{
	struct trace_array *tr = iter->tr;
	unsigned long trace_flags = tr->trace_flags;
	enum print_line_t ret;

	if (iter->lost_events) {
		if (iter->lost_events == (unsigned long)-1)
			trace_seq_printf(&iter->seq, "CPU:%d [LOST EVENTS]\n",
					 iter->cpu);
		else
			trace_seq_printf(&iter->seq, "CPU:%d [LOST %lu EVENTS]\n",
					 iter->cpu, iter->lost_events);
		if (trace_seq_has_overflowed(&iter->seq))
			return TRACE_TYPE_PARTIAL_LINE;
	}

	if (iter->trace && iter->trace->print_line) {
		ret = iter->trace->print_line(iter);
		if (ret != TRACE_TYPE_UNHANDLED)
			return ret;
	}

	if (iter->ent->type == TRACE_BPUTS &&
			trace_flags & TRACE_ITER_PRINTK &&
			trace_flags & TRACE_ITER_PRINTK_MSGONLY)
		return trace_print_bputs_msg_only(iter);

	if (iter->ent->type == TRACE_BPRINT &&
			trace_flags & TRACE_ITER_PRINTK &&
			trace_flags & TRACE_ITER_PRINTK_MSGONLY)
		return trace_print_bprintk_msg_only(iter);

	if (iter->ent->type == TRACE_PRINT &&
			trace_flags & TRACE_ITER_PRINTK &&
			trace_flags & TRACE_ITER_PRINTK_MSGONLY)
		return trace_print_printk_msg_only(iter);

	if (trace_flags & TRACE_ITER_BIN)
		return print_bin_fmt(iter);

	if (trace_flags & TRACE_ITER_HEX)
		return print_hex_fmt(iter);

	if (trace_flags & TRACE_ITER_RAW)
		return print_raw_fmt(iter);

	return print_trace_fmt(iter);
}

void trace_latency_header(struct seq_file *m)
{
	struct trace_iterator *iter = m->private;
	struct trace_array *tr = iter->tr;

	/* print nothing if the buffers are empty */
	if (trace_empty(iter))
		return;

	if (iter->iter_flags & TRACE_FILE_LAT_FMT)
		print_trace_header(m, iter);

	if (!(tr->trace_flags & TRACE_ITER_VERBOSE))
		print_lat_help_header(m);
}

void trace_default_header(struct seq_file *m)
{
	struct trace_iterator *iter = m->private;
	struct trace_array *tr = iter->tr;
	unsigned long trace_flags = tr->trace_flags;

	if (!(trace_flags & TRACE_ITER_CONTEXT_INFO))
		return;

	if (iter->iter_flags & TRACE_FILE_LAT_FMT) {
		/* print nothing if the buffers are empty */
		if (trace_empty(iter))
			return;
		print_trace_header(m, iter);
		if (!(trace_flags & TRACE_ITER_VERBOSE))
			print_lat_help_header(m);
	} else {
		if (!(trace_flags & TRACE_ITER_VERBOSE)) {
			if (trace_flags & TRACE_ITER_IRQ_INFO)
				print_func_help_header_irq(iter->array_buffer,
							   m, trace_flags);
			else
				print_func_help_header(iter->array_buffer, m,
						       trace_flags);
		}
	}
}

static void test_ftrace_alive(struct seq_file *m)
{
	if (!ftrace_is_dead())
		return;
	seq_puts(m, "# WARNING: FUNCTION TRACING IS CORRUPTED\n"
		    "#          MAY BE MISSING FUNCTION EVENTS\n");
}

#ifdef CONFIG_TRACER_MAX_TRACE
static void show_snapshot_main_help(struct seq_file *m)
{
	seq_puts(m, "# echo 0 > snapshot : Clears and frees snapshot buffer\n"
		    "# echo 1 > snapshot : Allocates snapshot buffer, if not already allocated.\n"
		    "#                      Takes a snapshot of the main buffer.\n"
		    "# echo 2 > snapshot : Clears snapshot buffer (but does not allocate or free)\n"
		    "#                      (Doesn't have to be '2' works with any number that\n"
		    "#                       is not a '0' or '1')\n");
}

static void show_snapshot_percpu_help(struct seq_file *m)
{
	seq_puts(m, "# echo 0 > snapshot : Invalid for per_cpu snapshot file.\n");
#ifdef CONFIG_RING_BUFFER_ALLOW_SWAP
	seq_puts(m, "# echo 1 > snapshot : Allocates snapshot buffer, if not already allocated.\n"
		    "#                      Takes a snapshot of the main buffer for this cpu.\n");
#else
	seq_puts(m, "# echo 1 > snapshot : Not supported with this kernel.\n"
		    "#                     Must use main snapshot file to allocate.\n");
#endif
	seq_puts(m, "# echo 2 > snapshot : Clears this cpu's snapshot buffer (but does not allocate)\n"
		    "#                      (Doesn't have to be '2' works with any number that\n"
		    "#                       is not a '0' or '1')\n");
}

static void print_snapshot_help(struct seq_file *m, struct trace_iterator *iter)
{
	if (iter->tr->allocated_snapshot)
		seq_puts(m, "#\n# * Snapshot is allocated *\n#\n");
	else
		seq_puts(m, "#\n# * Snapshot is freed *\n#\n");

	seq_puts(m, "# Snapshot commands:\n");
	if (iter->cpu_file == RING_BUFFER_ALL_CPUS)
		show_snapshot_main_help(m);
	else
		show_snapshot_percpu_help(m);
}
#else
/* Should never be called */
static inline void print_snapshot_help(struct seq_file *m, struct trace_iterator *iter) { }
#endif

static int s_show(struct seq_file *m, void *v)
{
	struct trace_iterator *iter = v;
	int ret;

	if (iter->ent == NULL) {
		if (iter->tr) {
			seq_printf(m, "# tracer: %s\n", iter->trace->name);
			seq_puts(m, "#\n");
			test_ftrace_alive(m);
		}
		if (iter->snapshot && trace_empty(iter))
			print_snapshot_help(m, iter);
		else if (iter->trace && iter->trace->print_header)
			iter->trace->print_header(m);
		else
			trace_default_header(m);

	} else if (iter->leftover) {
		/*
		 * If we filled the seq_file buffer earlier, we
		 * want to just show it now.
		 */
		ret = trace_print_seq(m, &iter->seq);

		/* ret should this time be zero, but you never know */
		iter->leftover = ret;

	} else {
		print_trace_line(iter);
		ret = trace_print_seq(m, &iter->seq);
		/*
		 * If we overflow the seq_file buffer, then it will
		 * ask us for this data again at start up.
		 * Use that instead.
		 *  ret is 0 if seq_file write succeeded.
		 *        -1 otherwise.
		 */
		iter->leftover = ret;
	}

	return 0;
}

/*
 * Should be used after trace_array_get(), trace_types_lock
 * ensures that i_cdev was already initialized.
 */
static inline int tracing_get_cpu(struct inode *inode)
{
	if (inode->i_cdev) /* See trace_create_cpu_file() */
		return (long)inode->i_cdev - 1;
	return RING_BUFFER_ALL_CPUS;
}

static const struct seq_operations tracer_seq_ops = {
	.start		= s_start,
	.next		= s_next,
	.stop		= s_stop,
	.show		= s_show,
};

/*
 * Note, as iter itself can be allocated and freed in different
 * ways, this function is only used to free its content, and not
 * the iterator itself. The only requirement to all the allocations
 * is that it must zero all fields (kzalloc), as freeing works with
 * ethier allocated content or NULL.
 */
static void free_trace_iter_content(struct trace_iterator *iter)
{
	/* The fmt is either NULL, allocated or points to static_fmt_buf */
	if (iter->fmt != static_fmt_buf)
		kfree(iter->fmt);

	kfree(iter->temp);
	kfree(iter->buffer_iter);
	mutex_destroy(&iter->mutex);
	free_cpumask_var(iter->started);
}

static struct trace_iterator *
__tracing_open(struct inode *inode, struct file *file, bool snapshot)
{
	struct trace_array *tr = inode->i_private;
	struct trace_iterator *iter;
	int cpu;

	if (tracing_disabled)
		return ERR_PTR(-ENODEV);

	iter = __seq_open_private(file, &tracer_seq_ops, sizeof(*iter));
	if (!iter)
		return ERR_PTR(-ENOMEM);

	iter->buffer_iter = kcalloc(nr_cpu_ids, sizeof(*iter->buffer_iter),
				    GFP_KERNEL);
	if (!iter->buffer_iter)
		goto release;

	/*
	 * trace_find_next_entry() may need to save off iter->ent.
	 * It will place it into the iter->temp buffer. As most
	 * events are less than 128, allocate a buffer of that size.
	 * If one is greater, then trace_find_next_entry() will
	 * allocate a new buffer to adjust for the bigger iter->ent.
	 * It's not critical if it fails to get allocated here.
	 */
	iter->temp = kmalloc(128, GFP_KERNEL);
	if (iter->temp)
		iter->temp_size = 128;

	/*
	 * trace_event_printf() may need to modify given format
	 * string to replace %p with %px so that it shows real address
	 * instead of hash value. However, that is only for the event
	 * tracing, other tracer may not need. Defer the allocation
	 * until it is needed.
	 */
	iter->fmt = NULL;
	iter->fmt_size = 0;

	mutex_lock(&trace_types_lock);
	iter->trace = tr->current_trace;

	if (!zalloc_cpumask_var(&iter->started, GFP_KERNEL))
		goto fail;

	iter->tr = tr;

#ifdef CONFIG_TRACER_MAX_TRACE
	/* Currently only the top directory has a snapshot */
	if (tr->current_trace->print_max || snapshot)
		iter->array_buffer = &tr->max_buffer;
	else
#endif
		iter->array_buffer = &tr->array_buffer;
	iter->snapshot = snapshot;
	iter->pos = -1;
	iter->cpu_file = tracing_get_cpu(inode);
	mutex_init(&iter->mutex);

	/* Notify the tracer early; before we stop tracing. */
	if (iter->trace->open)
		iter->trace->open(iter);

	/* Annotate start of buffers if we had overruns */
	if (ring_buffer_overruns(iter->array_buffer->buffer))
		iter->iter_flags |= TRACE_FILE_ANNOTATE;

	/* Output in nanoseconds only if we are using a clock in nanoseconds. */
	if (trace_clocks[tr->clock_id].in_ns)
		iter->iter_flags |= TRACE_FILE_TIME_IN_NS;

	/*
	 * If pause-on-trace is enabled, then stop the trace while
	 * dumping, unless this is the "snapshot" file
	 */
	if (!iter->snapshot && (tr->trace_flags & TRACE_ITER_PAUSE_ON_TRACE))
		tracing_stop_tr(tr);

	if (iter->cpu_file == RING_BUFFER_ALL_CPUS) {
		for_each_tracing_cpu(cpu) {
			iter->buffer_iter[cpu] =
				ring_buffer_read_prepare(iter->array_buffer->buffer,
							 cpu, GFP_KERNEL);
		}
		ring_buffer_read_prepare_sync();
		for_each_tracing_cpu(cpu) {
			ring_buffer_read_start(iter->buffer_iter[cpu]);
			tracing_iter_reset(iter, cpu);
		}
	} else {
		cpu = iter->cpu_file;
		iter->buffer_iter[cpu] =
			ring_buffer_read_prepare(iter->array_buffer->buffer,
						 cpu, GFP_KERNEL);
		ring_buffer_read_prepare_sync();
		ring_buffer_read_start(iter->buffer_iter[cpu]);
		tracing_iter_reset(iter, cpu);
	}

	mutex_unlock(&trace_types_lock);

	return iter;

 fail:
	mutex_unlock(&trace_types_lock);
	free_trace_iter_content(iter);
release:
	seq_release_private(inode, file);
	return ERR_PTR(-ENOMEM);
}

int tracing_open_generic(struct inode *inode, struct file *filp)
{
	int ret;

	ret = tracing_check_open_get_tr(NULL);
	if (ret)
		return ret;

	filp->private_data = inode->i_private;
	return 0;
}

bool tracing_is_disabled(void)
{
	return (tracing_disabled) ? true: false;
}

/*
 * Open and update trace_array ref count.
 * Must have the current trace_array passed to it.
 */
int tracing_open_generic_tr(struct inode *inode, struct file *filp)
{
	struct trace_array *tr = inode->i_private;
	int ret;

	ret = tracing_check_open_get_tr(tr);
	if (ret)
		return ret;

	filp->private_data = inode->i_private;

	return 0;
}

static int tracing_mark_open(struct inode *inode, struct file *filp)
{
	stream_open(inode, filp);
	return tracing_open_generic_tr(inode, filp);
}

static int tracing_release(struct inode *inode, struct file *file)
{
	struct trace_array *tr = inode->i_private;
	struct seq_file *m = file->private_data;
	struct trace_iterator *iter;
	int cpu;

	if (!(file->f_mode & FMODE_READ)) {
		trace_array_put(tr);
		return 0;
	}

	/* Writes do not use seq_file */
	iter = m->private;
	mutex_lock(&trace_types_lock);

	for_each_tracing_cpu(cpu) {
		if (iter->buffer_iter[cpu])
			ring_buffer_read_finish(iter->buffer_iter[cpu]);
	}

	if (iter->trace && iter->trace->close)
		iter->trace->close(iter);

	if (!iter->snapshot && tr->stop_count)
		/* reenable tracing if it was previously enabled */
		tracing_start_tr(tr);

	__trace_array_put(tr);

	mutex_unlock(&trace_types_lock);

	free_trace_iter_content(iter);
	seq_release_private(inode, file);

	return 0;
}

static int tracing_release_generic_tr(struct inode *inode, struct file *file)
{
	struct trace_array *tr = inode->i_private;

	trace_array_put(tr);
	return 0;
}

static int tracing_single_release_tr(struct inode *inode, struct file *file)
{
	struct trace_array *tr = inode->i_private;

	trace_array_put(tr);

	return single_release(inode, file);
}

static int tracing_open(struct inode *inode, struct file *file)
{
	struct trace_array *tr = inode->i_private;
	struct trace_iterator *iter;
	int ret;

	ret = tracing_check_open_get_tr(tr);
	if (ret)
		return ret;

	/* If this file was open for write, then erase contents */
	if ((file->f_mode & FMODE_WRITE) && (file->f_flags & O_TRUNC)) {
		int cpu = tracing_get_cpu(inode);
		struct array_buffer *trace_buf = &tr->array_buffer;

#ifdef CONFIG_TRACER_MAX_TRACE
		if (tr->current_trace->print_max)
			trace_buf = &tr->max_buffer;
#endif

		if (cpu == RING_BUFFER_ALL_CPUS)
			tracing_reset_online_cpus(trace_buf);
		else
			tracing_reset_cpu(trace_buf, cpu);
	}

	if (file->f_mode & FMODE_READ) {
		iter = __tracing_open(inode, file, false);
		if (IS_ERR(iter))
			ret = PTR_ERR(iter);
		else if (tr->trace_flags & TRACE_ITER_LATENCY_FMT)
			iter->iter_flags |= TRACE_FILE_LAT_FMT;
	}

	if (ret < 0)
		trace_array_put(tr);

	return ret;
}

/*
 * Some tracers are not suitable for instance buffers.
 * A tracer is always available for the global array (toplevel)
 * or if it explicitly states that it is.
 */
static bool
trace_ok_for_array(struct tracer *t, struct trace_array *tr)
{
	return (tr->flags & TRACE_ARRAY_FL_GLOBAL) || t->allow_instances;
}

/* Find the next tracer that this trace array may use */
static struct tracer *
get_tracer_for_array(struct trace_array *tr, struct tracer *t)
{
	while (t && !trace_ok_for_array(t, tr))
		t = t->next;

	return t;
}

static void *
t_next(struct seq_file *m, void *v, loff_t *pos)
{
	struct trace_array *tr = m->private;
	struct tracer *t = v;

	(*pos)++;

	if (t)
		t = get_tracer_for_array(tr, t->next);

	return t;
}

static void *t_start(struct seq_file *m, loff_t *pos)
{
	struct trace_array *tr = m->private;
	struct tracer *t;
	loff_t l = 0;

	mutex_lock(&trace_types_lock);

	t = get_tracer_for_array(tr, trace_types);
	for (; t && l < *pos; t = t_next(m, t, &l))
			;

	return t;
}

static void t_stop(struct seq_file *m, void *p)
{
	mutex_unlock(&trace_types_lock);
}

static int t_show(struct seq_file *m, void *v)
{
	struct tracer *t = v;

	if (!t)
		return 0;

	seq_puts(m, t->name);
	if (t->next)
		seq_putc(m, ' ');
	else
		seq_putc(m, '\n');

	return 0;
}

static const struct seq_operations show_traces_seq_ops = {
	.start		= t_start,
	.next		= t_next,
	.stop		= t_stop,
	.show		= t_show,
};

static int show_traces_open(struct inode *inode, struct file *file)
{
	struct trace_array *tr = inode->i_private;
	struct seq_file *m;
	int ret;

	ret = tracing_check_open_get_tr(tr);
	if (ret)
		return ret;

	ret = seq_open(file, &show_traces_seq_ops);
	if (ret) {
		trace_array_put(tr);
		return ret;
	}

	m = file->private_data;
	m->private = tr;

	return 0;
}

static int show_traces_release(struct inode *inode, struct file *file)
{
	struct trace_array *tr = inode->i_private;

	trace_array_put(tr);
	return seq_release(inode, file);
}

static ssize_t
tracing_write_stub(struct file *filp, const char __user *ubuf,
		   size_t count, loff_t *ppos)
{
	return count;
}

loff_t tracing_lseek(struct file *file, loff_t offset, int whence)
{
	int ret;

	if (file->f_mode & FMODE_READ)
		ret = seq_lseek(file, offset, whence);
	else
		file->f_pos = ret = 0;

	return ret;
}

static const struct file_operations tracing_fops = {
	.open		= tracing_open,
	.read		= seq_read,
	.read_iter	= seq_read_iter,
	.splice_read	= copy_splice_read,
	.write		= tracing_write_stub,
	.llseek		= tracing_lseek,
	.release	= tracing_release,
};

static const struct file_operations show_traces_fops = {
	.open		= show_traces_open,
	.read		= seq_read,
	.llseek		= seq_lseek,
	.release	= show_traces_release,
};

static ssize_t
tracing_cpumask_read(struct file *filp, char __user *ubuf,
		     size_t count, loff_t *ppos)
{
	struct trace_array *tr = file_inode(filp)->i_private;
	char *mask_str;
	int len;

	len = snprintf(NULL, 0, "%*pb\n",
		       cpumask_pr_args(tr->tracing_cpumask)) + 1;
	mask_str = kmalloc(len, GFP_KERNEL);
	if (!mask_str)
		return -ENOMEM;

	len = snprintf(mask_str, len, "%*pb\n",
		       cpumask_pr_args(tr->tracing_cpumask));
	if (len >= count) {
		count = -EINVAL;
		goto out_err;
	}
	count = simple_read_from_buffer(ubuf, count, ppos, mask_str, len);

out_err:
	kfree(mask_str);

	return count;
}

int tracing_set_cpumask(struct trace_array *tr,
			cpumask_var_t tracing_cpumask_new)
{
	int cpu;

	if (!tr)
		return -EINVAL;

	local_irq_disable();
	arch_spin_lock(&tr->max_lock);
	for_each_tracing_cpu(cpu) {
		/*
		 * Increase/decrease the disabled counter if we are
		 * about to flip a bit in the cpumask:
		 */
		if (cpumask_test_cpu(cpu, tr->tracing_cpumask) &&
				!cpumask_test_cpu(cpu, tracing_cpumask_new)) {
			atomic_inc(&per_cpu_ptr(tr->array_buffer.data, cpu)->disabled);
			ring_buffer_record_disable_cpu(tr->array_buffer.buffer, cpu);
#ifdef CONFIG_TRACER_MAX_TRACE
			ring_buffer_record_disable_cpu(tr->max_buffer.buffer, cpu);
#endif
		}
		if (!cpumask_test_cpu(cpu, tr->tracing_cpumask) &&
				cpumask_test_cpu(cpu, tracing_cpumask_new)) {
			atomic_dec(&per_cpu_ptr(tr->array_buffer.data, cpu)->disabled);
			ring_buffer_record_enable_cpu(tr->array_buffer.buffer, cpu);
#ifdef CONFIG_TRACER_MAX_TRACE
			ring_buffer_record_enable_cpu(tr->max_buffer.buffer, cpu);
#endif
		}
	}
	arch_spin_unlock(&tr->max_lock);
	local_irq_enable();

	cpumask_copy(tr->tracing_cpumask, tracing_cpumask_new);

	return 0;
}

static ssize_t
tracing_cpumask_write(struct file *filp, const char __user *ubuf,
		      size_t count, loff_t *ppos)
{
	struct trace_array *tr = file_inode(filp)->i_private;
	cpumask_var_t tracing_cpumask_new;
	int err;

	if (!zalloc_cpumask_var(&tracing_cpumask_new, GFP_KERNEL))
		return -ENOMEM;

	err = cpumask_parse_user(ubuf, count, tracing_cpumask_new);
	if (err)
		goto err_free;

	err = tracing_set_cpumask(tr, tracing_cpumask_new);
	if (err)
		goto err_free;

	free_cpumask_var(tracing_cpumask_new);

	return count;

err_free:
	free_cpumask_var(tracing_cpumask_new);

	return err;
}

static const struct file_operations tracing_cpumask_fops = {
	.open		= tracing_open_generic_tr,
	.read		= tracing_cpumask_read,
	.write		= tracing_cpumask_write,
	.release	= tracing_release_generic_tr,
	.llseek		= generic_file_llseek,
};

static int tracing_trace_options_show(struct seq_file *m, void *v)
{
	struct tracer_opt *trace_opts;
	struct trace_array *tr = m->private;
	u32 tracer_flags;
	int i;

	mutex_lock(&trace_types_lock);
	tracer_flags = tr->current_trace->flags->val;
	trace_opts = tr->current_trace->flags->opts;

	for (i = 0; trace_options[i]; i++) {
		if (tr->trace_flags & (1 << i))
			seq_printf(m, "%s\n", trace_options[i]);
		else
			seq_printf(m, "no%s\n", trace_options[i]);
	}

	for (i = 0; trace_opts[i].name; i++) {
		if (tracer_flags & trace_opts[i].bit)
			seq_printf(m, "%s\n", trace_opts[i].name);
		else
			seq_printf(m, "no%s\n", trace_opts[i].name);
	}
	mutex_unlock(&trace_types_lock);

	return 0;
}

static int __set_tracer_option(struct trace_array *tr,
			       struct tracer_flags *tracer_flags,
			       struct tracer_opt *opts, int neg)
{
	struct tracer *trace = tracer_flags->trace;
	int ret;

	ret = trace->set_flag(tr, tracer_flags->val, opts->bit, !neg);
	if (ret)
		return ret;

	if (neg)
		tracer_flags->val &= ~opts->bit;
	else
		tracer_flags->val |= opts->bit;
	return 0;
}

/* Try to assign a tracer specific option */
static int set_tracer_option(struct trace_array *tr, char *cmp, int neg)
{
	struct tracer *trace = tr->current_trace;
	struct tracer_flags *tracer_flags = trace->flags;
	struct tracer_opt *opts = NULL;
	int i;

	for (i = 0; tracer_flags->opts[i].name; i++) {
		opts = &tracer_flags->opts[i];

		if (strcmp(cmp, opts->name) == 0)
			return __set_tracer_option(tr, trace->flags, opts, neg);
	}

	return -EINVAL;
}

/* Some tracers require overwrite to stay enabled */
int trace_keep_overwrite(struct tracer *tracer, u32 mask, int set)
{
	if (tracer->enabled && (mask & TRACE_ITER_OVERWRITE) && !set)
		return -1;

	return 0;
}

int set_tracer_flag(struct trace_array *tr, unsigned int mask, int enabled)
{
	int *map;

	if ((mask == TRACE_ITER_RECORD_TGID) ||
	    (mask == TRACE_ITER_RECORD_CMD))
		lockdep_assert_held(&event_mutex);

	/* do nothing if flag is already set */
	if (!!(tr->trace_flags & mask) == !!enabled)
		return 0;

	/* Give the tracer a chance to approve the change */
	if (tr->current_trace->flag_changed)
		if (tr->current_trace->flag_changed(tr, mask, !!enabled))
			return -EINVAL;

	if (enabled)
		tr->trace_flags |= mask;
	else
		tr->trace_flags &= ~mask;

	if (mask == TRACE_ITER_RECORD_CMD)
		trace_event_enable_cmd_record(enabled);

	if (mask == TRACE_ITER_RECORD_TGID) {
		if (!tgid_map) {
			tgid_map_max = pid_max;
			map = kvcalloc(tgid_map_max + 1, sizeof(*tgid_map),
				       GFP_KERNEL);

			/*
			 * Pairs with smp_load_acquire() in
			 * trace_find_tgid_ptr() to ensure that if it observes
			 * the tgid_map we just allocated then it also observes
			 * the corresponding tgid_map_max value.
			 */
			smp_store_release(&tgid_map, map);
		}
		if (!tgid_map) {
			tr->trace_flags &= ~TRACE_ITER_RECORD_TGID;
			return -ENOMEM;
		}

		trace_event_enable_tgid_record(enabled);
	}

	if (mask == TRACE_ITER_EVENT_FORK)
		trace_event_follow_fork(tr, enabled);

	if (mask == TRACE_ITER_FUNC_FORK)
		ftrace_pid_follow_fork(tr, enabled);

	if (mask == TRACE_ITER_OVERWRITE) {
		ring_buffer_change_overwrite(tr->array_buffer.buffer, enabled);
#ifdef CONFIG_TRACER_MAX_TRACE
		ring_buffer_change_overwrite(tr->max_buffer.buffer, enabled);
#endif
	}

	if (mask == TRACE_ITER_PRINTK) {
		trace_printk_start_stop_comm(enabled);
		trace_printk_control(enabled);
	}

	return 0;
}

int trace_set_options(struct trace_array *tr, char *option)
{
	char *cmp;
	int neg = 0;
	int ret;
	size_t orig_len = strlen(option);
	int len;

	cmp = strstrip(option);

	len = str_has_prefix(cmp, "no");
	if (len)
		neg = 1;

	cmp += len;

	mutex_lock(&event_mutex);
	mutex_lock(&trace_types_lock);

	ret = match_string(trace_options, -1, cmp);
	/* If no option could be set, test the specific tracer options */
	if (ret < 0)
		ret = set_tracer_option(tr, cmp, neg);
	else
		ret = set_tracer_flag(tr, 1 << ret, !neg);

	mutex_unlock(&trace_types_lock);
	mutex_unlock(&event_mutex);

	/*
	 * If the first trailing whitespace is replaced with '\0' by strstrip,
	 * turn it back into a space.
	 */
	if (orig_len > strlen(option))
		option[strlen(option)] = ' ';

	return ret;
}

static void __init apply_trace_boot_options(void)
{
	char *buf = trace_boot_options_buf;
	char *option;

	while (true) {
		option = strsep(&buf, ",");

		if (!option)
			break;

		if (*option)
			trace_set_options(&global_trace, option);

		/* Put back the comma to allow this to be called again */
		if (buf)
			*(buf - 1) = ',';
	}
}

static ssize_t
tracing_trace_options_write(struct file *filp, const char __user *ubuf,
			size_t cnt, loff_t *ppos)
{
	struct seq_file *m = filp->private_data;
	struct trace_array *tr = m->private;
	char buf[64];
	int ret;

	if (cnt >= sizeof(buf))
		return -EINVAL;

	if (copy_from_user(buf, ubuf, cnt))
		return -EFAULT;

	buf[cnt] = 0;

	ret = trace_set_options(tr, buf);
	if (ret < 0)
		return ret;

	*ppos += cnt;

	return cnt;
}

static int tracing_trace_options_open(struct inode *inode, struct file *file)
{
	struct trace_array *tr = inode->i_private;
	int ret;

	ret = tracing_check_open_get_tr(tr);
	if (ret)
		return ret;

	ret = single_open(file, tracing_trace_options_show, inode->i_private);
	if (ret < 0)
		trace_array_put(tr);

	return ret;
}

static const struct file_operations tracing_iter_fops = {
	.open		= tracing_trace_options_open,
	.read		= seq_read,
	.llseek		= seq_lseek,
	.release	= tracing_single_release_tr,
	.write		= tracing_trace_options_write,
};

static const char readme_msg[] =
	"tracing mini-HOWTO:\n\n"
	"# echo 0 > tracing_on : quick way to disable tracing\n"
	"# echo 1 > tracing_on : quick way to re-enable tracing\n\n"
	" Important files:\n"
	"  trace\t\t\t- The static contents of the buffer\n"
	"\t\t\t  To clear the buffer write into this file: echo > trace\n"
	"  trace_pipe\t\t- A consuming read to see the contents of the buffer\n"
	"  current_tracer\t- function and latency tracers\n"
	"  available_tracers\t- list of configured tracers for current_tracer\n"
	"  error_log\t- error log for failed commands (that support it)\n"
	"  buffer_size_kb\t- view and modify size of per cpu buffer\n"
	"  buffer_total_size_kb  - view total size of all cpu buffers\n\n"
	"  trace_clock\t\t- change the clock used to order events\n"
	"       local:   Per cpu clock but may not be synced across CPUs\n"
	"      global:   Synced across CPUs but slows tracing down.\n"
	"     counter:   Not a clock, but just an increment\n"
	"      uptime:   Jiffy counter from time of boot\n"
	"        perf:   Same clock that perf events use\n"
#ifdef CONFIG_X86_64
	"     x86-tsc:   TSC cycle counter\n"
#endif
	"\n  timestamp_mode\t- view the mode used to timestamp events\n"
	"       delta:   Delta difference against a buffer-wide timestamp\n"
	"    absolute:   Absolute (standalone) timestamp\n"
	"\n  trace_marker\t\t- Writes into this file writes into the kernel buffer\n"
	"\n  trace_marker_raw\t\t- Writes into this file writes binary data into the kernel buffer\n"
	"  tracing_cpumask\t- Limit which CPUs to trace\n"
	"  instances\t\t- Make sub-buffers with: mkdir instances/foo\n"
	"\t\t\t  Remove sub-buffer with rmdir\n"
	"  trace_options\t\t- Set format or modify how tracing happens\n"
	"\t\t\t  Disable an option by prefixing 'no' to the\n"
	"\t\t\t  option name\n"
	"  saved_cmdlines_size\t- echo command number in here to store comm-pid list\n"
#ifdef CONFIG_DYNAMIC_FTRACE
	"\n  available_filter_functions - list of functions that can be filtered on\n"
	"  set_ftrace_filter\t- echo function name in here to only trace these\n"
	"\t\t\t  functions\n"
	"\t     accepts: func_full_name or glob-matching-pattern\n"
	"\t     modules: Can select a group via module\n"
	"\t      Format: :mod:<module-name>\n"
	"\t     example: echo :mod:ext3 > set_ftrace_filter\n"
	"\t    triggers: a command to perform when function is hit\n"
	"\t      Format: <function>:<trigger>[:count]\n"
	"\t     trigger: traceon, traceoff\n"
	"\t\t      enable_event:<system>:<event>\n"
	"\t\t      disable_event:<system>:<event>\n"
#ifdef CONFIG_STACKTRACE
	"\t\t      stacktrace\n"
#endif
#ifdef CONFIG_TRACER_SNAPSHOT
	"\t\t      snapshot\n"
#endif
	"\t\t      dump\n"
	"\t\t      cpudump\n"
	"\t     example: echo do_fault:traceoff > set_ftrace_filter\n"
	"\t              echo do_trap:traceoff:3 > set_ftrace_filter\n"
	"\t     The first one will disable tracing every time do_fault is hit\n"
	"\t     The second will disable tracing at most 3 times when do_trap is hit\n"
	"\t       The first time do trap is hit and it disables tracing, the\n"
	"\t       counter will decrement to 2. If tracing is already disabled,\n"
	"\t       the counter will not decrement. It only decrements when the\n"
	"\t       trigger did work\n"
	"\t     To remove trigger without count:\n"
	"\t       echo '!<function>:<trigger> > set_ftrace_filter\n"
	"\t     To remove trigger with a count:\n"
	"\t       echo '!<function>:<trigger>:0 > set_ftrace_filter\n"
	"  set_ftrace_notrace\t- echo function name in here to never trace.\n"
	"\t    accepts: func_full_name, *func_end, func_begin*, *func_middle*\n"
	"\t    modules: Can select a group via module command :mod:\n"
	"\t    Does not accept triggers\n"
#endif /* CONFIG_DYNAMIC_FTRACE */
#ifdef CONFIG_FUNCTION_TRACER
	"  set_ftrace_pid\t- Write pid(s) to only function trace those pids\n"
	"\t\t    (function)\n"
	"  set_ftrace_notrace_pid\t- Write pid(s) to not function trace those pids\n"
	"\t\t    (function)\n"
#endif
#ifdef CONFIG_FUNCTION_GRAPH_TRACER
	"  set_graph_function\t- Trace the nested calls of a function (function_graph)\n"
	"  set_graph_notrace\t- Do not trace the nested calls of a function (function_graph)\n"
	"  max_graph_depth\t- Trace a limited depth of nested calls (0 is unlimited)\n"
#endif
#ifdef CONFIG_TRACER_SNAPSHOT
	"\n  snapshot\t\t- Like 'trace' but shows the content of the static\n"
	"\t\t\t  snapshot buffer. Read the contents for more\n"
	"\t\t\t  information\n"
#endif
#ifdef CONFIG_STACK_TRACER
	"  stack_trace\t\t- Shows the max stack trace when active\n"
	"  stack_max_size\t- Shows current max stack size that was traced\n"
	"\t\t\t  Write into this file to reset the max size (trigger a\n"
	"\t\t\t  new trace)\n"
#ifdef CONFIG_DYNAMIC_FTRACE
	"  stack_trace_filter\t- Like set_ftrace_filter but limits what stack_trace\n"
	"\t\t\t  traces\n"
#endif
#endif /* CONFIG_STACK_TRACER */
#ifdef CONFIG_DYNAMIC_EVENTS
	"  dynamic_events\t\t- Create/append/remove/show the generic dynamic events\n"
	"\t\t\t  Write into this file to define/undefine new trace events.\n"
#endif
#ifdef CONFIG_KPROBE_EVENTS
	"  kprobe_events\t\t- Create/append/remove/show the kernel dynamic events\n"
	"\t\t\t  Write into this file to define/undefine new trace events.\n"
#endif
#ifdef CONFIG_UPROBE_EVENTS
	"  uprobe_events\t\t- Create/append/remove/show the userspace dynamic events\n"
	"\t\t\t  Write into this file to define/undefine new trace events.\n"
#endif
#if defined(CONFIG_KPROBE_EVENTS) || defined(CONFIG_UPROBE_EVENTS) || \
    defined(CONFIG_FPROBE_EVENTS)
	"\t  accepts: event-definitions (one definition per line)\n"
#if defined(CONFIG_KPROBE_EVENTS) || defined(CONFIG_UPROBE_EVENTS)
	"\t   Format: p[:[<group>/][<event>]] <place> [<args>]\n"
	"\t           r[maxactive][:[<group>/][<event>]] <place> [<args>]\n"
#endif
#ifdef CONFIG_FPROBE_EVENTS
	"\t           f[:[<group>/][<event>]] <func-name>[%return] [<args>]\n"
	"\t           t[:[<group>/][<event>]] <tracepoint> [<args>]\n"
#endif
#ifdef CONFIG_HIST_TRIGGERS
	"\t           s:[synthetic/]<event> <field> [<field>]\n"
#endif
	"\t           e[:[<group>/][<event>]] <attached-group>.<attached-event> [<args>] [if <filter>]\n"
	"\t           -:[<group>/][<event>]\n"
#ifdef CONFIG_KPROBE_EVENTS
	"\t    place: [<module>:]<symbol>[+<offset>]|<memaddr>\n"
  "place (kretprobe): [<module>:]<symbol>[+<offset>]%return|<memaddr>\n"
#endif
#ifdef CONFIG_UPROBE_EVENTS
  "   place (uprobe): <path>:<offset>[%return][(ref_ctr_offset)]\n"
#endif
	"\t     args: <name>=fetcharg[:type]\n"
	"\t fetcharg: (%<register>|$<efield>), @<address>, @<symbol>[+|-<offset>],\n"
#ifdef CONFIG_HAVE_FUNCTION_ARG_ACCESS_API
#ifdef CONFIG_PROBE_EVENTS_BTF_ARGS
	"\t           $stack<index>, $stack, $retval, $comm, $arg<N>, <argname>\n"
#else
	"\t           $stack<index>, $stack, $retval, $comm, $arg<N>,\n"
#endif
#else
	"\t           $stack<index>, $stack, $retval, $comm,\n"
#endif
	"\t           +|-[u]<offset>(<fetcharg>), \\imm-value, \\\"imm-string\"\n"
	"\t     type: s8/16/32/64, u8/16/32/64, x8/16/32/64, char, string, symbol,\n"
	"\t           b<bit-width>@<bit-offset>/<container-size>, ustring,\n"
	"\t           symstr, <type>\\[<array-size>\\]\n"
#ifdef CONFIG_HIST_TRIGGERS
	"\t    field: <stype> <name>;\n"
	"\t    stype: u8/u16/u32/u64, s8/s16/s32/s64, pid_t,\n"
	"\t           [unsigned] char/int/long\n"
#endif
	"\t    efield: For event probes ('e' types), the field is on of the fields\n"
	"\t            of the <attached-group>/<attached-event>.\n"
#endif
	"  events/\t\t- Directory containing all trace event subsystems:\n"
	"      enable\t\t- Write 0/1 to enable/disable tracing of all events\n"
	"  events/<system>/\t- Directory containing all trace events for <system>:\n"
	"      enable\t\t- Write 0/1 to enable/disable tracing of all <system>\n"
	"\t\t\t  events\n"
	"      filter\t\t- If set, only events passing filter are traced\n"
	"  events/<system>/<event>/\t- Directory containing control files for\n"
	"\t\t\t  <event>:\n"
	"      enable\t\t- Write 0/1 to enable/disable tracing of <event>\n"
	"      filter\t\t- If set, only events passing filter are traced\n"
	"      trigger\t\t- If set, a command to perform when event is hit\n"
	"\t    Format: <trigger>[:count][if <filter>]\n"
	"\t   trigger: traceon, traceoff\n"
	"\t            enable_event:<system>:<event>\n"
	"\t            disable_event:<system>:<event>\n"
#ifdef CONFIG_HIST_TRIGGERS
	"\t            enable_hist:<system>:<event>\n"
	"\t            disable_hist:<system>:<event>\n"
#endif
#ifdef CONFIG_STACKTRACE
	"\t\t    stacktrace\n"
#endif
#ifdef CONFIG_TRACER_SNAPSHOT
	"\t\t    snapshot\n"
#endif
#ifdef CONFIG_HIST_TRIGGERS
	"\t\t    hist (see below)\n"
#endif
	"\t   example: echo traceoff > events/block/block_unplug/trigger\n"
	"\t            echo traceoff:3 > events/block/block_unplug/trigger\n"
	"\t            echo 'enable_event:kmem:kmalloc:3 if nr_rq > 1' > \\\n"
	"\t                  events/block/block_unplug/trigger\n"
	"\t   The first disables tracing every time block_unplug is hit.\n"
	"\t   The second disables tracing the first 3 times block_unplug is hit.\n"
	"\t   The third enables the kmalloc event the first 3 times block_unplug\n"
	"\t     is hit and has value of greater than 1 for the 'nr_rq' event field.\n"
	"\t   Like function triggers, the counter is only decremented if it\n"
	"\t    enabled or disabled tracing.\n"
	"\t   To remove a trigger without a count:\n"
	"\t     echo '!<trigger> > <system>/<event>/trigger\n"
	"\t   To remove a trigger with a count:\n"
	"\t     echo '!<trigger>:0 > <system>/<event>/trigger\n"
	"\t   Filters can be ignored when removing a trigger.\n"
#ifdef CONFIG_HIST_TRIGGERS
	"      hist trigger\t- If set, event hits are aggregated into a hash table\n"
	"\t    Format: hist:keys=<field1[,field2,...]>\n"
	"\t            [:<var1>=<field|var_ref|numeric_literal>[,<var2>=...]]\n"
	"\t            [:values=<field1[,field2,...]>]\n"
	"\t            [:sort=<field1[,field2,...]>]\n"
	"\t            [:size=#entries]\n"
	"\t            [:pause][:continue][:clear]\n"
	"\t            [:name=histname1]\n"
	"\t            [:nohitcount]\n"
	"\t            [:<handler>.<action>]\n"
	"\t            [if <filter>]\n\n"
	"\t    Note, special fields can be used as well:\n"
	"\t            common_timestamp - to record current timestamp\n"
	"\t            common_cpu - to record the CPU the event happened on\n"
	"\n"
	"\t    A hist trigger variable can be:\n"
	"\t        - a reference to a field e.g. x=current_timestamp,\n"
	"\t        - a reference to another variable e.g. y=$x,\n"
	"\t        - a numeric literal: e.g. ms_per_sec=1000,\n"
	"\t        - an arithmetic expression: e.g. time_secs=current_timestamp/1000\n"
	"\n"
	"\t    hist trigger arithmetic expressions support addition(+), subtraction(-),\n"
	"\t    multiplication(*) and division(/) operators. An operand can be either a\n"
	"\t    variable reference, field or numeric literal.\n"
	"\n"
	"\t    When a matching event is hit, an entry is added to a hash\n"
	"\t    table using the key(s) and value(s) named, and the value of a\n"
	"\t    sum called 'hitcount' is incremented.  Keys and values\n"
	"\t    correspond to fields in the event's format description.  Keys\n"
	"\t    can be any field, or the special string 'common_stacktrace'.\n"
	"\t    Compound keys consisting of up to two fields can be specified\n"
	"\t    by the 'keys' keyword.  Values must correspond to numeric\n"
	"\t    fields.  Sort keys consisting of up to two fields can be\n"
	"\t    specified using the 'sort' keyword.  The sort direction can\n"
	"\t    be modified by appending '.descending' or '.ascending' to a\n"
	"\t    sort field.  The 'size' parameter can be used to specify more\n"
	"\t    or fewer than the default 2048 entries for the hashtable size.\n"
	"\t    If a hist trigger is given a name using the 'name' parameter,\n"
	"\t    its histogram data will be shared with other triggers of the\n"
	"\t    same name, and trigger hits will update this common data.\n\n"
	"\t    Reading the 'hist' file for the event will dump the hash\n"
	"\t    table in its entirety to stdout.  If there are multiple hist\n"
	"\t    triggers attached to an event, there will be a table for each\n"
	"\t    trigger in the output.  The table displayed for a named\n"
	"\t    trigger will be the same as any other instance having the\n"
	"\t    same name.  The default format used to display a given field\n"
	"\t    can be modified by appending any of the following modifiers\n"
	"\t    to the field name, as applicable:\n\n"
	"\t            .hex        display a number as a hex value\n"
	"\t            .sym        display an address as a symbol\n"
	"\t            .sym-offset display an address as a symbol and offset\n"
	"\t            .execname   display a common_pid as a program name\n"
	"\t            .syscall    display a syscall id as a syscall name\n"
	"\t            .log2       display log2 value rather than raw number\n"
	"\t            .buckets=size  display values in groups of size rather than raw number\n"
	"\t            .usecs      display a common_timestamp in microseconds\n"
	"\t            .percent    display a number of percentage value\n"
	"\t            .graph      display a bar-graph of a value\n\n"
	"\t    The 'pause' parameter can be used to pause an existing hist\n"
	"\t    trigger or to start a hist trigger but not log any events\n"
	"\t    until told to do so.  'continue' can be used to start or\n"
	"\t    restart a paused hist trigger.\n\n"
	"\t    The 'clear' parameter will clear the contents of a running\n"
	"\t    hist trigger and leave its current paused/active state\n"
	"\t    unchanged.\n\n"
	"\t    The 'nohitcount' (or NOHC) parameter will suppress display of\n"
	"\t    raw hitcount in the histogram.\n\n"
	"\t    The enable_hist and disable_hist triggers can be used to\n"
	"\t    have one event conditionally start and stop another event's\n"
	"\t    already-attached hist trigger.  The syntax is analogous to\n"
	"\t    the enable_event and disable_event triggers.\n\n"
	"\t    Hist trigger handlers and actions are executed whenever a\n"
	"\t    a histogram entry is added or updated.  They take the form:\n\n"
	"\t        <handler>.<action>\n\n"
	"\t    The available handlers are:\n\n"
	"\t        onmatch(matching.event)  - invoke on addition or update\n"
	"\t        onmax(var)               - invoke if var exceeds current max\n"
	"\t        onchange(var)            - invoke action if var changes\n\n"
	"\t    The available actions are:\n\n"
	"\t        trace(<synthetic_event>,param list)  - generate synthetic event\n"
	"\t        save(field,...)                      - save current event fields\n"
#ifdef CONFIG_TRACER_SNAPSHOT
	"\t        snapshot()                           - snapshot the trace buffer\n\n"
#endif
#ifdef CONFIG_SYNTH_EVENTS
	"  events/synthetic_events\t- Create/append/remove/show synthetic events\n"
	"\t  Write into this file to define/undefine new synthetic events.\n"
	"\t     example: echo 'myevent u64 lat; char name[]; long[] stack' >> synthetic_events\n"
#endif
#endif
;

static ssize_t
tracing_readme_read(struct file *filp, char __user *ubuf,
		       size_t cnt, loff_t *ppos)
{
	return simple_read_from_buffer(ubuf, cnt, ppos,
					readme_msg, strlen(readme_msg));
}

static const struct file_operations tracing_readme_fops = {
	.open		= tracing_open_generic,
	.read		= tracing_readme_read,
	.llseek		= generic_file_llseek,
};

static void *saved_tgids_next(struct seq_file *m, void *v, loff_t *pos)
{
	int pid = ++(*pos);

	return trace_find_tgid_ptr(pid);
}

static void *saved_tgids_start(struct seq_file *m, loff_t *pos)
{
	int pid = *pos;

	return trace_find_tgid_ptr(pid);
}

static void saved_tgids_stop(struct seq_file *m, void *v)
{
}

static int saved_tgids_show(struct seq_file *m, void *v)
{
	int *entry = (int *)v;
	int pid = entry - tgid_map;
	int tgid = *entry;

	if (tgid == 0)
		return SEQ_SKIP;

	seq_printf(m, "%d %d\n", pid, tgid);
	return 0;
}

static const struct seq_operations tracing_saved_tgids_seq_ops = {
	.start		= saved_tgids_start,
	.stop		= saved_tgids_stop,
	.next		= saved_tgids_next,
	.show		= saved_tgids_show,
};

static int tracing_saved_tgids_open(struct inode *inode, struct file *filp)
{
	int ret;

	ret = tracing_check_open_get_tr(NULL);
	if (ret)
		return ret;

	return seq_open(filp, &tracing_saved_tgids_seq_ops);
}


static const struct file_operations tracing_saved_tgids_fops = {
	.open		= tracing_saved_tgids_open,
	.read		= seq_read,
	.llseek		= seq_lseek,
	.release	= seq_release,
};

static void *saved_cmdlines_next(struct seq_file *m, void *v, loff_t *pos)
{
	unsigned int *ptr = v;

	if (*pos || m->count)
		ptr++;

	(*pos)++;

	for (; ptr < &savedcmd->map_cmdline_to_pid[savedcmd->cmdline_num];
	     ptr++) {
		if (*ptr == -1 || *ptr == NO_CMDLINE_MAP)
			continue;

		return ptr;
	}

	return NULL;
}

static void *saved_cmdlines_start(struct seq_file *m, loff_t *pos)
{
	void *v;
	loff_t l = 0;

	preempt_disable();
	arch_spin_lock(&trace_cmdline_lock);

	v = &savedcmd->map_cmdline_to_pid[0];
	while (l <= *pos) {
		v = saved_cmdlines_next(m, v, &l);
		if (!v)
			return NULL;
	}

	return v;
}

static void saved_cmdlines_stop(struct seq_file *m, void *v)
{
	arch_spin_unlock(&trace_cmdline_lock);
	preempt_enable();
}

static int saved_cmdlines_show(struct seq_file *m, void *v)
{
	char buf[TASK_COMM_LEN];
	unsigned int *pid = v;

	__trace_find_cmdline(*pid, buf);
	seq_printf(m, "%d %s\n", *pid, buf);
	return 0;
}

static const struct seq_operations tracing_saved_cmdlines_seq_ops = {
	.start		= saved_cmdlines_start,
	.next		= saved_cmdlines_next,
	.stop		= saved_cmdlines_stop,
	.show		= saved_cmdlines_show,
};

static int tracing_saved_cmdlines_open(struct inode *inode, struct file *filp)
{
	int ret;

	ret = tracing_check_open_get_tr(NULL);
	if (ret)
		return ret;

	return seq_open(filp, &tracing_saved_cmdlines_seq_ops);
}

static const struct file_operations tracing_saved_cmdlines_fops = {
	.open		= tracing_saved_cmdlines_open,
	.read		= seq_read,
	.llseek		= seq_lseek,
	.release	= seq_release,
};

static ssize_t
tracing_saved_cmdlines_size_read(struct file *filp, char __user *ubuf,
				 size_t cnt, loff_t *ppos)
{
	char buf[64];
	int r;

	preempt_disable();
	arch_spin_lock(&trace_cmdline_lock);
	r = scnprintf(buf, sizeof(buf), "%u\n", savedcmd->cmdline_num);
	arch_spin_unlock(&trace_cmdline_lock);
	preempt_enable();

	return simple_read_from_buffer(ubuf, cnt, ppos, buf, r);
}

static void free_saved_cmdlines_buffer(struct saved_cmdlines_buffer *s)
{
	kfree(s->saved_cmdlines);
	kfree(s->map_cmdline_to_pid);
	kfree(s);
}

static int tracing_resize_saved_cmdlines(unsigned int val)
{
	struct saved_cmdlines_buffer *s, *savedcmd_temp;

	s = kmalloc(sizeof(*s), GFP_KERNEL);
	if (!s)
		return -ENOMEM;

	if (allocate_cmdlines_buffer(val, s) < 0) {
		kfree(s);
		return -ENOMEM;
	}

	preempt_disable();
	arch_spin_lock(&trace_cmdline_lock);
	savedcmd_temp = savedcmd;
	savedcmd = s;
	arch_spin_unlock(&trace_cmdline_lock);
	preempt_enable();
	free_saved_cmdlines_buffer(savedcmd_temp);

	return 0;
}

static ssize_t
tracing_saved_cmdlines_size_write(struct file *filp, const char __user *ubuf,
				  size_t cnt, loff_t *ppos)
{
	unsigned long val;
	int ret;

	ret = kstrtoul_from_user(ubuf, cnt, 10, &val);
	if (ret)
		return ret;

	/* must have at least 1 entry or less than PID_MAX_DEFAULT */
	if (!val || val > PID_MAX_DEFAULT)
		return -EINVAL;

	ret = tracing_resize_saved_cmdlines((unsigned int)val);
	if (ret < 0)
		return ret;

	*ppos += cnt;

	return cnt;
}

static const struct file_operations tracing_saved_cmdlines_size_fops = {
	.open		= tracing_open_generic,
	.read		= tracing_saved_cmdlines_size_read,
	.write		= tracing_saved_cmdlines_size_write,
};

#ifdef CONFIG_TRACE_EVAL_MAP_FILE
static union trace_eval_map_item *
update_eval_map(union trace_eval_map_item *ptr)
{
	if (!ptr->map.eval_string) {
		if (ptr->tail.next) {
			ptr = ptr->tail.next;
			/* Set ptr to the next real item (skip head) */
			ptr++;
		} else
			return NULL;
	}
	return ptr;
}

static void *eval_map_next(struct seq_file *m, void *v, loff_t *pos)
{
	union trace_eval_map_item *ptr = v;

	/*
	 * Paranoid! If ptr points to end, we don't want to increment past it.
	 * This really should never happen.
	 */
	(*pos)++;
	ptr = update_eval_map(ptr);
	if (WARN_ON_ONCE(!ptr))
		return NULL;

	ptr++;
	ptr = update_eval_map(ptr);

	return ptr;
}

static void *eval_map_start(struct seq_file *m, loff_t *pos)
{
	union trace_eval_map_item *v;
	loff_t l = 0;

	mutex_lock(&trace_eval_mutex);

	v = trace_eval_maps;
	if (v)
		v++;

	while (v && l < *pos) {
		v = eval_map_next(m, v, &l);
	}

	return v;
}

static void eval_map_stop(struct seq_file *m, void *v)
{
	mutex_unlock(&trace_eval_mutex);
}

static int eval_map_show(struct seq_file *m, void *v)
{
	union trace_eval_map_item *ptr = v;

	seq_printf(m, "%s %ld (%s)\n",
		   ptr->map.eval_string, ptr->map.eval_value,
		   ptr->map.system);

	return 0;
}

static const struct seq_operations tracing_eval_map_seq_ops = {
	.start		= eval_map_start,
	.next		= eval_map_next,
	.stop		= eval_map_stop,
	.show		= eval_map_show,
};

static int tracing_eval_map_open(struct inode *inode, struct file *filp)
{
	int ret;

	ret = tracing_check_open_get_tr(NULL);
	if (ret)
		return ret;

	return seq_open(filp, &tracing_eval_map_seq_ops);
}

static const struct file_operations tracing_eval_map_fops = {
	.open		= tracing_eval_map_open,
	.read		= seq_read,
	.llseek		= seq_lseek,
	.release	= seq_release,
};

static inline union trace_eval_map_item *
trace_eval_jmp_to_tail(union trace_eval_map_item *ptr)
{
	/* Return tail of array given the head */
	return ptr + ptr->head.length + 1;
}

static void
trace_insert_eval_map_file(struct module *mod, struct trace_eval_map **start,
			   int len)
{
	struct trace_eval_map **stop;
	struct trace_eval_map **map;
	union trace_eval_map_item *map_array;
	union trace_eval_map_item *ptr;

	stop = start + len;

	/*
	 * The trace_eval_maps contains the map plus a head and tail item,
	 * where the head holds the module and length of array, and the
	 * tail holds a pointer to the next list.
	 */
	map_array = kmalloc_array(len + 2, sizeof(*map_array), GFP_KERNEL);
	if (!map_array) {
		pr_warn("Unable to allocate trace eval mapping\n");
		return;
	}

	mutex_lock(&trace_eval_mutex);

	if (!trace_eval_maps)
		trace_eval_maps = map_array;
	else {
		ptr = trace_eval_maps;
		for (;;) {
			ptr = trace_eval_jmp_to_tail(ptr);
			if (!ptr->tail.next)
				break;
			ptr = ptr->tail.next;

		}
		ptr->tail.next = map_array;
	}
	map_array->head.mod = mod;
	map_array->head.length = len;
	map_array++;

	for (map = start; (unsigned long)map < (unsigned long)stop; map++) {
		map_array->map = **map;
		map_array++;
	}
	memset(map_array, 0, sizeof(*map_array));

	mutex_unlock(&trace_eval_mutex);
}

static void trace_create_eval_file(struct dentry *d_tracer)
{
	trace_create_file("eval_map", TRACE_MODE_READ, d_tracer,
			  NULL, &tracing_eval_map_fops);
}

#else /* CONFIG_TRACE_EVAL_MAP_FILE */
static inline void trace_create_eval_file(struct dentry *d_tracer) { }
static inline void trace_insert_eval_map_file(struct module *mod,
			      struct trace_eval_map **start, int len) { }
#endif /* !CONFIG_TRACE_EVAL_MAP_FILE */

static void trace_insert_eval_map(struct module *mod,
				  struct trace_eval_map **start, int len)
{
	struct trace_eval_map **map;

	if (len <= 0)
		return;

	map = start;

	trace_event_eval_update(map, len);

	trace_insert_eval_map_file(mod, start, len);
}

static ssize_t
tracing_set_trace_read(struct file *filp, char __user *ubuf,
		       size_t cnt, loff_t *ppos)
{
	struct trace_array *tr = filp->private_data;
	char buf[MAX_TRACER_SIZE+2];
	int r;

	mutex_lock(&trace_types_lock);
	r = sprintf(buf, "%s\n", tr->current_trace->name);
	mutex_unlock(&trace_types_lock);

	return simple_read_from_buffer(ubuf, cnt, ppos, buf, r);
}

int tracer_init(struct tracer *t, struct trace_array *tr)
{
	tracing_reset_online_cpus(&tr->array_buffer);
	return t->init(tr);
}

static void set_buffer_entries(struct array_buffer *buf, unsigned long val)
{
	int cpu;

	for_each_tracing_cpu(cpu)
		per_cpu_ptr(buf->data, cpu)->entries = val;
}

static void update_buffer_entries(struct array_buffer *buf, int cpu)
{
	if (cpu == RING_BUFFER_ALL_CPUS) {
		set_buffer_entries(buf, ring_buffer_size(buf->buffer, 0));
	} else {
		per_cpu_ptr(buf->data, cpu)->entries = ring_buffer_size(buf->buffer, cpu);
	}
}

#ifdef CONFIG_TRACER_MAX_TRACE
/* resize @tr's buffer to the size of @size_tr's entries */
static int resize_buffer_duplicate_size(struct array_buffer *trace_buf,
					struct array_buffer *size_buf, int cpu_id)
{
	int cpu, ret = 0;

	if (cpu_id == RING_BUFFER_ALL_CPUS) {
		for_each_tracing_cpu(cpu) {
			ret = ring_buffer_resize(trace_buf->buffer,
				 per_cpu_ptr(size_buf->data, cpu)->entries, cpu);
			if (ret < 0)
				break;
			per_cpu_ptr(trace_buf->data, cpu)->entries =
				per_cpu_ptr(size_buf->data, cpu)->entries;
		}
	} else {
		ret = ring_buffer_resize(trace_buf->buffer,
				 per_cpu_ptr(size_buf->data, cpu_id)->entries, cpu_id);
		if (ret == 0)
			per_cpu_ptr(trace_buf->data, cpu_id)->entries =
				per_cpu_ptr(size_buf->data, cpu_id)->entries;
	}

	return ret;
}
#endif /* CONFIG_TRACER_MAX_TRACE */

static int __tracing_resize_ring_buffer(struct trace_array *tr,
					unsigned long size, int cpu)
{
	int ret;

	/*
	 * If kernel or user changes the size of the ring buffer
	 * we use the size that was given, and we can forget about
	 * expanding it later.
	 */
	ring_buffer_expanded = true;

	/* May be called before buffers are initialized */
	if (!tr->array_buffer.buffer)
		return 0;

	ret = ring_buffer_resize(tr->array_buffer.buffer, size, cpu);
	if (ret < 0)
		return ret;

#ifdef CONFIG_TRACER_MAX_TRACE
	if (!(tr->flags & TRACE_ARRAY_FL_GLOBAL) ||
	    !tr->current_trace->use_max_tr)
		goto out;

	ret = ring_buffer_resize(tr->max_buffer.buffer, size, cpu);
	if (ret < 0) {
		int r = resize_buffer_duplicate_size(&tr->array_buffer,
						     &tr->array_buffer, cpu);
		if (r < 0) {
			/*
			 * AARGH! We are left with different
			 * size max buffer!!!!
			 * The max buffer is our "snapshot" buffer.
			 * When a tracer needs a snapshot (one of the
			 * latency tracers), it swaps the max buffer
			 * with the saved snap shot. We succeeded to
			 * update the size of the main buffer, but failed to
			 * update the size of the max buffer. But when we tried
			 * to reset the main buffer to the original size, we
			 * failed there too. This is very unlikely to
			 * happen, but if it does, warn and kill all
			 * tracing.
			 */
			WARN_ON(1);
			tracing_disabled = 1;
		}
		return ret;
	}

	update_buffer_entries(&tr->max_buffer, cpu);

 out:
#endif /* CONFIG_TRACER_MAX_TRACE */

	update_buffer_entries(&tr->array_buffer, cpu);

	return ret;
}

ssize_t tracing_resize_ring_buffer(struct trace_array *tr,
				  unsigned long size, int cpu_id)
{
	int ret;

	mutex_lock(&trace_types_lock);

	if (cpu_id != RING_BUFFER_ALL_CPUS) {
		/* make sure, this cpu is enabled in the mask */
		if (!cpumask_test_cpu(cpu_id, tracing_buffer_mask)) {
			ret = -EINVAL;
			goto out;
		}
	}

	ret = __tracing_resize_ring_buffer(tr, size, cpu_id);
	if (ret < 0)
		ret = -ENOMEM;

out:
	mutex_unlock(&trace_types_lock);

	return ret;
}


/**
 * tracing_update_buffers - used by tracing facility to expand ring buffers
 *
 * To save on memory when the tracing is never used on a system with it
 * configured in. The ring buffers are set to a minimum size. But once
 * a user starts to use the tracing facility, then they need to grow
 * to their default size.
 *
 * This function is to be called when a tracer is about to be used.
 */
int tracing_update_buffers(void)
{
	int ret = 0;

	mutex_lock(&trace_types_lock);
	if (!ring_buffer_expanded)
		ret = __tracing_resize_ring_buffer(&global_trace, trace_buf_size,
						RING_BUFFER_ALL_CPUS);
	mutex_unlock(&trace_types_lock);

	return ret;
}

struct trace_option_dentry;

static void
create_trace_option_files(struct trace_array *tr, struct tracer *tracer);

/*
 * Used to clear out the tracer before deletion of an instance.
 * Must have trace_types_lock held.
 */
static void tracing_set_nop(struct trace_array *tr)
{
	if (tr->current_trace == &nop_trace)
		return;
	
	tr->current_trace->enabled--;

	if (tr->current_trace->reset)
		tr->current_trace->reset(tr);

	tr->current_trace = &nop_trace;
}

static bool tracer_options_updated;

static void add_tracer_options(struct trace_array *tr, struct tracer *t)
{
	/* Only enable if the directory has been created already. */
	if (!tr->dir)
		return;

	/* Only create trace option files after update_tracer_options finish */
	if (!tracer_options_updated)
		return;

	create_trace_option_files(tr, t);
}

int tracing_set_tracer(struct trace_array *tr, const char *buf)
{
	struct tracer *t;
#ifdef CONFIG_TRACER_MAX_TRACE
	bool had_max_tr;
#endif
	int ret = 0;

	mutex_lock(&trace_types_lock);

	if (!ring_buffer_expanded) {
		ret = __tracing_resize_ring_buffer(tr, trace_buf_size,
						RING_BUFFER_ALL_CPUS);
		if (ret < 0)
			goto out;
		ret = 0;
	}

	for (t = trace_types; t; t = t->next) {
		if (strcmp(t->name, buf) == 0)
			break;
	}
	if (!t) {
		ret = -EINVAL;
		goto out;
	}
	if (t == tr->current_trace)
		goto out;

#ifdef CONFIG_TRACER_SNAPSHOT
	if (t->use_max_tr) {
		local_irq_disable();
		arch_spin_lock(&tr->max_lock);
		if (tr->cond_snapshot)
			ret = -EBUSY;
		arch_spin_unlock(&tr->max_lock);
		local_irq_enable();
		if (ret)
			goto out;
	}
#endif
	/* Some tracers won't work on kernel command line */
	if (system_state < SYSTEM_RUNNING && t->noboot) {
		pr_warn("Tracer '%s' is not allowed on command line, ignored\n",
			t->name);
		goto out;
	}

	/* Some tracers are only allowed for the top level buffer */
	if (!trace_ok_for_array(t, tr)) {
		ret = -EINVAL;
		goto out;
	}

	/* If trace pipe files are being read, we can't change the tracer */
	if (tr->trace_ref) {
		ret = -EBUSY;
		goto out;
	}

	trace_branch_disable();

	tr->current_trace->enabled--;

	if (tr->current_trace->reset)
		tr->current_trace->reset(tr);

#ifdef CONFIG_TRACER_MAX_TRACE
	had_max_tr = tr->current_trace->use_max_tr;

	/* Current trace needs to be nop_trace before synchronize_rcu */
	tr->current_trace = &nop_trace;

	if (had_max_tr && !t->use_max_tr) {
		/*
		 * We need to make sure that the update_max_tr sees that
		 * current_trace changed to nop_trace to keep it from
		 * swapping the buffers after we resize it.
		 * The update_max_tr is called from interrupts disabled
		 * so a synchronized_sched() is sufficient.
		 */
		synchronize_rcu();
		free_snapshot(tr);
	}

	if (t->use_max_tr && !tr->allocated_snapshot) {
		ret = tracing_alloc_snapshot_instance(tr);
		if (ret < 0)
			goto out;
	}
#else
	tr->current_trace = &nop_trace;
#endif

	if (t->init) {
		ret = tracer_init(t, tr);
		if (ret)
			goto out;
	}

	tr->current_trace = t;
	tr->current_trace->enabled++;
	trace_branch_enable(tr);
 out:
	mutex_unlock(&trace_types_lock);

	return ret;
}

static ssize_t
tracing_set_trace_write(struct file *filp, const char __user *ubuf,
			size_t cnt, loff_t *ppos)
{
	struct trace_array *tr = filp->private_data;
	char buf[MAX_TRACER_SIZE+1];
	char *name;
	size_t ret;
	int err;

	ret = cnt;

	if (cnt > MAX_TRACER_SIZE)
		cnt = MAX_TRACER_SIZE;

	if (copy_from_user(buf, ubuf, cnt))
		return -EFAULT;

	buf[cnt] = 0;

	name = strim(buf);

	err = tracing_set_tracer(tr, name);
	if (err)
		return err;

	*ppos += ret;

	return ret;
}

static ssize_t
tracing_nsecs_read(unsigned long *ptr, char __user *ubuf,
		   size_t cnt, loff_t *ppos)
{
	char buf[64];
	int r;

	r = snprintf(buf, sizeof(buf), "%ld\n",
		     *ptr == (unsigned long)-1 ? -1 : nsecs_to_usecs(*ptr));
	if (r > sizeof(buf))
		r = sizeof(buf);
	return simple_read_from_buffer(ubuf, cnt, ppos, buf, r);
}

static ssize_t
tracing_nsecs_write(unsigned long *ptr, const char __user *ubuf,
		    size_t cnt, loff_t *ppos)
{
	unsigned long val;
	int ret;

	ret = kstrtoul_from_user(ubuf, cnt, 10, &val);
	if (ret)
		return ret;

	*ptr = val * 1000;

	return cnt;
}

static ssize_t
tracing_thresh_read(struct file *filp, char __user *ubuf,
		    size_t cnt, loff_t *ppos)
{
	return tracing_nsecs_read(&tracing_thresh, ubuf, cnt, ppos);
}

static ssize_t
tracing_thresh_write(struct file *filp, const char __user *ubuf,
		     size_t cnt, loff_t *ppos)
{
	struct trace_array *tr = filp->private_data;
	int ret;

	mutex_lock(&trace_types_lock);
	ret = tracing_nsecs_write(&tracing_thresh, ubuf, cnt, ppos);
	if (ret < 0)
		goto out;

	if (tr->current_trace->update_thresh) {
		ret = tr->current_trace->update_thresh(tr);
		if (ret < 0)
			goto out;
	}

	ret = cnt;
out:
	mutex_unlock(&trace_types_lock);

	return ret;
}

#ifdef CONFIG_TRACER_MAX_TRACE

static ssize_t
tracing_max_lat_read(struct file *filp, char __user *ubuf,
		     size_t cnt, loff_t *ppos)
{
	return tracing_nsecs_read(filp->private_data, ubuf, cnt, ppos);
}

static ssize_t
tracing_max_lat_write(struct file *filp, const char __user *ubuf,
		      size_t cnt, loff_t *ppos)
{
	return tracing_nsecs_write(filp->private_data, ubuf, cnt, ppos);
}

#endif

static int open_pipe_on_cpu(struct trace_array *tr, int cpu)
{
	if (cpu == RING_BUFFER_ALL_CPUS) {
		if (cpumask_empty(tr->pipe_cpumask)) {
			cpumask_setall(tr->pipe_cpumask);
			return 0;
		}
	} else if (!cpumask_test_cpu(cpu, tr->pipe_cpumask)) {
		cpumask_set_cpu(cpu, tr->pipe_cpumask);
		return 0;
	}
	return -EBUSY;
}

static void close_pipe_on_cpu(struct trace_array *tr, int cpu)
{
	if (cpu == RING_BUFFER_ALL_CPUS) {
		WARN_ON(!cpumask_full(tr->pipe_cpumask));
		cpumask_clear(tr->pipe_cpumask);
	} else {
		WARN_ON(!cpumask_test_cpu(cpu, tr->pipe_cpumask));
		cpumask_clear_cpu(cpu, tr->pipe_cpumask);
	}
}

static int tracing_open_pipe(struct inode *inode, struct file *filp)
{
	struct trace_array *tr = inode->i_private;
	struct trace_iterator *iter;
	int cpu;
	int ret;

	ret = tracing_check_open_get_tr(tr);
	if (ret)
		return ret;

	mutex_lock(&trace_types_lock);
	cpu = tracing_get_cpu(inode);
	ret = open_pipe_on_cpu(tr, cpu);
	if (ret)
		goto fail_pipe_on_cpu;

	/* create a buffer to store the information to pass to userspace */
	iter = kzalloc(sizeof(*iter), GFP_KERNEL);
	if (!iter) {
		ret = -ENOMEM;
		goto fail_alloc_iter;
	}

	trace_seq_init(&iter->seq);
	iter->trace = tr->current_trace;

	if (!alloc_cpumask_var(&iter->started, GFP_KERNEL)) {
		ret = -ENOMEM;
		goto fail;
	}

	/* trace pipe does not show start of buffer */
	cpumask_setall(iter->started);

	if (tr->trace_flags & TRACE_ITER_LATENCY_FMT)
		iter->iter_flags |= TRACE_FILE_LAT_FMT;

	/* Output in nanoseconds only if we are using a clock in nanoseconds. */
	if (trace_clocks[tr->clock_id].in_ns)
		iter->iter_flags |= TRACE_FILE_TIME_IN_NS;

	iter->tr = tr;
	iter->array_buffer = &tr->array_buffer;
	iter->cpu_file = cpu;
	mutex_init(&iter->mutex);
	filp->private_data = iter;

	if (iter->trace->pipe_open)
		iter->trace->pipe_open(iter);

	nonseekable_open(inode, filp);

	tr->trace_ref++;

	mutex_unlock(&trace_types_lock);
	return ret;

fail:
	kfree(iter);
fail_alloc_iter:
	close_pipe_on_cpu(tr, cpu);
fail_pipe_on_cpu:
	__trace_array_put(tr);
	mutex_unlock(&trace_types_lock);
	return ret;
}

static int tracing_release_pipe(struct inode *inode, struct file *file)
{
	struct trace_iterator *iter = file->private_data;
	struct trace_array *tr = inode->i_private;

	mutex_lock(&trace_types_lock);

	tr->trace_ref--;

	if (iter->trace->pipe_close)
		iter->trace->pipe_close(iter);
	close_pipe_on_cpu(tr, iter->cpu_file);
	mutex_unlock(&trace_types_lock);

	free_trace_iter_content(iter);
	kfree(iter);

	trace_array_put(tr);

	return 0;
}

static __poll_t
trace_poll(struct trace_iterator *iter, struct file *filp, poll_table *poll_table)
{
	struct trace_array *tr = iter->tr;

	/* Iterators are static, they should be filled or empty */
	if (trace_buffer_iter(iter, iter->cpu_file))
		return EPOLLIN | EPOLLRDNORM;

	if (tr->trace_flags & TRACE_ITER_BLOCK)
		/*
		 * Always select as readable when in blocking mode
		 */
		return EPOLLIN | EPOLLRDNORM;
	else
		return ring_buffer_poll_wait(iter->array_buffer->buffer, iter->cpu_file,
					     filp, poll_table, iter->tr->buffer_percent);
}

static __poll_t
tracing_poll_pipe(struct file *filp, poll_table *poll_table)
{
	struct trace_iterator *iter = filp->private_data;

	return trace_poll(iter, filp, poll_table);
}

/* Must be called with iter->mutex held. */
static int tracing_wait_pipe(struct file *filp)
{
	struct trace_iterator *iter = filp->private_data;
	int ret;

	while (trace_empty(iter)) {

		if ((filp->f_flags & O_NONBLOCK)) {
			return -EAGAIN;
		}

		/*
		 * We block until we read something and tracing is disabled.
		 * We still block if tracing is disabled, but we have never
		 * read anything. This allows a user to cat this file, and
		 * then enable tracing. But after we have read something,
		 * we give an EOF when tracing is again disabled.
		 *
		 * iter->pos will be 0 if we haven't read anything.
		 */
		if (!tracer_tracing_is_on(iter->tr) && iter->pos)
			break;

		mutex_unlock(&iter->mutex);

		ret = wait_on_pipe(iter, 0);

		mutex_lock(&iter->mutex);

		if (ret)
			return ret;
	}

	return 1;
}

/*
 * Consumer reader.
 */
static ssize_t
tracing_read_pipe(struct file *filp, char __user *ubuf,
		  size_t cnt, loff_t *ppos)
{
	struct trace_iterator *iter = filp->private_data;
	ssize_t sret;

	/*
	 * Avoid more than one consumer on a single file descriptor
	 * This is just a matter of traces coherency, the ring buffer itself
	 * is protected.
	 */
	mutex_lock(&iter->mutex);

	/* return any leftover data */
	sret = trace_seq_to_user(&iter->seq, ubuf, cnt);
	if (sret != -EBUSY)
		goto out;

	trace_seq_init(&iter->seq);

	if (iter->trace->read) {
		sret = iter->trace->read(iter, filp, ubuf, cnt, ppos);
		if (sret)
			goto out;
	}

waitagain:
	sret = tracing_wait_pipe(filp);
	if (sret <= 0)
		goto out;

	/* stop when tracing is finished */
	if (trace_empty(iter)) {
		sret = 0;
		goto out;
	}

	if (cnt >= PAGE_SIZE)
		cnt = PAGE_SIZE - 1;

	/* reset all but tr, trace, and overruns */
	trace_iterator_reset(iter);
	cpumask_clear(iter->started);
	trace_seq_init(&iter->seq);

	trace_event_read_lock();
	trace_access_lock(iter->cpu_file);
	while (trace_find_next_entry_inc(iter) != NULL) {
		enum print_line_t ret;
		int save_len = iter->seq.seq.len;

		ret = print_trace_line(iter);
		if (ret == TRACE_TYPE_PARTIAL_LINE) {
			/*
			 * If one print_trace_line() fills entire trace_seq in one shot,
			 * trace_seq_to_user() will returns -EBUSY because save_len == 0,
			 * In this case, we need to consume it, otherwise, loop will peek
			 * this event next time, resulting in an infinite loop.
			 */
			if (save_len == 0) {
				iter->seq.full = 0;
				trace_seq_puts(&iter->seq, "[LINE TOO BIG]\n");
				trace_consume(iter);
				break;
			}

			/* In other cases, don't print partial lines */
			iter->seq.seq.len = save_len;
			break;
		}
		if (ret != TRACE_TYPE_NO_CONSUME)
			trace_consume(iter);

		if (trace_seq_used(&iter->seq) >= cnt)
			break;

		/*
		 * Setting the full flag means we reached the trace_seq buffer
		 * size and we should leave by partial output condition above.
		 * One of the trace_seq_* functions is not used properly.
		 */
		WARN_ONCE(iter->seq.full, "full flag set for trace type %d",
			  iter->ent->type);
	}
	trace_access_unlock(iter->cpu_file);
	trace_event_read_unlock();

	/* Now copy what we have to the user */
	sret = trace_seq_to_user(&iter->seq, ubuf, cnt);
	if (iter->seq.seq.readpos >= trace_seq_used(&iter->seq))
		trace_seq_init(&iter->seq);

	/*
	 * If there was nothing to send to user, in spite of consuming trace
	 * entries, go back to wait for more entries.
	 */
	if (sret == -EBUSY)
		goto waitagain;

out:
	mutex_unlock(&iter->mutex);

	return sret;
}

static void tracing_spd_release_pipe(struct splice_pipe_desc *spd,
				     unsigned int idx)
{
	__free_page(spd->pages[idx]);
}

static size_t
tracing_fill_pipe_page(size_t rem, struct trace_iterator *iter)
{
	size_t count;
	int save_len;
	int ret;

	/* Seq buffer is page-sized, exactly what we need. */
	for (;;) {
		save_len = iter->seq.seq.len;
		ret = print_trace_line(iter);

		if (trace_seq_has_overflowed(&iter->seq)) {
			iter->seq.seq.len = save_len;
			break;
		}

		/*
		 * This should not be hit, because it should only
		 * be set if the iter->seq overflowed. But check it
		 * anyway to be safe.
		 */
		if (ret == TRACE_TYPE_PARTIAL_LINE) {
			iter->seq.seq.len = save_len;
			break;
		}

		count = trace_seq_used(&iter->seq) - save_len;
		if (rem < count) {
			rem = 0;
			iter->seq.seq.len = save_len;
			break;
		}

		if (ret != TRACE_TYPE_NO_CONSUME)
			trace_consume(iter);
		rem -= count;
		if (!trace_find_next_entry_inc(iter))	{
			rem = 0;
			iter->ent = NULL;
			break;
		}
	}

	return rem;
}

static ssize_t tracing_splice_read_pipe(struct file *filp,
					loff_t *ppos,
					struct pipe_inode_info *pipe,
					size_t len,
					unsigned int flags)
{
	struct page *pages_def[PIPE_DEF_BUFFERS];
	struct partial_page partial_def[PIPE_DEF_BUFFERS];
	struct trace_iterator *iter = filp->private_data;
	struct splice_pipe_desc spd = {
		.pages		= pages_def,
		.partial	= partial_def,
		.nr_pages	= 0, /* This gets updated below. */
		.nr_pages_max	= PIPE_DEF_BUFFERS,
		.ops		= &default_pipe_buf_ops,
		.spd_release	= tracing_spd_release_pipe,
	};
	ssize_t ret;
	size_t rem;
	unsigned int i;

	if (splice_grow_spd(pipe, &spd))
		return -ENOMEM;

	mutex_lock(&iter->mutex);

	if (iter->trace->splice_read) {
		ret = iter->trace->splice_read(iter, filp,
					       ppos, pipe, len, flags);
		if (ret)
			goto out_err;
	}

	ret = tracing_wait_pipe(filp);
	if (ret <= 0)
		goto out_err;

	if (!iter->ent && !trace_find_next_entry_inc(iter)) {
		ret = -EFAULT;
		goto out_err;
	}

	trace_event_read_lock();
	trace_access_lock(iter->cpu_file);

	/* Fill as many pages as possible. */
	for (i = 0, rem = len; i < spd.nr_pages_max && rem; i++) {
		spd.pages[i] = alloc_page(GFP_KERNEL);
		if (!spd.pages[i])
			break;

		rem = tracing_fill_pipe_page(rem, iter);

		/* Copy the data into the page, so we can start over. */
		ret = trace_seq_to_buffer(&iter->seq,
					  page_address(spd.pages[i]),
					  trace_seq_used(&iter->seq));
		if (ret < 0) {
			__free_page(spd.pages[i]);
			break;
		}
		spd.partial[i].offset = 0;
		spd.partial[i].len = trace_seq_used(&iter->seq);

		trace_seq_init(&iter->seq);
	}

	trace_access_unlock(iter->cpu_file);
	trace_event_read_unlock();
	mutex_unlock(&iter->mutex);

	spd.nr_pages = i;

	if (i)
		ret = splice_to_pipe(pipe, &spd);
	else
		ret = 0;
out:
	splice_shrink_spd(&spd);
	return ret;

out_err:
	mutex_unlock(&iter->mutex);
	goto out;
}

static ssize_t
tracing_entries_read(struct file *filp, char __user *ubuf,
		     size_t cnt, loff_t *ppos)
{
	struct inode *inode = file_inode(filp);
	struct trace_array *tr = inode->i_private;
	int cpu = tracing_get_cpu(inode);
	char buf[64];
	int r = 0;
	ssize_t ret;

	mutex_lock(&trace_types_lock);

	if (cpu == RING_BUFFER_ALL_CPUS) {
		int cpu, buf_size_same;
		unsigned long size;

		size = 0;
		buf_size_same = 1;
		/* check if all cpu sizes are same */
		for_each_tracing_cpu(cpu) {
			/* fill in the size from first enabled cpu */
			if (size == 0)
				size = per_cpu_ptr(tr->array_buffer.data, cpu)->entries;
			if (size != per_cpu_ptr(tr->array_buffer.data, cpu)->entries) {
				buf_size_same = 0;
				break;
			}
		}

		if (buf_size_same) {
			if (!ring_buffer_expanded)
				r = sprintf(buf, "%lu (expanded: %lu)\n",
					    size >> 10,
					    trace_buf_size >> 10);
			else
				r = sprintf(buf, "%lu\n", size >> 10);
		} else
			r = sprintf(buf, "X\n");
	} else
		r = sprintf(buf, "%lu\n", per_cpu_ptr(tr->array_buffer.data, cpu)->entries >> 10);

	mutex_unlock(&trace_types_lock);

	ret = simple_read_from_buffer(ubuf, cnt, ppos, buf, r);
	return ret;
}

static ssize_t
tracing_entries_write(struct file *filp, const char __user *ubuf,
		      size_t cnt, loff_t *ppos)
{
	struct inode *inode = file_inode(filp);
	struct trace_array *tr = inode->i_private;
	unsigned long val;
	int ret;

	ret = kstrtoul_from_user(ubuf, cnt, 10, &val);
	if (ret)
		return ret;

	/* must have at least 1 entry */
	if (!val)
		return -EINVAL;

	/* value is in KB */
	val <<= 10;
	ret = tracing_resize_ring_buffer(tr, val, tracing_get_cpu(inode));
	if (ret < 0)
		return ret;

	*ppos += cnt;

	return cnt;
}

static ssize_t
tracing_total_entries_read(struct file *filp, char __user *ubuf,
				size_t cnt, loff_t *ppos)
{
	struct trace_array *tr = filp->private_data;
	char buf[64];
	int r, cpu;
	unsigned long size = 0, expanded_size = 0;

	mutex_lock(&trace_types_lock);
	for_each_tracing_cpu(cpu) {
		size += per_cpu_ptr(tr->array_buffer.data, cpu)->entries >> 10;
		if (!ring_buffer_expanded)
			expanded_size += trace_buf_size >> 10;
	}
	if (ring_buffer_expanded)
		r = sprintf(buf, "%lu\n", size);
	else
		r = sprintf(buf, "%lu (expanded: %lu)\n", size, expanded_size);
	mutex_unlock(&trace_types_lock);

	return simple_read_from_buffer(ubuf, cnt, ppos, buf, r);
}

static ssize_t
tracing_free_buffer_write(struct file *filp, const char __user *ubuf,
			  size_t cnt, loff_t *ppos)
{
	/*
	 * There is no need to read what the user has written, this function
	 * is just to make sure that there is no error when "echo" is used
	 */

	*ppos += cnt;

	return cnt;
}

static int
tracing_free_buffer_release(struct inode *inode, struct file *filp)
{
	struct trace_array *tr = inode->i_private;

	/* disable tracing ? */
	if (tr->trace_flags & TRACE_ITER_STOP_ON_FREE)
		tracer_tracing_off(tr);
	/* resize the ring buffer to 0 */
	tracing_resize_ring_buffer(tr, 0, RING_BUFFER_ALL_CPUS);

	trace_array_put(tr);

	return 0;
}

static ssize_t
tracing_mark_write(struct file *filp, const char __user *ubuf,
					size_t cnt, loff_t *fpos)
{
	struct trace_array *tr = filp->private_data;
	struct ring_buffer_event *event;
	enum event_trigger_type tt = ETT_NONE;
	struct trace_buffer *buffer;
	struct print_entry *entry;
	ssize_t written;
	int size;
	int len;

/* Used in tracing_mark_raw_write() as well */
#define FAULTED_STR "<faulted>"
#define FAULTED_SIZE (sizeof(FAULTED_STR) - 1) /* '\0' is already accounted for */

	if (tracing_disabled)
		return -EINVAL;

	if (!(tr->trace_flags & TRACE_ITER_MARKERS))
		return -EINVAL;

	if (cnt > TRACE_BUF_SIZE)
		cnt = TRACE_BUF_SIZE;

	BUILD_BUG_ON(TRACE_BUF_SIZE >= PAGE_SIZE);

	size = sizeof(*entry) + cnt + 2; /* add '\0' and possible '\n' */

	/* If less than "<faulted>", then make sure we can still add that */
	if (cnt < FAULTED_SIZE)
		size += FAULTED_SIZE - cnt;

	buffer = tr->array_buffer.buffer;
	event = __trace_buffer_lock_reserve(buffer, TRACE_PRINT, size,
					    tracing_gen_ctx());
	if (unlikely(!event))
		/* Ring buffer disabled, return as if not open for write */
		return -EBADF;

	entry = ring_buffer_event_data(event);
	entry->ip = _THIS_IP_;

	len = __copy_from_user_inatomic(&entry->buf, ubuf, cnt);
	if (len) {
		memcpy(&entry->buf, FAULTED_STR, FAULTED_SIZE);
		cnt = FAULTED_SIZE;
		written = -EFAULT;
	} else
		written = cnt;

	if (tr->trace_marker_file && !list_empty(&tr->trace_marker_file->triggers)) {
		/* do not add \n before testing triggers, but add \0 */
		entry->buf[cnt] = '\0';
		tt = event_triggers_call(tr->trace_marker_file, buffer, entry, event);
	}

	if (entry->buf[cnt - 1] != '\n') {
		entry->buf[cnt] = '\n';
		entry->buf[cnt + 1] = '\0';
	} else
		entry->buf[cnt] = '\0';

	if (static_branch_unlikely(&trace_marker_exports_enabled))
		ftrace_exports(event, TRACE_EXPORT_MARKER);
	__buffer_unlock_commit(buffer, event);

	if (tt)
		event_triggers_post_call(tr->trace_marker_file, tt);

	return written;
}

/* Limit it for now to 3K (including tag) */
#define RAW_DATA_MAX_SIZE (1024*3)

static ssize_t
tracing_mark_raw_write(struct file *filp, const char __user *ubuf,
					size_t cnt, loff_t *fpos)
{
	struct trace_array *tr = filp->private_data;
	struct ring_buffer_event *event;
	struct trace_buffer *buffer;
	struct raw_data_entry *entry;
	ssize_t written;
	int size;
	int len;

#define FAULT_SIZE_ID (FAULTED_SIZE + sizeof(int))

	if (tracing_disabled)
		return -EINVAL;

	if (!(tr->trace_flags & TRACE_ITER_MARKERS))
		return -EINVAL;

	/* The marker must at least have a tag id */
	if (cnt < sizeof(unsigned int) || cnt > RAW_DATA_MAX_SIZE)
		return -EINVAL;

	if (cnt > TRACE_BUF_SIZE)
		cnt = TRACE_BUF_SIZE;

	BUILD_BUG_ON(TRACE_BUF_SIZE >= PAGE_SIZE);

	size = sizeof(*entry) + cnt;
	if (cnt < FAULT_SIZE_ID)
		size += FAULT_SIZE_ID - cnt;

	buffer = tr->array_buffer.buffer;
	event = __trace_buffer_lock_reserve(buffer, TRACE_RAW_DATA, size,
					    tracing_gen_ctx());
	if (!event)
		/* Ring buffer disabled, return as if not open for write */
		return -EBADF;

	entry = ring_buffer_event_data(event);

	len = __copy_from_user_inatomic(&entry->id, ubuf, cnt);
	if (len) {
		entry->id = -1;
		memcpy(&entry->buf, FAULTED_STR, FAULTED_SIZE);
		written = -EFAULT;
	} else
		written = cnt;

	__buffer_unlock_commit(buffer, event);

	return written;
}

static int tracing_clock_show(struct seq_file *m, void *v)
{
	struct trace_array *tr = m->private;
	int i;

	for (i = 0; i < ARRAY_SIZE(trace_clocks); i++)
		seq_printf(m,
			"%s%s%s%s", i ? " " : "",
			i == tr->clock_id ? "[" : "", trace_clocks[i].name,
			i == tr->clock_id ? "]" : "");
	seq_putc(m, '\n');

	return 0;
}

int tracing_set_clock(struct trace_array *tr, const char *clockstr)
{
	int i;

	for (i = 0; i < ARRAY_SIZE(trace_clocks); i++) {
		if (strcmp(trace_clocks[i].name, clockstr) == 0)
			break;
	}
	if (i == ARRAY_SIZE(trace_clocks))
		return -EINVAL;

	mutex_lock(&trace_types_lock);

	tr->clock_id = i;

	ring_buffer_set_clock(tr->array_buffer.buffer, trace_clocks[i].func);

	/*
	 * New clock may not be consistent with the previous clock.
	 * Reset the buffer so that it doesn't have incomparable timestamps.
	 */
	tracing_reset_online_cpus(&tr->array_buffer);

#ifdef CONFIG_TRACER_MAX_TRACE
	if (tr->max_buffer.buffer)
		ring_buffer_set_clock(tr->max_buffer.buffer, trace_clocks[i].func);
	tracing_reset_online_cpus(&tr->max_buffer);
#endif

	mutex_unlock(&trace_types_lock);

	return 0;
}

static ssize_t tracing_clock_write(struct file *filp, const char __user *ubuf,
				   size_t cnt, loff_t *fpos)
{
	struct seq_file *m = filp->private_data;
	struct trace_array *tr = m->private;
	char buf[64];
	const char *clockstr;
	int ret;

	if (cnt >= sizeof(buf))
		return -EINVAL;

	if (copy_from_user(buf, ubuf, cnt))
		return -EFAULT;

	buf[cnt] = 0;

	clockstr = strstrip(buf);

	ret = tracing_set_clock(tr, clockstr);
	if (ret)
		return ret;

	*fpos += cnt;

	return cnt;
}

static int tracing_clock_open(struct inode *inode, struct file *file)
{
	struct trace_array *tr = inode->i_private;
	int ret;

	ret = tracing_check_open_get_tr(tr);
	if (ret)
		return ret;

	ret = single_open(file, tracing_clock_show, inode->i_private);
	if (ret < 0)
		trace_array_put(tr);

	return ret;
}

static int tracing_time_stamp_mode_show(struct seq_file *m, void *v)
{
	struct trace_array *tr = m->private;

	mutex_lock(&trace_types_lock);

	if (ring_buffer_time_stamp_abs(tr->array_buffer.buffer))
		seq_puts(m, "delta [absolute]\n");
	else
		seq_puts(m, "[delta] absolute\n");

	mutex_unlock(&trace_types_lock);

	return 0;
}

static int tracing_time_stamp_mode_open(struct inode *inode, struct file *file)
{
	struct trace_array *tr = inode->i_private;
	int ret;

	ret = tracing_check_open_get_tr(tr);
	if (ret)
		return ret;

	ret = single_open(file, tracing_time_stamp_mode_show, inode->i_private);
	if (ret < 0)
		trace_array_put(tr);

	return ret;
}

u64 tracing_event_time_stamp(struct trace_buffer *buffer, struct ring_buffer_event *rbe)
{
	if (rbe == this_cpu_read(trace_buffered_event))
		return ring_buffer_time_stamp(buffer);

	return ring_buffer_event_time_stamp(buffer, rbe);
}

/*
 * Set or disable using the per CPU trace_buffer_event when possible.
 */
int tracing_set_filter_buffering(struct trace_array *tr, bool set)
{
	int ret = 0;

	mutex_lock(&trace_types_lock);

	if (set && tr->no_filter_buffering_ref++)
		goto out;

	if (!set) {
		if (WARN_ON_ONCE(!tr->no_filter_buffering_ref)) {
			ret = -EINVAL;
			goto out;
		}

		--tr->no_filter_buffering_ref;
	}
 out:
	mutex_unlock(&trace_types_lock);

	return ret;
}

struct ftrace_buffer_info {
	struct trace_iterator	iter;
	void			*spare;
	unsigned int		spare_cpu;
	unsigned int		read;
};

#ifdef CONFIG_TRACER_SNAPSHOT
static int tracing_snapshot_open(struct inode *inode, struct file *file)
{
	struct trace_array *tr = inode->i_private;
	struct trace_iterator *iter;
	struct seq_file *m;
	int ret;

	ret = tracing_check_open_get_tr(tr);
	if (ret)
		return ret;

	if (file->f_mode & FMODE_READ) {
		iter = __tracing_open(inode, file, true);
		if (IS_ERR(iter))
			ret = PTR_ERR(iter);
	} else {
		/* Writes still need the seq_file to hold the private data */
		ret = -ENOMEM;
		m = kzalloc(sizeof(*m), GFP_KERNEL);
		if (!m)
			goto out;
		iter = kzalloc(sizeof(*iter), GFP_KERNEL);
		if (!iter) {
			kfree(m);
			goto out;
		}
		ret = 0;

		iter->tr = tr;
		iter->array_buffer = &tr->max_buffer;
		iter->cpu_file = tracing_get_cpu(inode);
		m->private = iter;
		file->private_data = m;
	}
out:
	if (ret < 0)
		trace_array_put(tr);

	return ret;
}

static ssize_t
tracing_snapshot_write(struct file *filp, const char __user *ubuf, size_t cnt,
		       loff_t *ppos)
{
	struct seq_file *m = filp->private_data;
	struct trace_iterator *iter = m->private;
	struct trace_array *tr = iter->tr;
	unsigned long val;
	int ret;

	ret = tracing_update_buffers();
	if (ret < 0)
		return ret;

	ret = kstrtoul_from_user(ubuf, cnt, 10, &val);
	if (ret)
		return ret;

	mutex_lock(&trace_types_lock);

	if (tr->current_trace->use_max_tr) {
		ret = -EBUSY;
		goto out;
	}

	local_irq_disable();
	arch_spin_lock(&tr->max_lock);
	if (tr->cond_snapshot)
		ret = -EBUSY;
	arch_spin_unlock(&tr->max_lock);
	local_irq_enable();
	if (ret)
		goto out;

	switch (val) {
	case 0:
		if (iter->cpu_file != RING_BUFFER_ALL_CPUS) {
			ret = -EINVAL;
			break;
		}
		if (tr->allocated_snapshot)
			free_snapshot(tr);
		break;
	case 1:
/* Only allow per-cpu swap if the ring buffer supports it */
#ifndef CONFIG_RING_BUFFER_ALLOW_SWAP
		if (iter->cpu_file != RING_BUFFER_ALL_CPUS) {
			ret = -EINVAL;
			break;
		}
#endif
		if (tr->allocated_snapshot)
			ret = resize_buffer_duplicate_size(&tr->max_buffer,
					&tr->array_buffer, iter->cpu_file);
		else
			ret = tracing_alloc_snapshot_instance(tr);
		if (ret < 0)
			break;
		local_irq_disable();
		/* Now, we're going to swap */
		if (iter->cpu_file == RING_BUFFER_ALL_CPUS)
			update_max_tr(tr, current, smp_processor_id(), NULL);
		else
			update_max_tr_single(tr, current, iter->cpu_file);
		local_irq_enable();
		break;
	default:
		if (tr->allocated_snapshot) {
			if (iter->cpu_file == RING_BUFFER_ALL_CPUS)
				tracing_reset_online_cpus(&tr->max_buffer);
			else
				tracing_reset_cpu(&tr->max_buffer, iter->cpu_file);
		}
		break;
	}

	if (ret >= 0) {
		*ppos += cnt;
		ret = cnt;
	}
out:
	mutex_unlock(&trace_types_lock);
	return ret;
}

static int tracing_snapshot_release(struct inode *inode, struct file *file)
{
	struct seq_file *m = file->private_data;
	int ret;

	ret = tracing_release(inode, file);

	if (file->f_mode & FMODE_READ)
		return ret;

	/* If write only, the seq_file is just a stub */
	if (m)
		kfree(m->private);
	kfree(m);

	return 0;
}

static int tracing_buffers_open(struct inode *inode, struct file *filp);
static ssize_t tracing_buffers_read(struct file *filp, char __user *ubuf,
				    size_t count, loff_t *ppos);
static int tracing_buffers_release(struct inode *inode, struct file *file);
static ssize_t tracing_buffers_splice_read(struct file *file, loff_t *ppos,
		   struct pipe_inode_info *pipe, size_t len, unsigned int flags);

static int snapshot_raw_open(struct inode *inode, struct file *filp)
{
	struct ftrace_buffer_info *info;
	int ret;

	/* The following checks for tracefs lockdown */
	ret = tracing_buffers_open(inode, filp);
	if (ret < 0)
		return ret;

	info = filp->private_data;

	if (info->iter.trace->use_max_tr) {
		tracing_buffers_release(inode, filp);
		return -EBUSY;
	}

	info->iter.snapshot = true;
	info->iter.array_buffer = &info->iter.tr->max_buffer;

	return ret;
}

#endif /* CONFIG_TRACER_SNAPSHOT */


static const struct file_operations tracing_thresh_fops = {
	.open		= tracing_open_generic,
	.read		= tracing_thresh_read,
	.write		= tracing_thresh_write,
	.llseek		= generic_file_llseek,
};

#ifdef CONFIG_TRACER_MAX_TRACE
static const struct file_operations tracing_max_lat_fops = {
	.open		= tracing_open_generic,
	.read		= tracing_max_lat_read,
	.write		= tracing_max_lat_write,
	.llseek		= generic_file_llseek,
};
#endif

static const struct file_operations set_tracer_fops = {
	.open		= tracing_open_generic,
	.read		= tracing_set_trace_read,
	.write		= tracing_set_trace_write,
	.llseek		= generic_file_llseek,
};

static const struct file_operations tracing_pipe_fops = {
	.open		= tracing_open_pipe,
	.poll		= tracing_poll_pipe,
	.read		= tracing_read_pipe,
	.splice_read	= tracing_splice_read_pipe,
	.release	= tracing_release_pipe,
	.llseek		= no_llseek,
};

static const struct file_operations tracing_entries_fops = {
	.open		= tracing_open_generic_tr,
	.read		= tracing_entries_read,
	.write		= tracing_entries_write,
	.llseek		= generic_file_llseek,
	.release	= tracing_release_generic_tr,
};

static const struct file_operations tracing_total_entries_fops = {
	.open		= tracing_open_generic_tr,
	.read		= tracing_total_entries_read,
	.llseek		= generic_file_llseek,
	.release	= tracing_release_generic_tr,
};

static const struct file_operations tracing_free_buffer_fops = {
	.open		= tracing_open_generic_tr,
	.write		= tracing_free_buffer_write,
	.release	= tracing_free_buffer_release,
};

static const struct file_operations tracing_mark_fops = {
	.open		= tracing_mark_open,
	.write		= tracing_mark_write,
	.release	= tracing_release_generic_tr,
};

static const struct file_operations tracing_mark_raw_fops = {
	.open		= tracing_mark_open,
	.write		= tracing_mark_raw_write,
	.release	= tracing_release_generic_tr,
};

static const struct file_operations trace_clock_fops = {
	.open		= tracing_clock_open,
	.read		= seq_read,
	.llseek		= seq_lseek,
	.release	= tracing_single_release_tr,
	.write		= tracing_clock_write,
};

static const struct file_operations trace_time_stamp_mode_fops = {
	.open		= tracing_time_stamp_mode_open,
	.read		= seq_read,
	.llseek		= seq_lseek,
	.release	= tracing_single_release_tr,
};

#ifdef CONFIG_TRACER_SNAPSHOT
static const struct file_operations snapshot_fops = {
	.open		= tracing_snapshot_open,
	.read		= seq_read,
	.write		= tracing_snapshot_write,
	.llseek		= tracing_lseek,
	.release	= tracing_snapshot_release,
};

static const struct file_operations snapshot_raw_fops = {
	.open		= snapshot_raw_open,
	.read		= tracing_buffers_read,
	.release	= tracing_buffers_release,
	.splice_read	= tracing_buffers_splice_read,
	.llseek		= no_llseek,
};

#endif /* CONFIG_TRACER_SNAPSHOT */

/*
 * trace_min_max_write - Write a u64 value to a trace_min_max_param struct
 * @filp: The active open file structure
 * @ubuf: The userspace provided buffer to read value into
 * @cnt: The maximum number of bytes to read
 * @ppos: The current "file" position
 *
 * This function implements the write interface for a struct trace_min_max_param.
 * The filp->private_data must point to a trace_min_max_param structure that
 * defines where to write the value, the min and the max acceptable values,
 * and a lock to protect the write.
 */
static ssize_t
trace_min_max_write(struct file *filp, const char __user *ubuf, size_t cnt, loff_t *ppos)
{
	struct trace_min_max_param *param = filp->private_data;
	u64 val;
	int err;

	if (!param)
		return -EFAULT;

	err = kstrtoull_from_user(ubuf, cnt, 10, &val);
	if (err)
		return err;

	if (param->lock)
		mutex_lock(param->lock);

	if (param->min && val < *param->min)
		err = -EINVAL;

	if (param->max && val > *param->max)
		err = -EINVAL;

	if (!err)
		*param->val = val;

	if (param->lock)
		mutex_unlock(param->lock);

	if (err)
		return err;

	return cnt;
}

/*
 * trace_min_max_read - Read a u64 value from a trace_min_max_param struct
 * @filp: The active open file structure
 * @ubuf: The userspace provided buffer to read value into
 * @cnt: The maximum number of bytes to read
 * @ppos: The current "file" position
 *
 * This function implements the read interface for a struct trace_min_max_param.
 * The filp->private_data must point to a trace_min_max_param struct with valid
 * data.
 */
static ssize_t
trace_min_max_read(struct file *filp, char __user *ubuf, size_t cnt, loff_t *ppos)
{
	struct trace_min_max_param *param = filp->private_data;
	char buf[U64_STR_SIZE];
	int len;
	u64 val;

	if (!param)
		return -EFAULT;

	val = *param->val;

	if (cnt > sizeof(buf))
		cnt = sizeof(buf);

	len = snprintf(buf, sizeof(buf), "%llu\n", val);

	return simple_read_from_buffer(ubuf, cnt, ppos, buf, len);
}

const struct file_operations trace_min_max_fops = {
	.open		= tracing_open_generic,
	.read		= trace_min_max_read,
	.write		= trace_min_max_write,
};

#define TRACING_LOG_ERRS_MAX	8
#define TRACING_LOG_LOC_MAX	128

#define CMD_PREFIX "  Command: "

struct err_info {
	const char	**errs;	/* ptr to loc-specific array of err strings */
	u8		type;	/* index into errs -> specific err string */
	u16		pos;	/* caret position */
	u64		ts;
};

struct tracing_log_err {
	struct list_head	list;
	struct err_info		info;
	char			loc[TRACING_LOG_LOC_MAX]; /* err location */
	char			*cmd;                     /* what caused err */
};

static DEFINE_MUTEX(tracing_err_log_lock);

static struct tracing_log_err *alloc_tracing_log_err(int len)
{
	struct tracing_log_err *err;

	err = kzalloc(sizeof(*err), GFP_KERNEL);
	if (!err)
		return ERR_PTR(-ENOMEM);

	err->cmd = kzalloc(len, GFP_KERNEL);
	if (!err->cmd) {
		kfree(err);
		return ERR_PTR(-ENOMEM);
	}

	return err;
}

static void free_tracing_log_err(struct tracing_log_err *err)
{
	kfree(err->cmd);
	kfree(err);
}

static struct tracing_log_err *get_tracing_log_err(struct trace_array *tr,
						   int len)
{
	struct tracing_log_err *err;
	char *cmd;

	if (tr->n_err_log_entries < TRACING_LOG_ERRS_MAX) {
		err = alloc_tracing_log_err(len);
		if (PTR_ERR(err) != -ENOMEM)
			tr->n_err_log_entries++;

		return err;
	}
	cmd = kzalloc(len, GFP_KERNEL);
	if (!cmd)
		return ERR_PTR(-ENOMEM);
	err = list_first_entry(&tr->err_log, struct tracing_log_err, list);
	kfree(err->cmd);
	err->cmd = cmd;
	list_del(&err->list);

	return err;
}

/**
 * err_pos - find the position of a string within a command for error careting
 * @cmd: The tracing command that caused the error
 * @str: The string to position the caret at within @cmd
 *
 * Finds the position of the first occurrence of @str within @cmd.  The
 * return value can be passed to tracing_log_err() for caret placement
 * within @cmd.
 *
 * Returns the index within @cmd of the first occurrence of @str or 0
 * if @str was not found.
 */
unsigned int err_pos(char *cmd, const char *str)
{
	char *found;

	if (WARN_ON(!strlen(cmd)))
		return 0;

	found = strstr(cmd, str);
	if (found)
		return found - cmd;

	return 0;
}

/**
 * tracing_log_err - write an error to the tracing error log
 * @tr: The associated trace array for the error (NULL for top level array)
 * @loc: A string describing where the error occurred
 * @cmd: The tracing command that caused the error
 * @errs: The array of loc-specific static error strings
 * @type: The index into errs[], which produces the specific static err string
 * @pos: The position the caret should be placed in the cmd
 *
 * Writes an error into tracing/error_log of the form:
 *
 * <loc>: error: <text>
 *   Command: <cmd>
 *              ^
 *
 * tracing/error_log is a small log file containing the last
 * TRACING_LOG_ERRS_MAX errors (8).  Memory for errors isn't allocated
 * unless there has been a tracing error, and the error log can be
 * cleared and have its memory freed by writing the empty string in
 * truncation mode to it i.e. echo > tracing/error_log.
 *
 * NOTE: the @errs array along with the @type param are used to
 * produce a static error string - this string is not copied and saved
 * when the error is logged - only a pointer to it is saved.  See
 * existing callers for examples of how static strings are typically
 * defined for use with tracing_log_err().
 */
void tracing_log_err(struct trace_array *tr,
		     const char *loc, const char *cmd,
		     const char **errs, u8 type, u16 pos)
{
	struct tracing_log_err *err;
	int len = 0;

	if (!tr)
		tr = &global_trace;

	len += sizeof(CMD_PREFIX) + 2 * sizeof("\n") + strlen(cmd) + 1;

	mutex_lock(&tracing_err_log_lock);
	err = get_tracing_log_err(tr, len);
	if (PTR_ERR(err) == -ENOMEM) {
		mutex_unlock(&tracing_err_log_lock);
		return;
	}

	snprintf(err->loc, TRACING_LOG_LOC_MAX, "%s: error: ", loc);
	snprintf(err->cmd, len, "\n" CMD_PREFIX "%s\n", cmd);

	err->info.errs = errs;
	err->info.type = type;
	err->info.pos = pos;
	err->info.ts = local_clock();

	list_add_tail(&err->list, &tr->err_log);
	mutex_unlock(&tracing_err_log_lock);
}

static void clear_tracing_err_log(struct trace_array *tr)
{
	struct tracing_log_err *err, *next;

	mutex_lock(&tracing_err_log_lock);
	list_for_each_entry_safe(err, next, &tr->err_log, list) {
		list_del(&err->list);
		free_tracing_log_err(err);
	}

	tr->n_err_log_entries = 0;
	mutex_unlock(&tracing_err_log_lock);
}

static void *tracing_err_log_seq_start(struct seq_file *m, loff_t *pos)
{
	struct trace_array *tr = m->private;

	mutex_lock(&tracing_err_log_lock);

	return seq_list_start(&tr->err_log, *pos);
}

static void *tracing_err_log_seq_next(struct seq_file *m, void *v, loff_t *pos)
{
	struct trace_array *tr = m->private;

	return seq_list_next(v, &tr->err_log, pos);
}

static void tracing_err_log_seq_stop(struct seq_file *m, void *v)
{
	mutex_unlock(&tracing_err_log_lock);
}

static void tracing_err_log_show_pos(struct seq_file *m, u16 pos)
{
	u16 i;

	for (i = 0; i < sizeof(CMD_PREFIX) - 1; i++)
		seq_putc(m, ' ');
	for (i = 0; i < pos; i++)
		seq_putc(m, ' ');
	seq_puts(m, "^\n");
}

static int tracing_err_log_seq_show(struct seq_file *m, void *v)
{
	struct tracing_log_err *err = v;

	if (err) {
		const char *err_text = err->info.errs[err->info.type];
		u64 sec = err->info.ts;
		u32 nsec;

		nsec = do_div(sec, NSEC_PER_SEC);
		seq_printf(m, "[%5llu.%06u] %s%s", sec, nsec / 1000,
			   err->loc, err_text);
		seq_printf(m, "%s", err->cmd);
		tracing_err_log_show_pos(m, err->info.pos);
	}

	return 0;
}

static const struct seq_operations tracing_err_log_seq_ops = {
	.start  = tracing_err_log_seq_start,
	.next   = tracing_err_log_seq_next,
	.stop   = tracing_err_log_seq_stop,
	.show   = tracing_err_log_seq_show
};

static int tracing_err_log_open(struct inode *inode, struct file *file)
{
	struct trace_array *tr = inode->i_private;
	int ret = 0;

	ret = tracing_check_open_get_tr(tr);
	if (ret)
		return ret;

	/* If this file was opened for write, then erase contents */
	if ((file->f_mode & FMODE_WRITE) && (file->f_flags & O_TRUNC))
		clear_tracing_err_log(tr);

	if (file->f_mode & FMODE_READ) {
		ret = seq_open(file, &tracing_err_log_seq_ops);
		if (!ret) {
			struct seq_file *m = file->private_data;
			m->private = tr;
		} else {
			trace_array_put(tr);
		}
	}
	return ret;
}

static ssize_t tracing_err_log_write(struct file *file,
				     const char __user *buffer,
				     size_t count, loff_t *ppos)
{
	return count;
}

static int tracing_err_log_release(struct inode *inode, struct file *file)
{
	struct trace_array *tr = inode->i_private;

	trace_array_put(tr);

	if (file->f_mode & FMODE_READ)
		seq_release(inode, file);

	return 0;
}

static const struct file_operations tracing_err_log_fops = {
	.open           = tracing_err_log_open,
	.write		= tracing_err_log_write,
	.read           = seq_read,
	.llseek         = tracing_lseek,
	.release        = tracing_err_log_release,
};

static int tracing_buffers_open(struct inode *inode, struct file *filp)
{
	struct trace_array *tr = inode->i_private;
	struct ftrace_buffer_info *info;
	int ret;

	ret = tracing_check_open_get_tr(tr);
	if (ret)
		return ret;

	info = kvzalloc(sizeof(*info), GFP_KERNEL);
	if (!info) {
		trace_array_put(tr);
		return -ENOMEM;
	}

	mutex_lock(&trace_types_lock);

	info->iter.tr		= tr;
	info->iter.cpu_file	= tracing_get_cpu(inode);
	info->iter.trace	= tr->current_trace;
	info->iter.array_buffer = &tr->array_buffer;
	info->spare		= NULL;
	/* Force reading ring buffer for first read */
	info->read		= (unsigned int)-1;

	filp->private_data = info;

	tr->trace_ref++;

	mutex_unlock(&trace_types_lock);

	ret = nonseekable_open(inode, filp);
	if (ret < 0)
		trace_array_put(tr);

	return ret;
}

static __poll_t
tracing_buffers_poll(struct file *filp, poll_table *poll_table)
{
	struct ftrace_buffer_info *info = filp->private_data;
	struct trace_iterator *iter = &info->iter;

	return trace_poll(iter, filp, poll_table);
}

static ssize_t
tracing_buffers_read(struct file *filp, char __user *ubuf,
		     size_t count, loff_t *ppos)
{
	struct ftrace_buffer_info *info = filp->private_data;
	struct trace_iterator *iter = &info->iter;
	ssize_t ret = 0;
	ssize_t size;

	if (!count)
		return 0;

#ifdef CONFIG_TRACER_MAX_TRACE
	if (iter->snapshot && iter->tr->current_trace->use_max_tr)
		return -EBUSY;
#endif

	if (!info->spare) {
		info->spare = ring_buffer_alloc_read_page(iter->array_buffer->buffer,
							  iter->cpu_file);
		if (IS_ERR(info->spare)) {
			ret = PTR_ERR(info->spare);
			info->spare = NULL;
		} else {
			info->spare_cpu = iter->cpu_file;
		}
	}
	if (!info->spare)
		return ret;

	/* Do we have previous read data to read? */
	if (info->read < PAGE_SIZE)
		goto read;

 again:
	trace_access_lock(iter->cpu_file);
	ret = ring_buffer_read_page(iter->array_buffer->buffer,
				    &info->spare,
				    count,
				    iter->cpu_file, 0);
	trace_access_unlock(iter->cpu_file);

	if (ret < 0) {
		if (trace_empty(iter)) {
			if ((filp->f_flags & O_NONBLOCK))
				return -EAGAIN;

			ret = wait_on_pipe(iter, 0);
			if (ret)
				return ret;

			goto again;
		}
		return 0;
	}

	info->read = 0;
 read:
	size = PAGE_SIZE - info->read;
	if (size > count)
		size = count;

	ret = copy_to_user(ubuf, info->spare + info->read, size);
	if (ret == size)
		return -EFAULT;

	size -= ret;

	*ppos += size;
	info->read += size;

	return size;
}

static int tracing_buffers_release(struct inode *inode, struct file *file)
{
	struct ftrace_buffer_info *info = file->private_data;
	struct trace_iterator *iter = &info->iter;

	mutex_lock(&trace_types_lock);

	iter->tr->trace_ref--;

	__trace_array_put(iter->tr);

	iter->wait_index++;
	/* Make sure the waiters see the new wait_index */
	smp_wmb();

	ring_buffer_wake_waiters(iter->array_buffer->buffer, iter->cpu_file);

	if (info->spare)
		ring_buffer_free_read_page(iter->array_buffer->buffer,
					   info->spare_cpu, info->spare);
	kvfree(info);

	mutex_unlock(&trace_types_lock);

	return 0;
}

struct buffer_ref {
	struct trace_buffer	*buffer;
	void			*page;
	int			cpu;
	refcount_t		refcount;
};

static void buffer_ref_release(struct buffer_ref *ref)
{
	if (!refcount_dec_and_test(&ref->refcount))
		return;
	ring_buffer_free_read_page(ref->buffer, ref->cpu, ref->page);
	kfree(ref);
}

static void buffer_pipe_buf_release(struct pipe_inode_info *pipe,
				    struct pipe_buffer *buf)
{
	struct buffer_ref *ref = (struct buffer_ref *)buf->private;

	buffer_ref_release(ref);
	buf->private = 0;
}

static bool buffer_pipe_buf_get(struct pipe_inode_info *pipe,
				struct pipe_buffer *buf)
{
	struct buffer_ref *ref = (struct buffer_ref *)buf->private;

	if (refcount_read(&ref->refcount) > INT_MAX/2)
		return false;

	refcount_inc(&ref->refcount);
	return true;
}

/* Pipe buffer operations for a buffer. */
static const struct pipe_buf_operations buffer_pipe_buf_ops = {
	.release		= buffer_pipe_buf_release,
	.get			= buffer_pipe_buf_get,
};

/*
 * Callback from splice_to_pipe(), if we need to release some pages
 * at the end of the spd in case we error'ed out in filling the pipe.
 */
static void buffer_spd_release(struct splice_pipe_desc *spd, unsigned int i)
{
	struct buffer_ref *ref =
		(struct buffer_ref *)spd->partial[i].private;

	buffer_ref_release(ref);
	spd->partial[i].private = 0;
}

static ssize_t
tracing_buffers_splice_read(struct file *file, loff_t *ppos,
			    struct pipe_inode_info *pipe, size_t len,
			    unsigned int flags)
{
	struct ftrace_buffer_info *info = file->private_data;
	struct trace_iterator *iter = &info->iter;
	struct partial_page partial_def[PIPE_DEF_BUFFERS];
	struct page *pages_def[PIPE_DEF_BUFFERS];
	struct splice_pipe_desc spd = {
		.pages		= pages_def,
		.partial	= partial_def,
		.nr_pages_max	= PIPE_DEF_BUFFERS,
		.ops		= &buffer_pipe_buf_ops,
		.spd_release	= buffer_spd_release,
	};
	struct buffer_ref *ref;
	int entries, i;
	ssize_t ret = 0;

#ifdef CONFIG_TRACER_MAX_TRACE
	if (iter->snapshot && iter->tr->current_trace->use_max_tr)
		return -EBUSY;
#endif

	if (*ppos & (PAGE_SIZE - 1))
		return -EINVAL;

	if (len & (PAGE_SIZE - 1)) {
		if (len < PAGE_SIZE)
			return -EINVAL;
		len &= PAGE_MASK;
	}

	if (splice_grow_spd(pipe, &spd))
		return -ENOMEM;

 again:
	trace_access_lock(iter->cpu_file);
	entries = ring_buffer_entries_cpu(iter->array_buffer->buffer, iter->cpu_file);

	for (i = 0; i < spd.nr_pages_max && len && entries; i++, len -= PAGE_SIZE) {
		struct page *page;
		int r;

		ref = kzalloc(sizeof(*ref), GFP_KERNEL);
		if (!ref) {
			ret = -ENOMEM;
			break;
		}

		refcount_set(&ref->refcount, 1);
		ref->buffer = iter->array_buffer->buffer;
		ref->page = ring_buffer_alloc_read_page(ref->buffer, iter->cpu_file);
		if (IS_ERR(ref->page)) {
			ret = PTR_ERR(ref->page);
			ref->page = NULL;
			kfree(ref);
			break;
		}
		ref->cpu = iter->cpu_file;

		r = ring_buffer_read_page(ref->buffer, &ref->page,
					  len, iter->cpu_file, 1);
		if (r < 0) {
			ring_buffer_free_read_page(ref->buffer, ref->cpu,
						   ref->page);
			kfree(ref);
			break;
		}

		page = virt_to_page(ref->page);

		spd.pages[i] = page;
		spd.partial[i].len = PAGE_SIZE;
		spd.partial[i].offset = 0;
		spd.partial[i].private = (unsigned long)ref;
		spd.nr_pages++;
		*ppos += PAGE_SIZE;

		entries = ring_buffer_entries_cpu(iter->array_buffer->buffer, iter->cpu_file);
	}

	trace_access_unlock(iter->cpu_file);
	spd.nr_pages = i;

	/* did we read anything? */
	if (!spd.nr_pages) {
		long wait_index;

		if (ret)
			goto out;

		ret = -EAGAIN;
		if ((file->f_flags & O_NONBLOCK) || (flags & SPLICE_F_NONBLOCK))
			goto out;

		wait_index = READ_ONCE(iter->wait_index);

		ret = wait_on_pipe(iter, iter->tr->buffer_percent);
		if (ret)
			goto out;

		/* No need to wait after waking up when tracing is off */
		if (!tracer_tracing_is_on(iter->tr))
			goto out;

		/* Make sure we see the new wait_index */
		smp_rmb();
		if (wait_index != iter->wait_index)
			goto out;

		goto again;
	}

	ret = splice_to_pipe(pipe, &spd);
out:
	splice_shrink_spd(&spd);

	return ret;
}

/* An ioctl call with cmd 0 to the ring buffer file will wake up all waiters */
static long tracing_buffers_ioctl(struct file *file, unsigned int cmd, unsigned long arg)
{
	struct ftrace_buffer_info *info = file->private_data;
	struct trace_iterator *iter = &info->iter;

	if (cmd)
		return -ENOIOCTLCMD;

	mutex_lock(&trace_types_lock);

	iter->wait_index++;
	/* Make sure the waiters see the new wait_index */
	smp_wmb();

	ring_buffer_wake_waiters(iter->array_buffer->buffer, iter->cpu_file);

	mutex_unlock(&trace_types_lock);
	return 0;
}

static const struct file_operations tracing_buffers_fops = {
	.open		= tracing_buffers_open,
	.read		= tracing_buffers_read,
	.poll		= tracing_buffers_poll,
	.release	= tracing_buffers_release,
	.splice_read	= tracing_buffers_splice_read,
	.unlocked_ioctl = tracing_buffers_ioctl,
	.llseek		= no_llseek,
};

static ssize_t
tracing_stats_read(struct file *filp, char __user *ubuf,
		   size_t count, loff_t *ppos)
{
	struct inode *inode = file_inode(filp);
	struct trace_array *tr = inode->i_private;
	struct array_buffer *trace_buf = &tr->array_buffer;
	int cpu = tracing_get_cpu(inode);
	struct trace_seq *s;
	unsigned long cnt;
	unsigned long long t;
	unsigned long usec_rem;

	s = kmalloc(sizeof(*s), GFP_KERNEL);
	if (!s)
		return -ENOMEM;

	trace_seq_init(s);

	cnt = ring_buffer_entries_cpu(trace_buf->buffer, cpu);
	trace_seq_printf(s, "entries: %ld\n", cnt);

	cnt = ring_buffer_overrun_cpu(trace_buf->buffer, cpu);
	trace_seq_printf(s, "overrun: %ld\n", cnt);

	cnt = ring_buffer_commit_overrun_cpu(trace_buf->buffer, cpu);
	trace_seq_printf(s, "commit overrun: %ld\n", cnt);

	cnt = ring_buffer_bytes_cpu(trace_buf->buffer, cpu);
	trace_seq_printf(s, "bytes: %ld\n", cnt);

	if (trace_clocks[tr->clock_id].in_ns) {
		/* local or global for trace_clock */
		t = ns2usecs(ring_buffer_oldest_event_ts(trace_buf->buffer, cpu));
		usec_rem = do_div(t, USEC_PER_SEC);
		trace_seq_printf(s, "oldest event ts: %5llu.%06lu\n",
								t, usec_rem);

		t = ns2usecs(ring_buffer_time_stamp(trace_buf->buffer));
		usec_rem = do_div(t, USEC_PER_SEC);
		trace_seq_printf(s, "now ts: %5llu.%06lu\n", t, usec_rem);
	} else {
		/* counter or tsc mode for trace_clock */
		trace_seq_printf(s, "oldest event ts: %llu\n",
				ring_buffer_oldest_event_ts(trace_buf->buffer, cpu));

		trace_seq_printf(s, "now ts: %llu\n",
				ring_buffer_time_stamp(trace_buf->buffer));
	}

	cnt = ring_buffer_dropped_events_cpu(trace_buf->buffer, cpu);
	trace_seq_printf(s, "dropped events: %ld\n", cnt);

	cnt = ring_buffer_read_events_cpu(trace_buf->buffer, cpu);
	trace_seq_printf(s, "read events: %ld\n", cnt);

	count = simple_read_from_buffer(ubuf, count, ppos,
					s->buffer, trace_seq_used(s));

	kfree(s);

	return count;
}

static const struct file_operations tracing_stats_fops = {
	.open		= tracing_open_generic_tr,
	.read		= tracing_stats_read,
	.llseek		= generic_file_llseek,
	.release	= tracing_release_generic_tr,
};

#ifdef CONFIG_DYNAMIC_FTRACE

static ssize_t
tracing_read_dyn_info(struct file *filp, char __user *ubuf,
		  size_t cnt, loff_t *ppos)
{
	ssize_t ret;
	char *buf;
	int r;

	/* 256 should be plenty to hold the amount needed */
	buf = kmalloc(256, GFP_KERNEL);
	if (!buf)
		return -ENOMEM;

	r = scnprintf(buf, 256, "%ld pages:%ld groups: %ld\n",
		      ftrace_update_tot_cnt,
		      ftrace_number_of_pages,
		      ftrace_number_of_groups);

	ret = simple_read_from_buffer(ubuf, cnt, ppos, buf, r);
	kfree(buf);
	return ret;
}

static const struct file_operations tracing_dyn_info_fops = {
	.open		= tracing_open_generic,
	.read		= tracing_read_dyn_info,
	.llseek		= generic_file_llseek,
};
#endif /* CONFIG_DYNAMIC_FTRACE */

#if defined(CONFIG_TRACER_SNAPSHOT) && defined(CONFIG_DYNAMIC_FTRACE)
static void
ftrace_snapshot(unsigned long ip, unsigned long parent_ip,
		struct trace_array *tr, struct ftrace_probe_ops *ops,
		void *data)
{
	tracing_snapshot_instance(tr);
}

static void
ftrace_count_snapshot(unsigned long ip, unsigned long parent_ip,
		      struct trace_array *tr, struct ftrace_probe_ops *ops,
		      void *data)
{
	struct ftrace_func_mapper *mapper = data;
	long *count = NULL;

	if (mapper)
		count = (long *)ftrace_func_mapper_find_ip(mapper, ip);

	if (count) {

		if (*count <= 0)
			return;

		(*count)--;
	}

	tracing_snapshot_instance(tr);
}

static int
ftrace_snapshot_print(struct seq_file *m, unsigned long ip,
		      struct ftrace_probe_ops *ops, void *data)
{
	struct ftrace_func_mapper *mapper = data;
	long *count = NULL;

	seq_printf(m, "%ps:", (void *)ip);

	seq_puts(m, "snapshot");

	if (mapper)
		count = (long *)ftrace_func_mapper_find_ip(mapper, ip);

	if (count)
		seq_printf(m, ":count=%ld\n", *count);
	else
		seq_puts(m, ":unlimited\n");

	return 0;
}

static int
ftrace_snapshot_init(struct ftrace_probe_ops *ops, struct trace_array *tr,
		     unsigned long ip, void *init_data, void **data)
{
	struct ftrace_func_mapper *mapper = *data;

	if (!mapper) {
		mapper = allocate_ftrace_func_mapper();
		if (!mapper)
			return -ENOMEM;
		*data = mapper;
	}

	return ftrace_func_mapper_add_ip(mapper, ip, init_data);
}

static void
ftrace_snapshot_free(struct ftrace_probe_ops *ops, struct trace_array *tr,
		     unsigned long ip, void *data)
{
	struct ftrace_func_mapper *mapper = data;

	if (!ip) {
		if (!mapper)
			return;
		free_ftrace_func_mapper(mapper, NULL);
		return;
	}

	ftrace_func_mapper_remove_ip(mapper, ip);
}

static struct ftrace_probe_ops snapshot_probe_ops = {
	.func			= ftrace_snapshot,
	.print			= ftrace_snapshot_print,
};

static struct ftrace_probe_ops snapshot_count_probe_ops = {
	.func			= ftrace_count_snapshot,
	.print			= ftrace_snapshot_print,
	.init			= ftrace_snapshot_init,
	.free			= ftrace_snapshot_free,
};

static int
ftrace_trace_snapshot_callback(struct trace_array *tr, struct ftrace_hash *hash,
			       char *glob, char *cmd, char *param, int enable)
{
	struct ftrace_probe_ops *ops;
	void *count = (void *)-1;
	char *number;
	int ret;

	if (!tr)
		return -ENODEV;

	/* hash funcs only work with set_ftrace_filter */
	if (!enable)
		return -EINVAL;

	ops = param ? &snapshot_count_probe_ops :  &snapshot_probe_ops;

	if (glob[0] == '!')
		return unregister_ftrace_function_probe_func(glob+1, tr, ops);

	if (!param)
		goto out_reg;

	number = strsep(&param, ":");

	if (!strlen(number))
		goto out_reg;

	/*
	 * We use the callback data field (which is a pointer)
	 * as our counter.
	 */
	ret = kstrtoul(number, 0, (unsigned long *)&count);
	if (ret)
		return ret;

 out_reg:
	ret = tracing_alloc_snapshot_instance(tr);
	if (ret < 0)
		goto out;

	ret = register_ftrace_function_probe(glob, tr, ops, count);

 out:
	return ret < 0 ? ret : 0;
}

static struct ftrace_func_command ftrace_snapshot_cmd = {
	.name			= "snapshot",
	.func			= ftrace_trace_snapshot_callback,
};

static __init int register_snapshot_cmd(void)
{
	return register_ftrace_command(&ftrace_snapshot_cmd);
}
#else
static inline __init int register_snapshot_cmd(void) { return 0; }
#endif /* defined(CONFIG_TRACER_SNAPSHOT) && defined(CONFIG_DYNAMIC_FTRACE) */

static struct dentry *tracing_get_dentry(struct trace_array *tr)
{
	if (WARN_ON(!tr->dir))
		return ERR_PTR(-ENODEV);

	/* Top directory uses NULL as the parent */
	if (tr->flags & TRACE_ARRAY_FL_GLOBAL)
		return NULL;

	/* All sub buffers have a descriptor */
	return tr->dir;
}

static struct dentry *tracing_dentry_percpu(struct trace_array *tr, int cpu)
{
	struct dentry *d_tracer;

	if (tr->percpu_dir)
		return tr->percpu_dir;

	d_tracer = tracing_get_dentry(tr);
	if (IS_ERR(d_tracer))
		return NULL;

	tr->percpu_dir = tracefs_create_dir("per_cpu", d_tracer);

	MEM_FAIL(!tr->percpu_dir,
		  "Could not create tracefs directory 'per_cpu/%d'\n", cpu);

	return tr->percpu_dir;
}

static struct dentry *
trace_create_cpu_file(const char *name, umode_t mode, struct dentry *parent,
		      void *data, long cpu, const struct file_operations *fops)
{
	struct dentry *ret = trace_create_file(name, mode, parent, data, fops);

	if (ret) /* See tracing_get_cpu() */
		d_inode(ret)->i_cdev = (void *)(cpu + 1);
	return ret;
}

static void
tracing_init_tracefs_percpu(struct trace_array *tr, long cpu)
{
	struct dentry *d_percpu = tracing_dentry_percpu(tr, cpu);
	struct dentry *d_cpu;
	char cpu_dir[30]; /* 30 characters should be more than enough */

	if (!d_percpu)
		return;

	snprintf(cpu_dir, 30, "cpu%ld", cpu);
	d_cpu = tracefs_create_dir(cpu_dir, d_percpu);
	if (!d_cpu) {
		pr_warn("Could not create tracefs '%s' entry\n", cpu_dir);
		return;
	}

	/* per cpu trace_pipe */
	trace_create_cpu_file("trace_pipe", TRACE_MODE_READ, d_cpu,
				tr, cpu, &tracing_pipe_fops);

	/* per cpu trace */
	trace_create_cpu_file("trace", TRACE_MODE_WRITE, d_cpu,
				tr, cpu, &tracing_fops);

	trace_create_cpu_file("trace_pipe_raw", TRACE_MODE_READ, d_cpu,
				tr, cpu, &tracing_buffers_fops);

	trace_create_cpu_file("stats", TRACE_MODE_READ, d_cpu,
				tr, cpu, &tracing_stats_fops);

	trace_create_cpu_file("buffer_size_kb", TRACE_MODE_READ, d_cpu,
				tr, cpu, &tracing_entries_fops);

#ifdef CONFIG_TRACER_SNAPSHOT
	trace_create_cpu_file("snapshot", TRACE_MODE_WRITE, d_cpu,
				tr, cpu, &snapshot_fops);

	trace_create_cpu_file("snapshot_raw", TRACE_MODE_READ, d_cpu,
				tr, cpu, &snapshot_raw_fops);
#endif
}

#ifdef CONFIG_FTRACE_SELFTEST
/* Let selftest have access to static functions in this file */
#include "trace_selftest.c"
#endif

static ssize_t
trace_options_read(struct file *filp, char __user *ubuf, size_t cnt,
			loff_t *ppos)
{
	struct trace_option_dentry *topt = filp->private_data;
	char *buf;

	if (topt->flags->val & topt->opt->bit)
		buf = "1\n";
	else
		buf = "0\n";

	return simple_read_from_buffer(ubuf, cnt, ppos, buf, 2);
}

static ssize_t
trace_options_write(struct file *filp, const char __user *ubuf, size_t cnt,
			 loff_t *ppos)
{
	struct trace_option_dentry *topt = filp->private_data;
	unsigned long val;
	int ret;

	ret = kstrtoul_from_user(ubuf, cnt, 10, &val);
	if (ret)
		return ret;

	if (val != 0 && val != 1)
		return -EINVAL;

	if (!!(topt->flags->val & topt->opt->bit) != val) {
		mutex_lock(&trace_types_lock);
		ret = __set_tracer_option(topt->tr, topt->flags,
					  topt->opt, !val);
		mutex_unlock(&trace_types_lock);
		if (ret)
			return ret;
	}

	*ppos += cnt;

	return cnt;
}


static const struct file_operations trace_options_fops = {
	.open = tracing_open_generic,
	.read = trace_options_read,
	.write = trace_options_write,
	.llseek	= generic_file_llseek,
};

/*
 * In order to pass in both the trace_array descriptor as well as the index
 * to the flag that the trace option file represents, the trace_array
 * has a character array of trace_flags_index[], which holds the index
 * of the bit for the flag it represents. index[0] == 0, index[1] == 1, etc.
 * The address of this character array is passed to the flag option file
 * read/write callbacks.
 *
 * In order to extract both the index and the trace_array descriptor,
 * get_tr_index() uses the following algorithm.
 *
 *   idx = *ptr;
 *
 * As the pointer itself contains the address of the index (remember
 * index[1] == 1).
 *
 * Then to get the trace_array descriptor, by subtracting that index
 * from the ptr, we get to the start of the index itself.
 *
 *   ptr - idx == &index[0]
 *
 * Then a simple container_of() from that pointer gets us to the
 * trace_array descriptor.
 */
static void get_tr_index(void *data, struct trace_array **ptr,
			 unsigned int *pindex)
{
	*pindex = *(unsigned char *)data;

	*ptr = container_of(data - *pindex, struct trace_array,
			    trace_flags_index);
}

static ssize_t
trace_options_core_read(struct file *filp, char __user *ubuf, size_t cnt,
			loff_t *ppos)
{
	void *tr_index = filp->private_data;
	struct trace_array *tr;
	unsigned int index;
	char *buf;

	get_tr_index(tr_index, &tr, &index);

	if (tr->trace_flags & (1 << index))
		buf = "1\n";
	else
		buf = "0\n";

	return simple_read_from_buffer(ubuf, cnt, ppos, buf, 2);
}

static ssize_t
trace_options_core_write(struct file *filp, const char __user *ubuf, size_t cnt,
			 loff_t *ppos)
{
	void *tr_index = filp->private_data;
	struct trace_array *tr;
	unsigned int index;
	unsigned long val;
	int ret;

	get_tr_index(tr_index, &tr, &index);

	ret = kstrtoul_from_user(ubuf, cnt, 10, &val);
	if (ret)
		return ret;

	if (val != 0 && val != 1)
		return -EINVAL;

	mutex_lock(&event_mutex);
	mutex_lock(&trace_types_lock);
	ret = set_tracer_flag(tr, 1 << index, val);
	mutex_unlock(&trace_types_lock);
	mutex_unlock(&event_mutex);

	if (ret < 0)
		return ret;

	*ppos += cnt;

	return cnt;
}

static const struct file_operations trace_options_core_fops = {
	.open = tracing_open_generic,
	.read = trace_options_core_read,
	.write = trace_options_core_write,
	.llseek = generic_file_llseek,
};

struct dentry *trace_create_file(const char *name,
				 umode_t mode,
				 struct dentry *parent,
				 void *data,
				 const struct file_operations *fops)
{
	struct dentry *ret;

	ret = tracefs_create_file(name, mode, parent, data, fops);
	if (!ret)
		pr_warn("Could not create tracefs '%s' entry\n", name);

	return ret;
}


static struct dentry *trace_options_init_dentry(struct trace_array *tr)
{
	struct dentry *d_tracer;

	if (tr->options)
		return tr->options;

	d_tracer = tracing_get_dentry(tr);
	if (IS_ERR(d_tracer))
		return NULL;

	tr->options = tracefs_create_dir("options", d_tracer);
	if (!tr->options) {
		pr_warn("Could not create tracefs directory 'options'\n");
		return NULL;
	}

	return tr->options;
}

static void
create_trace_option_file(struct trace_array *tr,
			 struct trace_option_dentry *topt,
			 struct tracer_flags *flags,
			 struct tracer_opt *opt)
{
	struct dentry *t_options;

	t_options = trace_options_init_dentry(tr);
	if (!t_options)
		return;

	topt->flags = flags;
	topt->opt = opt;
	topt->tr = tr;

	topt->entry = trace_create_file(opt->name, TRACE_MODE_WRITE,
					t_options, topt, &trace_options_fops);

}

static void
create_trace_option_files(struct trace_array *tr, struct tracer *tracer)
{
	struct trace_option_dentry *topts;
	struct trace_options *tr_topts;
	struct tracer_flags *flags;
	struct tracer_opt *opts;
	int cnt;
	int i;

	if (!tracer)
		return;

	flags = tracer->flags;

	if (!flags || !flags->opts)
		return;

	/*
	 * If this is an instance, only create flags for tracers
	 * the instance may have.
	 */
	if (!trace_ok_for_array(tracer, tr))
		return;

	for (i = 0; i < tr->nr_topts; i++) {
		/* Make sure there's no duplicate flags. */
		if (WARN_ON_ONCE(tr->topts[i].tracer->flags == tracer->flags))
			return;
	}

	opts = flags->opts;

	for (cnt = 0; opts[cnt].name; cnt++)
		;

	topts = kcalloc(cnt + 1, sizeof(*topts), GFP_KERNEL);
	if (!topts)
		return;

	tr_topts = krealloc(tr->topts, sizeof(*tr->topts) * (tr->nr_topts + 1),
			    GFP_KERNEL);
	if (!tr_topts) {
		kfree(topts);
		return;
	}

	tr->topts = tr_topts;
	tr->topts[tr->nr_topts].tracer = tracer;
	tr->topts[tr->nr_topts].topts = topts;
	tr->nr_topts++;

	for (cnt = 0; opts[cnt].name; cnt++) {
		create_trace_option_file(tr, &topts[cnt], flags,
					 &opts[cnt]);
		MEM_FAIL(topts[cnt].entry == NULL,
			  "Failed to create trace option: %s",
			  opts[cnt].name);
	}
}

static struct dentry *
create_trace_option_core_file(struct trace_array *tr,
			      const char *option, long index)
{
	struct dentry *t_options;

	t_options = trace_options_init_dentry(tr);
	if (!t_options)
		return NULL;

	return trace_create_file(option, TRACE_MODE_WRITE, t_options,
				 (void *)&tr->trace_flags_index[index],
				 &trace_options_core_fops);
}

static void create_trace_options_dir(struct trace_array *tr)
{
	struct dentry *t_options;
	bool top_level = tr == &global_trace;
	int i;

	t_options = trace_options_init_dentry(tr);
	if (!t_options)
		return;

	for (i = 0; trace_options[i]; i++) {
		if (top_level ||
		    !((1 << i) & TOP_LEVEL_TRACE_FLAGS))
			create_trace_option_core_file(tr, trace_options[i], i);
	}
}

static ssize_t
rb_simple_read(struct file *filp, char __user *ubuf,
	       size_t cnt, loff_t *ppos)
{
	struct trace_array *tr = filp->private_data;
	char buf[64];
	int r;

	r = tracer_tracing_is_on(tr);
	r = sprintf(buf, "%d\n", r);

	return simple_read_from_buffer(ubuf, cnt, ppos, buf, r);
}

static ssize_t
rb_simple_write(struct file *filp, const char __user *ubuf,
		size_t cnt, loff_t *ppos)
{
	struct trace_array *tr = filp->private_data;
	struct trace_buffer *buffer = tr->array_buffer.buffer;
	unsigned long val;
	int ret;

	ret = kstrtoul_from_user(ubuf, cnt, 10, &val);
	if (ret)
		return ret;

	if (buffer) {
		mutex_lock(&trace_types_lock);
		if (!!val == tracer_tracing_is_on(tr)) {
			val = 0; /* do nothing */
		} else if (val) {
			tracer_tracing_on(tr);
			if (tr->current_trace->start)
				tr->current_trace->start(tr);
		} else {
			tracer_tracing_off(tr);
			if (tr->current_trace->stop)
				tr->current_trace->stop(tr);
			/* Wake up any waiters */
			ring_buffer_wake_waiters(buffer, RING_BUFFER_ALL_CPUS);
		}
		mutex_unlock(&trace_types_lock);
	}

	(*ppos)++;

	return cnt;
}

static const struct file_operations rb_simple_fops = {
	.open		= tracing_open_generic_tr,
	.read		= rb_simple_read,
	.write		= rb_simple_write,
	.release	= tracing_release_generic_tr,
	.llseek		= default_llseek,
};

static ssize_t
buffer_percent_read(struct file *filp, char __user *ubuf,
		    size_t cnt, loff_t *ppos)
{
	struct trace_array *tr = filp->private_data;
	char buf[64];
	int r;

	r = tr->buffer_percent;
	r = sprintf(buf, "%d\n", r);

	return simple_read_from_buffer(ubuf, cnt, ppos, buf, r);
}

static ssize_t
buffer_percent_write(struct file *filp, const char __user *ubuf,
		     size_t cnt, loff_t *ppos)
{
	struct trace_array *tr = filp->private_data;
	unsigned long val;
	int ret;

	ret = kstrtoul_from_user(ubuf, cnt, 10, &val);
	if (ret)
		return ret;

	if (val > 100)
		return -EINVAL;

	tr->buffer_percent = val;

	(*ppos)++;

	return cnt;
}

static const struct file_operations buffer_percent_fops = {
	.open		= tracing_open_generic_tr,
	.read		= buffer_percent_read,
	.write		= buffer_percent_write,
	.release	= tracing_release_generic_tr,
	.llseek		= default_llseek,
};

static struct dentry *trace_instance_dir;

static void
init_tracer_tracefs(struct trace_array *tr, struct dentry *d_tracer);

static int
allocate_trace_buffer(struct trace_array *tr, struct array_buffer *buf, int size)
{
	enum ring_buffer_flags rb_flags;

	rb_flags = tr->trace_flags & TRACE_ITER_OVERWRITE ? RB_FL_OVERWRITE : 0;

	buf->tr = tr;

	buf->buffer = ring_buffer_alloc(size, rb_flags);
	if (!buf->buffer)
		return -ENOMEM;

	buf->data = alloc_percpu(struct trace_array_cpu);
	if (!buf->data) {
		ring_buffer_free(buf->buffer);
		buf->buffer = NULL;
		return -ENOMEM;
	}

	/* Allocate the first page for all buffers */
	set_buffer_entries(&tr->array_buffer,
			   ring_buffer_size(tr->array_buffer.buffer, 0));

	return 0;
}

static void free_trace_buffer(struct array_buffer *buf)
{
	if (buf->buffer) {
		ring_buffer_free(buf->buffer);
		buf->buffer = NULL;
		free_percpu(buf->data);
		buf->data = NULL;
	}
}

static int allocate_trace_buffers(struct trace_array *tr, int size)
{
	int ret;

	ret = allocate_trace_buffer(tr, &tr->array_buffer, size);
	if (ret)
		return ret;

#ifdef CONFIG_TRACER_MAX_TRACE
	ret = allocate_trace_buffer(tr, &tr->max_buffer,
				    allocate_snapshot ? size : 1);
	if (MEM_FAIL(ret, "Failed to allocate trace buffer\n")) {
		free_trace_buffer(&tr->array_buffer);
		return -ENOMEM;
	}
	tr->allocated_snapshot = allocate_snapshot;

	allocate_snapshot = false;
#endif

	return 0;
}

static void free_trace_buffers(struct trace_array *tr)
{
	if (!tr)
		return;

	free_trace_buffer(&tr->array_buffer);

#ifdef CONFIG_TRACER_MAX_TRACE
	free_trace_buffer(&tr->max_buffer);
#endif
}

static void init_trace_flags_index(struct trace_array *tr)
{
	int i;

	/* Used by the trace options files */
	for (i = 0; i < TRACE_FLAGS_MAX_SIZE; i++)
		tr->trace_flags_index[i] = i;
}

static void __update_tracer_options(struct trace_array *tr)
{
	struct tracer *t;

	for (t = trace_types; t; t = t->next)
		add_tracer_options(tr, t);
}

static void update_tracer_options(struct trace_array *tr)
{
	mutex_lock(&trace_types_lock);
	tracer_options_updated = true;
	__update_tracer_options(tr);
	mutex_unlock(&trace_types_lock);
}

/* Must have trace_types_lock held */
struct trace_array *trace_array_find(const char *instance)
{
	struct trace_array *tr, *found = NULL;

	list_for_each_entry(tr, &ftrace_trace_arrays, list) {
		if (tr->name && strcmp(tr->name, instance) == 0) {
			found = tr;
			break;
		}
	}

	return found;
}

struct trace_array *trace_array_find_get(const char *instance)
{
	struct trace_array *tr;

	mutex_lock(&trace_types_lock);
	tr = trace_array_find(instance);
	if (tr)
		tr->ref++;
	mutex_unlock(&trace_types_lock);

	return tr;
}

static int trace_array_create_dir(struct trace_array *tr)
{
	int ret;

	tr->dir = tracefs_create_dir(tr->name, trace_instance_dir);
	if (!tr->dir)
		return -EINVAL;

	ret = event_trace_add_tracer(tr->dir, tr);
	if (ret) {
		tracefs_remove(tr->dir);
		return ret;
	}

	init_tracer_tracefs(tr, tr->dir);
	__update_tracer_options(tr);

	return ret;
}

static struct trace_array *trace_array_create(const char *name)
{
	struct trace_array *tr;
	int ret;

	ret = -ENOMEM;
	tr = kzalloc(sizeof(*tr), GFP_KERNEL);
	if (!tr)
		return ERR_PTR(ret);

	tr->name = kstrdup(name, GFP_KERNEL);
	if (!tr->name)
		goto out_free_tr;

	if (!alloc_cpumask_var(&tr->tracing_cpumask, GFP_KERNEL))
		goto out_free_tr;

	if (!alloc_cpumask_var(&tr->pipe_cpumask, GFP_KERNEL))
		goto out_free_tr;

	tr->trace_flags = global_trace.trace_flags & ~ZEROED_TRACE_FLAGS;

	cpumask_copy(tr->tracing_cpumask, cpu_all_mask);

	raw_spin_lock_init(&tr->start_lock);

	tr->max_lock = (arch_spinlock_t)__ARCH_SPIN_LOCK_UNLOCKED;

	tr->current_trace = &nop_trace;

	INIT_LIST_HEAD(&tr->systems);
	INIT_LIST_HEAD(&tr->events);
	INIT_LIST_HEAD(&tr->hist_vars);
	INIT_LIST_HEAD(&tr->err_log);

	if (allocate_trace_buffers(tr, trace_buf_size) < 0)
		goto out_free_tr;

	if (ftrace_allocate_ftrace_ops(tr) < 0)
		goto out_free_tr;

	ftrace_init_trace_array(tr);

	init_trace_flags_index(tr);

	if (trace_instance_dir) {
		ret = trace_array_create_dir(tr);
		if (ret)
			goto out_free_tr;
	} else
		__trace_early_add_events(tr);

	list_add(&tr->list, &ftrace_trace_arrays);

	tr->ref++;

	return tr;

 out_free_tr:
	ftrace_free_ftrace_ops(tr);
	free_trace_buffers(tr);
	free_cpumask_var(tr->pipe_cpumask);
	free_cpumask_var(tr->tracing_cpumask);
	kfree(tr->name);
	kfree(tr);

	return ERR_PTR(ret);
}

static int instance_mkdir(const char *name)
{
	struct trace_array *tr;
	int ret;

	mutex_lock(&event_mutex);
	mutex_lock(&trace_types_lock);

	ret = -EEXIST;
	if (trace_array_find(name))
		goto out_unlock;

	tr = trace_array_create(name);

	ret = PTR_ERR_OR_ZERO(tr);

out_unlock:
	mutex_unlock(&trace_types_lock);
	mutex_unlock(&event_mutex);
	return ret;
}

/**
 * trace_array_get_by_name - Create/Lookup a trace array, given its name.
 * @name: The name of the trace array to be looked up/created.
 *
 * Returns pointer to trace array with given name.
 * NULL, if it cannot be created.
 *
 * NOTE: This function increments the reference counter associated with the
 * trace array returned. This makes sure it cannot be freed while in use.
 * Use trace_array_put() once the trace array is no longer needed.
 * If the trace_array is to be freed, trace_array_destroy() needs to
 * be called after the trace_array_put(), or simply let user space delete
 * it from the tracefs instances directory. But until the
 * trace_array_put() is called, user space can not delete it.
 *
 */
struct trace_array *trace_array_get_by_name(const char *name)
{
	struct trace_array *tr;

	mutex_lock(&event_mutex);
	mutex_lock(&trace_types_lock);

	list_for_each_entry(tr, &ftrace_trace_arrays, list) {
		if (tr->name && strcmp(tr->name, name) == 0)
			goto out_unlock;
	}

	tr = trace_array_create(name);

	if (IS_ERR(tr))
		tr = NULL;
out_unlock:
	if (tr)
		tr->ref++;

	mutex_unlock(&trace_types_lock);
	mutex_unlock(&event_mutex);
	return tr;
}
EXPORT_SYMBOL_GPL(trace_array_get_by_name);

static int __remove_instance(struct trace_array *tr)
{
	int i;

	/* Reference counter for a newly created trace array = 1. */
	if (tr->ref > 1 || (tr->current_trace && tr->trace_ref))
		return -EBUSY;

	list_del(&tr->list);

	/* Disable all the flags that were enabled coming in */
	for (i = 0; i < TRACE_FLAGS_MAX_SIZE; i++) {
		if ((1 << i) & ZEROED_TRACE_FLAGS)
			set_tracer_flag(tr, 1 << i, 0);
	}

	tracing_set_nop(tr);
	clear_ftrace_function_probes(tr);
	event_trace_del_tracer(tr);
	ftrace_clear_pids(tr);
	ftrace_destroy_function_files(tr);
	tracefs_remove(tr->dir);
	free_percpu(tr->last_func_repeats);
	free_trace_buffers(tr);
	clear_tracing_err_log(tr);

	for (i = 0; i < tr->nr_topts; i++) {
		kfree(tr->topts[i].topts);
	}
	kfree(tr->topts);

	free_cpumask_var(tr->pipe_cpumask);
	free_cpumask_var(tr->tracing_cpumask);
	kfree(tr->name);
	kfree(tr);

	return 0;
}

int trace_array_destroy(struct trace_array *this_tr)
{
	struct trace_array *tr;
	int ret;

	if (!this_tr)
		return -EINVAL;

	mutex_lock(&event_mutex);
	mutex_lock(&trace_types_lock);

	ret = -ENODEV;

	/* Making sure trace array exists before destroying it. */
	list_for_each_entry(tr, &ftrace_trace_arrays, list) {
		if (tr == this_tr) {
			ret = __remove_instance(tr);
			break;
		}
	}

	mutex_unlock(&trace_types_lock);
	mutex_unlock(&event_mutex);

	return ret;
}
EXPORT_SYMBOL_GPL(trace_array_destroy);

static int instance_rmdir(const char *name)
{
	struct trace_array *tr;
	int ret;

	mutex_lock(&event_mutex);
	mutex_lock(&trace_types_lock);

	ret = -ENODEV;
	tr = trace_array_find(name);
	if (tr)
		ret = __remove_instance(tr);

	mutex_unlock(&trace_types_lock);
	mutex_unlock(&event_mutex);

	return ret;
}

static __init void create_trace_instances(struct dentry *d_tracer)
{
	struct trace_array *tr;

	trace_instance_dir = tracefs_create_instance_dir("instances", d_tracer,
							 instance_mkdir,
							 instance_rmdir);
	if (MEM_FAIL(!trace_instance_dir, "Failed to create instances directory\n"))
		return;

	mutex_lock(&event_mutex);
	mutex_lock(&trace_types_lock);

	list_for_each_entry(tr, &ftrace_trace_arrays, list) {
		if (!tr->name)
			continue;
		if (MEM_FAIL(trace_array_create_dir(tr) < 0,
			     "Failed to create instance directory\n"))
			break;
	}

	mutex_unlock(&trace_types_lock);
	mutex_unlock(&event_mutex);
}

static void
init_tracer_tracefs(struct trace_array *tr, struct dentry *d_tracer)
{
	struct trace_event_file *file;
	int cpu;

	trace_create_file("available_tracers", TRACE_MODE_READ, d_tracer,
			tr, &show_traces_fops);

	trace_create_file("current_tracer", TRACE_MODE_WRITE, d_tracer,
			tr, &set_tracer_fops);

	trace_create_file("tracing_cpumask", TRACE_MODE_WRITE, d_tracer,
			  tr, &tracing_cpumask_fops);

	trace_create_file("trace_options", TRACE_MODE_WRITE, d_tracer,
			  tr, &tracing_iter_fops);

	trace_create_file("trace", TRACE_MODE_WRITE, d_tracer,
			  tr, &tracing_fops);

	trace_create_file("trace_pipe", TRACE_MODE_READ, d_tracer,
			  tr, &tracing_pipe_fops);

	trace_create_file("buffer_size_kb", TRACE_MODE_WRITE, d_tracer,
			  tr, &tracing_entries_fops);

	trace_create_file("buffer_total_size_kb", TRACE_MODE_READ, d_tracer,
			  tr, &tracing_total_entries_fops);

	trace_create_file("free_buffer", 0200, d_tracer,
			  tr, &tracing_free_buffer_fops);

	trace_create_file("trace_marker", 0220, d_tracer,
			  tr, &tracing_mark_fops);

	file = __find_event_file(tr, "ftrace", "print");
	if (file && file->dir)
		trace_create_file("trigger", TRACE_MODE_WRITE, file->dir,
				  file, &event_trigger_fops);
	tr->trace_marker_file = file;

	trace_create_file("trace_marker_raw", 0220, d_tracer,
			  tr, &tracing_mark_raw_fops);

	trace_create_file("trace_clock", TRACE_MODE_WRITE, d_tracer, tr,
			  &trace_clock_fops);

	trace_create_file("tracing_on", TRACE_MODE_WRITE, d_tracer,
			  tr, &rb_simple_fops);

	trace_create_file("timestamp_mode", TRACE_MODE_READ, d_tracer, tr,
			  &trace_time_stamp_mode_fops);

	tr->buffer_percent = 50;

	trace_create_file("buffer_percent", TRACE_MODE_WRITE, d_tracer,
			tr, &buffer_percent_fops);

	create_trace_options_dir(tr);

#ifdef CONFIG_TRACER_MAX_TRACE
	trace_create_maxlat_file(tr, d_tracer);
#endif

	if (ftrace_create_function_files(tr, d_tracer))
		MEM_FAIL(1, "Could not allocate function filter files");

#ifdef CONFIG_TRACER_SNAPSHOT
	trace_create_file("snapshot", TRACE_MODE_WRITE, d_tracer,
			  tr, &snapshot_fops);
#endif

	trace_create_file("error_log", TRACE_MODE_WRITE, d_tracer,
			  tr, &tracing_err_log_fops);

	for_each_tracing_cpu(cpu)
		tracing_init_tracefs_percpu(tr, cpu);

	ftrace_init_tracefs(tr, d_tracer);
}

static struct vfsmount *trace_automount(struct dentry *mntpt, void *ingore)
{
	struct vfsmount *mnt;
	struct file_system_type *type;

	/*
	 * To maintain backward compatibility for tools that mount
	 * debugfs to get to the tracing facility, tracefs is automatically
	 * mounted to the debugfs/tracing directory.
	 */
	type = get_fs_type("tracefs");
	if (!type)
		return NULL;
	mnt = vfs_submount(mntpt, type, "tracefs", NULL);
	put_filesystem(type);
	if (IS_ERR(mnt))
		return NULL;
	mntget(mnt);

	return mnt;
}

/**
 * tracing_init_dentry - initialize top level trace array
 *
 * This is called when creating files or directories in the tracing
 * directory. It is called via fs_initcall() by any of the boot up code
 * and expects to return the dentry of the top level tracing directory.
 */
int tracing_init_dentry(void)
{
	struct trace_array *tr = &global_trace;

	if (security_locked_down(LOCKDOWN_TRACEFS)) {
		pr_warn("Tracing disabled due to lockdown\n");
		return -EPERM;
	}

	/* The top level trace array uses  NULL as parent */
	if (tr->dir)
		return 0;

	if (WARN_ON(!tracefs_initialized()))
		return -ENODEV;

	/*
	 * As there may still be users that expect the tracing
	 * files to exist in debugfs/tracing, we must automount
	 * the tracefs file system there, so older tools still
	 * work with the newer kernel.
	 */
	tr->dir = debugfs_create_automount("tracing", NULL,
					   trace_automount, NULL);

	return 0;
}

extern struct trace_eval_map *__start_ftrace_eval_maps[];
extern struct trace_eval_map *__stop_ftrace_eval_maps[];

static struct workqueue_struct *eval_map_wq __initdata;
static struct work_struct eval_map_work __initdata;
static struct work_struct tracerfs_init_work __initdata;

static void __init eval_map_work_func(struct work_struct *work)
{
	int len;

	len = __stop_ftrace_eval_maps - __start_ftrace_eval_maps;
	trace_insert_eval_map(NULL, __start_ftrace_eval_maps, len);
}

static int __init trace_eval_init(void)
{
	INIT_WORK(&eval_map_work, eval_map_work_func);

	eval_map_wq = alloc_workqueue("eval_map_wq", WQ_UNBOUND, 0);
	if (!eval_map_wq) {
		pr_err("Unable to allocate eval_map_wq\n");
		/* Do work here */
		eval_map_work_func(&eval_map_work);
		return -ENOMEM;
	}

	queue_work(eval_map_wq, &eval_map_work);
	return 0;
}

subsys_initcall(trace_eval_init);

static int __init trace_eval_sync(void)
{
	/* Make sure the eval map updates are finished */
	if (eval_map_wq)
		destroy_workqueue(eval_map_wq);
	return 0;
}

late_initcall_sync(trace_eval_sync);


#ifdef CONFIG_MODULES
static void trace_module_add_evals(struct module *mod)
{
	if (!mod->num_trace_evals)
		return;

	/*
	 * Modules with bad taint do not have events created, do
	 * not bother with enums either.
	 */
	if (trace_module_has_bad_taint(mod))
		return;

	trace_insert_eval_map(mod, mod->trace_evals, mod->num_trace_evals);
}

#ifdef CONFIG_TRACE_EVAL_MAP_FILE
static void trace_module_remove_evals(struct module *mod)
{
	union trace_eval_map_item *map;
	union trace_eval_map_item **last = &trace_eval_maps;

	if (!mod->num_trace_evals)
		return;

	mutex_lock(&trace_eval_mutex);

	map = trace_eval_maps;

	while (map) {
		if (map->head.mod == mod)
			break;
		map = trace_eval_jmp_to_tail(map);
		last = &map->tail.next;
		map = map->tail.next;
	}
	if (!map)
		goto out;

	*last = trace_eval_jmp_to_tail(map)->tail.next;
	kfree(map);
 out:
	mutex_unlock(&trace_eval_mutex);
}
#else
static inline void trace_module_remove_evals(struct module *mod) { }
#endif /* CONFIG_TRACE_EVAL_MAP_FILE */

static int trace_module_notify(struct notifier_block *self,
			       unsigned long val, void *data)
{
	struct module *mod = data;

	switch (val) {
	case MODULE_STATE_COMING:
		trace_module_add_evals(mod);
		break;
	case MODULE_STATE_GOING:
		trace_module_remove_evals(mod);
		break;
	}

	return NOTIFY_OK;
}

static struct notifier_block trace_module_nb = {
	.notifier_call = trace_module_notify,
	.priority = 0,
};
#endif /* CONFIG_MODULES */

static __init void tracer_init_tracefs_work_func(struct work_struct *work)
{

	event_trace_init();

	init_tracer_tracefs(&global_trace, NULL);
	ftrace_init_tracefs_toplevel(&global_trace, NULL);

	trace_create_file("tracing_thresh", TRACE_MODE_WRITE, NULL,
			&global_trace, &tracing_thresh_fops);

	trace_create_file("README", TRACE_MODE_READ, NULL,
			NULL, &tracing_readme_fops);

	trace_create_file("saved_cmdlines", TRACE_MODE_READ, NULL,
			NULL, &tracing_saved_cmdlines_fops);

	trace_create_file("saved_cmdlines_size", TRACE_MODE_WRITE, NULL,
			  NULL, &tracing_saved_cmdlines_size_fops);

	trace_create_file("saved_tgids", TRACE_MODE_READ, NULL,
			NULL, &tracing_saved_tgids_fops);

	trace_create_eval_file(NULL);

#ifdef CONFIG_MODULES
	register_module_notifier(&trace_module_nb);
#endif

#ifdef CONFIG_DYNAMIC_FTRACE
	trace_create_file("dyn_ftrace_total_info", TRACE_MODE_READ, NULL,
			NULL, &tracing_dyn_info_fops);
#endif

	create_trace_instances(NULL);

	update_tracer_options(&global_trace);
}

static __init int tracer_init_tracefs(void)
{
	int ret;

	trace_access_lock_init();

	ret = tracing_init_dentry();
	if (ret)
		return 0;

	if (eval_map_wq) {
		INIT_WORK(&tracerfs_init_work, tracer_init_tracefs_work_func);
		queue_work(eval_map_wq, &tracerfs_init_work);
	} else {
		tracer_init_tracefs_work_func(NULL);
	}

	rv_init_interface();

	return 0;
}

fs_initcall(tracer_init_tracefs);

static int trace_die_panic_handler(struct notifier_block *self,
				unsigned long ev, void *unused);

static struct notifier_block trace_panic_notifier = {
	.notifier_call = trace_die_panic_handler,
	.priority = INT_MAX - 1,
};

static struct notifier_block trace_die_notifier = {
	.notifier_call = trace_die_panic_handler,
	.priority = INT_MAX - 1,
};

/*
 * The idea is to execute the following die/panic callback early, in order
 * to avoid showing irrelevant information in the trace (like other panic
 * notifier functions); we are the 2nd to run, after hung_task/rcu_stall
 * warnings get disabled (to prevent potential log flooding).
 */
static int trace_die_panic_handler(struct notifier_block *self,
				unsigned long ev, void *unused)
{
	if (!ftrace_dump_on_oops)
		return NOTIFY_DONE;

	/* The die notifier requires DIE_OOPS to trigger */
	if (self == &trace_die_notifier && ev != DIE_OOPS)
		return NOTIFY_DONE;

	ftrace_dump(ftrace_dump_on_oops);

	return NOTIFY_DONE;
}

/*
 * printk is set to max of 1024, we really don't need it that big.
 * Nothing should be printing 1000 characters anyway.
 */
#define TRACE_MAX_PRINT		1000

/*
 * Define here KERN_TRACE so that we have one place to modify
 * it if we decide to change what log level the ftrace dump
 * should be at.
 */
#define KERN_TRACE		KERN_EMERG

void
trace_printk_seq(struct trace_seq *s)
{
	/* Probably should print a warning here. */
	if (s->seq.len >= TRACE_MAX_PRINT)
		s->seq.len = TRACE_MAX_PRINT;

	/*
	 * More paranoid code. Although the buffer size is set to
	 * PAGE_SIZE, and TRACE_MAX_PRINT is 1000, this is just
	 * an extra layer of protection.
	 */
	if (WARN_ON_ONCE(s->seq.len >= s->seq.size))
		s->seq.len = s->seq.size - 1;

	/* should be zero ended, but we are paranoid. */
	s->buffer[s->seq.len] = 0;

	printk(KERN_TRACE "%s", s->buffer);

	trace_seq_init(s);
}

void trace_init_global_iter(struct trace_iterator *iter)
{
	iter->tr = &global_trace;
	iter->trace = iter->tr->current_trace;
	iter->cpu_file = RING_BUFFER_ALL_CPUS;
	iter->array_buffer = &global_trace.array_buffer;

	if (iter->trace && iter->trace->open)
		iter->trace->open(iter);

	/* Annotate start of buffers if we had overruns */
	if (ring_buffer_overruns(iter->array_buffer->buffer))
		iter->iter_flags |= TRACE_FILE_ANNOTATE;

	/* Output in nanoseconds only if we are using a clock in nanoseconds. */
	if (trace_clocks[iter->tr->clock_id].in_ns)
		iter->iter_flags |= TRACE_FILE_TIME_IN_NS;

	/* Can not use kmalloc for iter.temp and iter.fmt */
	iter->temp = static_temp_buf;
	iter->temp_size = STATIC_TEMP_BUF_SIZE;
	iter->fmt = static_fmt_buf;
	iter->fmt_size = STATIC_FMT_BUF_SIZE;
}

void ftrace_dump(enum ftrace_dump_mode oops_dump_mode)
{
	/* use static because iter can be a bit big for the stack */
	static struct trace_iterator iter;
	static atomic_t dump_running;
	struct trace_array *tr = &global_trace;
	unsigned int old_userobj;
	unsigned long flags;
	int cnt = 0, cpu;

	/* Only allow one dump user at a time. */
	if (atomic_inc_return(&dump_running) != 1) {
		atomic_dec(&dump_running);
		return;
	}

	/*
	 * Always turn off tracing when we dump.
	 * We don't need to show trace output of what happens
	 * between multiple crashes.
	 *
	 * If the user does a sysrq-z, then they can re-enable
	 * tracing with echo 1 > tracing_on.
	 */
	tracing_off();

	local_irq_save(flags);

	/* Simulate the iterator */
	trace_init_global_iter(&iter);

	for_each_tracing_cpu(cpu) {
		atomic_inc(&per_cpu_ptr(iter.array_buffer->data, cpu)->disabled);
	}

	old_userobj = tr->trace_flags & TRACE_ITER_SYM_USEROBJ;

	/* don't look at user memory in panic mode */
	tr->trace_flags &= ~TRACE_ITER_SYM_USEROBJ;

	switch (oops_dump_mode) {
	case DUMP_ALL:
		iter.cpu_file = RING_BUFFER_ALL_CPUS;
		break;
	case DUMP_ORIG:
		iter.cpu_file = raw_smp_processor_id();
		break;
	case DUMP_NONE:
		goto out_enable;
	default:
		printk(KERN_TRACE "Bad dumping mode, switching to all CPUs dump\n");
		iter.cpu_file = RING_BUFFER_ALL_CPUS;
	}

	printk(KERN_TRACE "Dumping ftrace buffer:\n");

	/* Did function tracer already get disabled? */
	if (ftrace_is_dead()) {
		printk("# WARNING: FUNCTION TRACING IS CORRUPTED\n");
		printk("#          MAY BE MISSING FUNCTION EVENTS\n");
	}

	/*
	 * We need to stop all tracing on all CPUS to read
	 * the next buffer. This is a bit expensive, but is
	 * not done often. We fill all what we can read,
	 * and then release the locks again.
	 */

	while (!trace_empty(&iter)) {

		if (!cnt)
			printk(KERN_TRACE "---------------------------------\n");

		cnt++;

		trace_iterator_reset(&iter);
		iter.iter_flags |= TRACE_FILE_LAT_FMT;

		if (trace_find_next_entry_inc(&iter) != NULL) {
			int ret;

			ret = print_trace_line(&iter);
			if (ret != TRACE_TYPE_NO_CONSUME)
				trace_consume(&iter);
		}
		touch_nmi_watchdog();

		trace_printk_seq(&iter.seq);
	}

	if (!cnt)
		printk(KERN_TRACE "   (ftrace buffer empty)\n");
	else
		printk(KERN_TRACE "---------------------------------\n");

 out_enable:
	tr->trace_flags |= old_userobj;

	for_each_tracing_cpu(cpu) {
		atomic_dec(&per_cpu_ptr(iter.array_buffer->data, cpu)->disabled);
	}
	atomic_dec(&dump_running);
	local_irq_restore(flags);
}
EXPORT_SYMBOL_GPL(ftrace_dump);

#define WRITE_BUFSIZE  4096

ssize_t trace_parse_run_command(struct file *file, const char __user *buffer,
				size_t count, loff_t *ppos,
				int (*createfn)(const char *))
{
	char *kbuf, *buf, *tmp;
	int ret = 0;
	size_t done = 0;
	size_t size;

	kbuf = kmalloc(WRITE_BUFSIZE, GFP_KERNEL);
	if (!kbuf)
		return -ENOMEM;

	while (done < count) {
		size = count - done;

		if (size >= WRITE_BUFSIZE)
			size = WRITE_BUFSIZE - 1;

		if (copy_from_user(kbuf, buffer + done, size)) {
			ret = -EFAULT;
			goto out;
		}
		kbuf[size] = '\0';
		buf = kbuf;
		do {
			tmp = strchr(buf, '\n');
			if (tmp) {
				*tmp = '\0';
				size = tmp - buf + 1;
			} else {
				size = strlen(buf);
				if (done + size < count) {
					if (buf != kbuf)
						break;
					/* This can accept WRITE_BUFSIZE - 2 ('\n' + '\0') */
					pr_warn("Line length is too long: Should be less than %d\n",
						WRITE_BUFSIZE - 2);
					ret = -EINVAL;
					goto out;
				}
			}
			done += size;

			/* Remove comments */
			tmp = strchr(buf, '#');

			if (tmp)
				*tmp = '\0';

			ret = createfn(buf);
			if (ret)
				goto out;
			buf += size;

		} while (done < count);
	}
	ret = done;

out:
	kfree(kbuf);

	return ret;
}

#ifdef CONFIG_TRACER_MAX_TRACE
__init static bool tr_needs_alloc_snapshot(const char *name)
{
	char *test;
	int len = strlen(name);
	bool ret;

	if (!boot_snapshot_index)
		return false;

	if (strncmp(name, boot_snapshot_info, len) == 0 &&
	    boot_snapshot_info[len] == '\t')
		return true;

	test = kmalloc(strlen(name) + 3, GFP_KERNEL);
	if (!test)
		return false;

	sprintf(test, "\t%s\t", name);
	ret = strstr(boot_snapshot_info, test) == NULL;
	kfree(test);
	return ret;
}

__init static void do_allocate_snapshot(const char *name)
{
	if (!tr_needs_alloc_snapshot(name))
		return;

	/*
	 * When allocate_snapshot is set, the next call to
	 * allocate_trace_buffers() (called by trace_array_get_by_name())
	 * will allocate the snapshot buffer. That will alse clear
	 * this flag.
	 */
	allocate_snapshot = true;
}
#else
static inline void do_allocate_snapshot(const char *name) { }
#endif

__init static void enable_instances(void)
{
	struct trace_array *tr;
	char *curr_str;
	char *str;
	char *tok;

	/* A tab is always appended */
	boot_instance_info[boot_instance_index - 1] = '\0';
	str = boot_instance_info;

	while ((curr_str = strsep(&str, "\t"))) {

		tok = strsep(&curr_str, ",");

		if (IS_ENABLED(CONFIG_TRACER_MAX_TRACE))
			do_allocate_snapshot(tok);

		tr = trace_array_get_by_name(tok);
		if (!tr) {
			pr_warn("Failed to create instance buffer %s\n", curr_str);
			continue;
		}
		/* Allow user space to delete it */
		trace_array_put(tr);

		while ((tok = strsep(&curr_str, ","))) {
			early_enable_events(tr, tok, true);
		}
	}
}

__init static int tracer_alloc_buffers(void)
{
	int ring_buf_size;
	int ret = -ENOMEM;


	if (security_locked_down(LOCKDOWN_TRACEFS)) {
		pr_warn("Tracing disabled due to lockdown\n");
		return -EPERM;
	}

	/*
	 * Make sure we don't accidentally add more trace options
	 * than we have bits for.
	 */
	BUILD_BUG_ON(TRACE_ITER_LAST_BIT > TRACE_FLAGS_MAX_SIZE);

	if (!alloc_cpumask_var(&tracing_buffer_mask, GFP_KERNEL))
		goto out;

	if (!alloc_cpumask_var(&global_trace.tracing_cpumask, GFP_KERNEL))
		goto out_free_buffer_mask;

	/* Only allocate trace_printk buffers if a trace_printk exists */
	if (&__stop___trace_bprintk_fmt != &__start___trace_bprintk_fmt)
		/* Must be called before global_trace.buffer is allocated */
		trace_printk_init_buffers();

	/* To save memory, keep the ring buffer size to its minimum */
	if (ring_buffer_expanded)
		ring_buf_size = trace_buf_size;
	else
		ring_buf_size = 1;

	cpumask_copy(tracing_buffer_mask, cpu_possible_mask);
	cpumask_copy(global_trace.tracing_cpumask, cpu_all_mask);

	raw_spin_lock_init(&global_trace.start_lock);

	/*
	 * The prepare callbacks allocates some memory for the ring buffer. We
	 * don't free the buffer if the CPU goes down. If we were to free
	 * the buffer, then the user would lose any trace that was in the
	 * buffer. The memory will be removed once the "instance" is removed.
	 */
	ret = cpuhp_setup_state_multi(CPUHP_TRACE_RB_PREPARE,
				      "trace/RB:prepare", trace_rb_cpu_prepare,
				      NULL);
	if (ret < 0)
		goto out_free_cpumask;
	/* Used for event triggers */
	ret = -ENOMEM;
	temp_buffer = ring_buffer_alloc(PAGE_SIZE, RB_FL_OVERWRITE);
	if (!temp_buffer)
		goto out_rm_hp_state;

	if (trace_create_savedcmd() < 0)
		goto out_free_temp_buffer;

	if (!alloc_cpumask_var(&global_trace.pipe_cpumask, GFP_KERNEL))
		goto out_free_savedcmd;

	/* TODO: make the number of buffers hot pluggable with CPUS */
	if (allocate_trace_buffers(&global_trace, ring_buf_size) < 0) {
		MEM_FAIL(1, "tracer: failed to allocate ring buffer!\n");
		goto out_free_pipe_cpumask;
	}
	if (global_trace.buffer_disabled)
		tracing_off();

	if (trace_boot_clock) {
		ret = tracing_set_clock(&global_trace, trace_boot_clock);
		if (ret < 0)
			pr_warn("Trace clock %s not defined, going back to default\n",
				trace_boot_clock);
	}

	/*
	 * register_tracer() might reference current_trace, so it
	 * needs to be set before we register anything. This is
	 * just a bootstrap of current_trace anyway.
	 */
	global_trace.current_trace = &nop_trace;

	global_trace.max_lock = (arch_spinlock_t)__ARCH_SPIN_LOCK_UNLOCKED;

	ftrace_init_global_array_ops(&global_trace);

	init_trace_flags_index(&global_trace);

	register_tracer(&nop_trace);

	/* Function tracing may start here (via kernel command line) */
	init_function_trace();

	/* All seems OK, enable tracing */
	tracing_disabled = 0;

	atomic_notifier_chain_register(&panic_notifier_list,
				       &trace_panic_notifier);

	register_die_notifier(&trace_die_notifier);

	global_trace.flags = TRACE_ARRAY_FL_GLOBAL;

	INIT_LIST_HEAD(&global_trace.systems);
	INIT_LIST_HEAD(&global_trace.events);
	INIT_LIST_HEAD(&global_trace.hist_vars);
	INIT_LIST_HEAD(&global_trace.err_log);
	list_add(&global_trace.list, &ftrace_trace_arrays);

	apply_trace_boot_options();

	register_snapshot_cmd();

	test_can_verify();

	return 0;

out_free_pipe_cpumask:
	free_cpumask_var(global_trace.pipe_cpumask);
out_free_savedcmd:
	free_saved_cmdlines_buffer(savedcmd);
out_free_temp_buffer:
	ring_buffer_free(temp_buffer);
out_rm_hp_state:
	cpuhp_remove_multi_state(CPUHP_TRACE_RB_PREPARE);
out_free_cpumask:
	free_cpumask_var(global_trace.tracing_cpumask);
out_free_buffer_mask:
	free_cpumask_var(tracing_buffer_mask);
out:
	return ret;
}

void __init ftrace_boot_snapshot(void)
{
#ifdef CONFIG_TRACER_MAX_TRACE
	struct trace_array *tr;

	if (!snapshot_at_boot)
		return;

	list_for_each_entry(tr, &ftrace_trace_arrays, list) {
		if (!tr->allocated_snapshot)
			continue;

		tracing_snapshot_instance(tr);
		trace_array_puts(tr, "** Boot snapshot taken **\n");
	}
#endif
}

void __init early_trace_init(void)
{
	if (tracepoint_printk) {
		tracepoint_print_iter =
			kzalloc(sizeof(*tracepoint_print_iter), GFP_KERNEL);
		if (MEM_FAIL(!tracepoint_print_iter,
			     "Failed to allocate trace iterator\n"))
			tracepoint_printk = 0;
		else
			static_key_enable(&tracepoint_printk_key.key);
	}
	tracer_alloc_buffers();

	init_events();
}

void __init trace_init(void)
{
	trace_event_init();

	if (boot_instance_index)
		enable_instances();
}

__init static void clear_boot_tracer(void)
{
	/*
	 * The default tracer at boot buffer is an init section.
	 * This function is called in lateinit. If we did not
	 * find the boot tracer, then clear it out, to prevent
	 * later registration from accessing the buffer that is
	 * about to be freed.
	 */
	if (!default_bootup_tracer)
		return;

	printk(KERN_INFO "ftrace bootup tracer '%s' not registered.\n",
	       default_bootup_tracer);
	default_bootup_tracer = NULL;
}

#ifdef CONFIG_HAVE_UNSTABLE_SCHED_CLOCK
__init static void tracing_set_default_clock(void)
{
	/* sched_clock_stable() is determined in late_initcall */
	if (!trace_boot_clock && !sched_clock_stable()) {
		if (security_locked_down(LOCKDOWN_TRACEFS)) {
			pr_warn("Can not set tracing clock due to lockdown\n");
			return;
		}

		printk(KERN_WARNING
		       "Unstable clock detected, switching default tracing clock to \"global\"\n"
		       "If you want to keep using the local clock, then add:\n"
		       "  \"trace_clock=local\"\n"
		       "on the kernel command line\n");
		tracing_set_clock(&global_trace, "global");
	}
}
#else
static inline void tracing_set_default_clock(void) { }
#endif

__init static int late_trace_init(void)
{
	if (tracepoint_printk && tracepoint_printk_stop_on_boot) {
		static_key_disable(&tracepoint_printk_key.key);
		tracepoint_printk = 0;
	}

	tracing_set_default_clock();
	clear_boot_tracer();
	return 0;
}

late_initcall_sync(late_trace_init);<|MERGE_RESOLUTION|>--- conflicted
+++ resolved
@@ -4190,20 +4190,15 @@
 	int cpu;
 
 	mutex_lock(&trace_types_lock);
-<<<<<<< HEAD
-	if (unlikely(tr->current_trace && iter->trace->name != tr->current_trace->name)) {
+	if (unlikely(tr->current_trace != iter->trace)) {
 		/* Close iter->trace before switching to the new current tracer */
 		if (iter->trace->close)
 			iter->trace->close(iter);
-		*iter->trace = *tr->current_trace;
+		iter->trace = tr->current_trace;
 		/* Reopen the new current tracer */
 		if (iter->trace->open)
 			iter->trace->open(iter);
 	}
-=======
-	if (unlikely(tr->current_trace != iter->trace))
-		iter->trace = tr->current_trace;
->>>>>>> 8c96b701
 	mutex_unlock(&trace_types_lock);
 
 #ifdef CONFIG_TRACER_MAX_TRACE
