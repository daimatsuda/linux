--- conflicted
+++ resolved
@@ -5,13 +5,8 @@
  * Copyright 2006-2010	Johannes Berg <johannes@sipsolutions.net>
  * Copyright 2013-2015  Intel Mobile Communications GmbH
  * Copyright (C) 2015-2017 Intel Deutschland GmbH
-<<<<<<< HEAD
  * Copyright (C) 2018-2019 Intel Corporation
- *
- * This file is GPLv2 as found in COPYING.
-=======
  * Copyright (C) 2018 Intel Corporation
->>>>>>> 29f785ff
  */
 
 #include <linux/ieee80211.h>
