--- conflicted
+++ resolved
@@ -49,10 +49,7 @@
 		.target		= trace_tg,
 		.checkentry	= trace_tg_check,
 		.destroy	= trace_tg_destroy,
-<<<<<<< HEAD
-=======
 		.me		= THIS_MODULE,
->>>>>>> 82ff5abc
 	},
 #endif
 };
