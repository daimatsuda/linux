--- conflicted
+++ resolved
@@ -92,11 +92,7 @@
 	pernet->allow_join_initial_addr_port = 1;
 	pernet->stale_loss_cnt = 4;
 	pernet->pm_type = MPTCP_PM_TYPE_KERNEL;
-<<<<<<< HEAD
-	strcpy(pernet->scheduler, "default");
-=======
 	strscpy(pernet->scheduler, "default", sizeof(pernet->scheduler));
->>>>>>> 0c383648
 }
 
 #ifdef CONFIG_SYSCTL
@@ -137,8 +133,6 @@
 	return ret;
 }
 
-<<<<<<< HEAD
-=======
 static int proc_available_schedulers(struct ctl_table *ctl,
 				     int write, void *buffer,
 				     size_t *lenp, loff_t *ppos)
@@ -157,7 +151,6 @@
 	return ret;
 }
 
->>>>>>> 0c383648
 static struct ctl_table mptcp_sysctl_table[] = {
 	{
 		.procname = "enabled",
@@ -213,24 +206,17 @@
 		.proc_handler = proc_scheduler,
 	},
 	{
-<<<<<<< HEAD
-=======
 		.procname = "available_schedulers",
 		.maxlen	= MPTCP_SCHED_BUF_MAX,
 		.mode = 0644,
 		.proc_handler = proc_available_schedulers,
 	},
 	{
->>>>>>> 0c383648
 		.procname = "close_timeout",
 		.maxlen = sizeof(unsigned int),
 		.mode = 0644,
 		.proc_handler = proc_dointvec_jiffies,
 	},
-<<<<<<< HEAD
-	{}
-=======
->>>>>>> 0c383648
 };
 
 static int mptcp_pernet_new_table(struct net *net, struct mptcp_pernet *pernet)
@@ -252,12 +238,8 @@
 	table[4].data = &pernet->stale_loss_cnt;
 	table[5].data = &pernet->pm_type;
 	table[6].data = &pernet->scheduler;
-<<<<<<< HEAD
-	table[7].data = &pernet->close_timeout;
-=======
 	/* table[7] is for available_schedulers which is read-only info */
 	table[8].data = &pernet->close_timeout;
->>>>>>> 0c383648
 
 	hdr = register_net_sysctl_sz(net, MPTCP_SYSCTL_PATH, table,
 				     ARRAY_SIZE(mptcp_sysctl_table));
