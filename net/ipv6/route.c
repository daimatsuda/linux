/*
 *	Linux INET6 implementation
 *	FIB front-end.
 *
 *	Authors:
 *	Pedro Roque		<roque@di.fc.ul.pt>
 *
 *	This program is free software; you can redistribute it and/or
 *      modify it under the terms of the GNU General Public License
 *      as published by the Free Software Foundation; either version
 *      2 of the License, or (at your option) any later version.
 */

/*	Changes:
 *
 *	YOSHIFUJI Hideaki @USAGI
 *		reworked default router selection.
 *		- respect outgoing interface
 *		- select from (probably) reachable routers (i.e.
 *		routers in REACHABLE, STALE, DELAY or PROBE states).
 *		- always select the same router if it is (probably)
 *		reachable.  otherwise, round-robin the list.
 *	Ville Nuorvala
 *		Fixed routing subtrees.
 */

#define pr_fmt(fmt) "IPv6: " fmt

#include <linux/capability.h>
#include <linux/errno.h>
#include <linux/export.h>
#include <linux/types.h>
#include <linux/times.h>
#include <linux/socket.h>
#include <linux/sockios.h>
#include <linux/net.h>
#include <linux/route.h>
#include <linux/netdevice.h>
#include <linux/in6.h>
#include <linux/mroute6.h>
#include <linux/init.h>
#include <linux/if_arp.h>
#include <linux/proc_fs.h>
#include <linux/seq_file.h>
#include <linux/nsproxy.h>
#include <linux/slab.h>
#include <linux/jhash.h>
#include <net/net_namespace.h>
#include <net/snmp.h>
#include <net/ipv6.h>
#include <net/ip6_fib.h>
#include <net/ip6_route.h>
#include <net/ndisc.h>
#include <net/addrconf.h>
#include <net/tcp.h>
#include <linux/rtnetlink.h>
#include <net/dst.h>
#include <net/dst_metadata.h>
#include <net/xfrm.h>
#include <net/netevent.h>
#include <net/netlink.h>
#include <net/nexthop.h>
#include <net/lwtunnel.h>
#include <net/ip_tunnels.h>
#include <net/l3mdev.h>
#include <trace/events/fib6.h>

#include <linux/uaccess.h>

#ifdef CONFIG_SYSCTL
#include <linux/sysctl.h>
#endif

enum rt6_nud_state {
	RT6_NUD_FAIL_HARD = -3,
	RT6_NUD_FAIL_PROBE = -2,
	RT6_NUD_FAIL_DO_RR = -1,
	RT6_NUD_SUCCEED = 1
};

static void ip6_rt_copy_init(struct rt6_info *rt, struct rt6_info *ort);
static struct dst_entry	*ip6_dst_check(struct dst_entry *dst, u32 cookie);
static unsigned int	 ip6_default_advmss(const struct dst_entry *dst);
static unsigned int	 ip6_mtu(const struct dst_entry *dst);
static struct dst_entry *ip6_negative_advice(struct dst_entry *);
static void		ip6_dst_destroy(struct dst_entry *);
static void		ip6_dst_ifdown(struct dst_entry *,
				       struct net_device *dev, int how);
static int		 ip6_dst_gc(struct dst_ops *ops);

static int		ip6_pkt_discard(struct sk_buff *skb);
static int		ip6_pkt_discard_out(struct net *net, struct sock *sk, struct sk_buff *skb);
static int		ip6_pkt_prohibit(struct sk_buff *skb);
static int		ip6_pkt_prohibit_out(struct net *net, struct sock *sk, struct sk_buff *skb);
static void		ip6_link_failure(struct sk_buff *skb);
static void		ip6_rt_update_pmtu(struct dst_entry *dst, struct sock *sk,
					   struct sk_buff *skb, u32 mtu);
static void		rt6_do_redirect(struct dst_entry *dst, struct sock *sk,
					struct sk_buff *skb);
static void		rt6_dst_from_metrics_check(struct rt6_info *rt);
static int rt6_score_route(struct rt6_info *rt, int oif, int strict);
static size_t rt6_nlmsg_size(struct rt6_info *rt);
static int rt6_fill_node(struct net *net,
			 struct sk_buff *skb, struct rt6_info *rt,
			 struct in6_addr *dst, struct in6_addr *src,
			 int iif, int type, u32 portid, u32 seq,
			 unsigned int flags);
static struct rt6_info *rt6_find_cached_rt(struct rt6_info *rt,
					   struct in6_addr *daddr,
					   struct in6_addr *saddr);

#ifdef CONFIG_IPV6_ROUTE_INFO
static struct rt6_info *rt6_add_route_info(struct net *net,
					   const struct in6_addr *prefix, int prefixlen,
					   const struct in6_addr *gwaddr,
					   struct net_device *dev,
					   unsigned int pref);
static struct rt6_info *rt6_get_route_info(struct net *net,
					   const struct in6_addr *prefix, int prefixlen,
					   const struct in6_addr *gwaddr,
					   struct net_device *dev);
#endif

struct uncached_list {
	spinlock_t		lock;
	struct list_head	head;
};

static DEFINE_PER_CPU_ALIGNED(struct uncached_list, rt6_uncached_list);

static void rt6_uncached_list_add(struct rt6_info *rt)
{
	struct uncached_list *ul = raw_cpu_ptr(&rt6_uncached_list);

	rt->rt6i_uncached_list = ul;

	spin_lock_bh(&ul->lock);
	list_add_tail(&rt->rt6i_uncached, &ul->head);
	spin_unlock_bh(&ul->lock);
}

static void rt6_uncached_list_del(struct rt6_info *rt)
{
	if (!list_empty(&rt->rt6i_uncached)) {
		struct uncached_list *ul = rt->rt6i_uncached_list;
		struct net *net = dev_net(rt->dst.dev);

		spin_lock_bh(&ul->lock);
		list_del(&rt->rt6i_uncached);
		atomic_dec(&net->ipv6.rt6_stats->fib_rt_uncache);
		spin_unlock_bh(&ul->lock);
	}
}

static void rt6_uncached_list_flush_dev(struct net *net, struct net_device *dev)
{
	struct net_device *loopback_dev = net->loopback_dev;
	int cpu;

	if (dev == loopback_dev)
		return;

	for_each_possible_cpu(cpu) {
		struct uncached_list *ul = per_cpu_ptr(&rt6_uncached_list, cpu);
		struct rt6_info *rt;

		spin_lock_bh(&ul->lock);
		list_for_each_entry(rt, &ul->head, rt6i_uncached) {
			struct inet6_dev *rt_idev = rt->rt6i_idev;
			struct net_device *rt_dev = rt->dst.dev;

			if (rt_idev->dev == dev) {
				rt->rt6i_idev = in6_dev_get(loopback_dev);
				in6_dev_put(rt_idev);
			}

			if (rt_dev == dev) {
				rt->dst.dev = loopback_dev;
				dev_hold(rt->dst.dev);
				dev_put(rt_dev);
			}
		}
		spin_unlock_bh(&ul->lock);
	}
}

static u32 *rt6_pcpu_cow_metrics(struct rt6_info *rt)
{
	return dst_metrics_write_ptr(&rt->from->dst);
}

static u32 *ipv6_cow_metrics(struct dst_entry *dst, unsigned long old)
{
	struct rt6_info *rt = (struct rt6_info *)dst;

	if (rt->rt6i_flags & RTF_PCPU)
		return rt6_pcpu_cow_metrics(rt);
	else if (rt->rt6i_flags & RTF_CACHE)
		return NULL;
	else
		return dst_cow_metrics_generic(dst, old);
}

static inline const void *choose_neigh_daddr(struct rt6_info *rt,
					     struct sk_buff *skb,
					     const void *daddr)
{
	struct in6_addr *p = &rt->rt6i_gateway;

	if (!ipv6_addr_any(p))
		return (const void *) p;
	else if (skb)
		return &ipv6_hdr(skb)->daddr;
	return daddr;
}

static struct neighbour *ip6_neigh_lookup(const struct dst_entry *dst,
					  struct sk_buff *skb,
					  const void *daddr)
{
	struct rt6_info *rt = (struct rt6_info *) dst;
	struct neighbour *n;

	daddr = choose_neigh_daddr(rt, skb, daddr);
	n = __ipv6_neigh_lookup(dst->dev, daddr);
	if (n)
		return n;
	return neigh_create(&nd_tbl, daddr, dst->dev);
}

static void ip6_confirm_neigh(const struct dst_entry *dst, const void *daddr)
{
	struct net_device *dev = dst->dev;
	struct rt6_info *rt = (struct rt6_info *)dst;

	daddr = choose_neigh_daddr(rt, NULL, daddr);
	if (!daddr)
		return;
	if (dev->flags & (IFF_NOARP | IFF_LOOPBACK))
		return;
	if (ipv6_addr_is_multicast((const struct in6_addr *)daddr))
		return;
	__ipv6_confirm_neigh(dev, daddr);
}

static struct dst_ops ip6_dst_ops_template = {
	.family			=	AF_INET6,
	.gc			=	ip6_dst_gc,
	.gc_thresh		=	1024,
	.check			=	ip6_dst_check,
	.default_advmss		=	ip6_default_advmss,
	.mtu			=	ip6_mtu,
	.cow_metrics		=	ipv6_cow_metrics,
	.destroy		=	ip6_dst_destroy,
	.ifdown			=	ip6_dst_ifdown,
	.negative_advice	=	ip6_negative_advice,
	.link_failure		=	ip6_link_failure,
	.update_pmtu		=	ip6_rt_update_pmtu,
	.redirect		=	rt6_do_redirect,
	.local_out		=	__ip6_local_out,
	.neigh_lookup		=	ip6_neigh_lookup,
	.confirm_neigh		=	ip6_confirm_neigh,
};

static unsigned int ip6_blackhole_mtu(const struct dst_entry *dst)
{
	unsigned int mtu = dst_metric_raw(dst, RTAX_MTU);

	return mtu ? : dst->dev->mtu;
}

static void ip6_rt_blackhole_update_pmtu(struct dst_entry *dst, struct sock *sk,
					 struct sk_buff *skb, u32 mtu)
{
}

static void ip6_rt_blackhole_redirect(struct dst_entry *dst, struct sock *sk,
				      struct sk_buff *skb)
{
}

static struct dst_ops ip6_dst_blackhole_ops = {
	.family			=	AF_INET6,
	.destroy		=	ip6_dst_destroy,
	.check			=	ip6_dst_check,
	.mtu			=	ip6_blackhole_mtu,
	.default_advmss		=	ip6_default_advmss,
	.update_pmtu		=	ip6_rt_blackhole_update_pmtu,
	.redirect		=	ip6_rt_blackhole_redirect,
	.cow_metrics		=	dst_cow_metrics_generic,
	.neigh_lookup		=	ip6_neigh_lookup,
};

static const u32 ip6_template_metrics[RTAX_MAX] = {
	[RTAX_HOPLIMIT - 1] = 0,
};

static const struct rt6_info ip6_null_entry_template = {
	.dst = {
		.__refcnt	= ATOMIC_INIT(1),
		.__use		= 1,
		.obsolete	= DST_OBSOLETE_FORCE_CHK,
		.error		= -ENETUNREACH,
		.input		= ip6_pkt_discard,
		.output		= ip6_pkt_discard_out,
	},
	.rt6i_flags	= (RTF_REJECT | RTF_NONEXTHOP),
	.rt6i_protocol  = RTPROT_KERNEL,
	.rt6i_metric	= ~(u32) 0,
	.rt6i_ref	= ATOMIC_INIT(1),
};

#ifdef CONFIG_IPV6_MULTIPLE_TABLES

static const struct rt6_info ip6_prohibit_entry_template = {
	.dst = {
		.__refcnt	= ATOMIC_INIT(1),
		.__use		= 1,
		.obsolete	= DST_OBSOLETE_FORCE_CHK,
		.error		= -EACCES,
		.input		= ip6_pkt_prohibit,
		.output		= ip6_pkt_prohibit_out,
	},
	.rt6i_flags	= (RTF_REJECT | RTF_NONEXTHOP),
	.rt6i_protocol  = RTPROT_KERNEL,
	.rt6i_metric	= ~(u32) 0,
	.rt6i_ref	= ATOMIC_INIT(1),
};

static const struct rt6_info ip6_blk_hole_entry_template = {
	.dst = {
		.__refcnt	= ATOMIC_INIT(1),
		.__use		= 1,
		.obsolete	= DST_OBSOLETE_FORCE_CHK,
		.error		= -EINVAL,
		.input		= dst_discard,
		.output		= dst_discard_out,
	},
	.rt6i_flags	= (RTF_REJECT | RTF_NONEXTHOP),
	.rt6i_protocol  = RTPROT_KERNEL,
	.rt6i_metric	= ~(u32) 0,
	.rt6i_ref	= ATOMIC_INIT(1),
};

#endif

static void rt6_info_init(struct rt6_info *rt)
{
	struct dst_entry *dst = &rt->dst;

	memset(dst + 1, 0, sizeof(*rt) - sizeof(*dst));
	INIT_LIST_HEAD(&rt->rt6i_siblings);
	INIT_LIST_HEAD(&rt->rt6i_uncached);
}

/* allocate dst with ip6_dst_ops */
static struct rt6_info *__ip6_dst_alloc(struct net *net,
					struct net_device *dev,
					int flags)
{
	struct rt6_info *rt = dst_alloc(&net->ipv6.ip6_dst_ops, dev,
					1, DST_OBSOLETE_FORCE_CHK, flags);

	if (rt) {
		rt6_info_init(rt);
		atomic_inc(&net->ipv6.rt6_stats->fib_rt_alloc);
	}

	return rt;
}

struct rt6_info *ip6_dst_alloc(struct net *net,
			       struct net_device *dev,
			       int flags)
{
	struct rt6_info *rt = __ip6_dst_alloc(net, dev, flags);

	if (rt) {
		rt->rt6i_pcpu = alloc_percpu_gfp(struct rt6_info *, GFP_ATOMIC);
		if (!rt->rt6i_pcpu) {
			dst_release_immediate(&rt->dst);
			return NULL;
		}
	}

	return rt;
}
EXPORT_SYMBOL(ip6_dst_alloc);

static void ip6_dst_destroy(struct dst_entry *dst)
{
	struct rt6_info *rt = (struct rt6_info *)dst;
	struct rt6_exception_bucket *bucket;
<<<<<<< HEAD
	struct dst_entry *from = dst->from;
=======
	struct rt6_info *from = rt->from;
>>>>>>> 661e50bc
	struct inet6_dev *idev;

	dst_destroy_metrics_generic(dst);
	free_percpu(rt->rt6i_pcpu);
	rt6_uncached_list_del(rt);

	idev = rt->rt6i_idev;
	if (idev) {
		rt->rt6i_idev = NULL;
		in6_dev_put(idev);
	}
	bucket = rcu_dereference_protected(rt->rt6i_exception_bucket, 1);
	if (bucket) {
		rt->rt6i_exception_bucket = NULL;
		kfree(bucket);
	}

	rt->from = NULL;
	dst_release(&from->dst);
}

static void ip6_dst_ifdown(struct dst_entry *dst, struct net_device *dev,
			   int how)
{
	struct rt6_info *rt = (struct rt6_info *)dst;
	struct inet6_dev *idev = rt->rt6i_idev;
	struct net_device *loopback_dev =
		dev_net(dev)->loopback_dev;

	if (idev && idev->dev != loopback_dev) {
		struct inet6_dev *loopback_idev = in6_dev_get(loopback_dev);
		if (loopback_idev) {
			rt->rt6i_idev = loopback_idev;
			in6_dev_put(idev);
		}
	}
}

static bool __rt6_check_expired(const struct rt6_info *rt)
{
	if (rt->rt6i_flags & RTF_EXPIRES)
		return time_after(jiffies, rt->dst.expires);
	else
		return false;
}

static bool rt6_check_expired(const struct rt6_info *rt)
{
	if (rt->rt6i_flags & RTF_EXPIRES) {
		if (time_after(jiffies, rt->dst.expires))
			return true;
	} else if (rt->from) {
		return rt->dst.obsolete != DST_OBSOLETE_FORCE_CHK ||
			rt6_check_expired(rt->from);
	}
	return false;
}

static struct rt6_info *rt6_multipath_select(struct rt6_info *match,
					     struct flowi6 *fl6, int oif,
					     int strict)
{
	struct rt6_info *sibling, *next_sibling;

	/* We might have already computed the hash for ICMPv6 errors. In such
	 * case it will always be non-zero. Otherwise now is the time to do it.
	 */
	if (!fl6->mp_hash)
		fl6->mp_hash = rt6_multipath_hash(fl6, NULL);

<<<<<<< HEAD
	route_choosen = fl6->mp_hash % (match->rt6i_nsiblings + 1);
	/* Don't change the route, if route_choosen == 0
	 * (siblings does not include ourself)
	 */
	if (route_choosen)
		list_for_each_entry_safe(sibling, next_sibling,
				&match->rt6i_siblings, rt6i_siblings) {
			route_choosen--;
			if (route_choosen == 0) {
				struct inet6_dev *idev = sibling->rt6i_idev;

				if (!netif_carrier_ok(sibling->dst.dev) &&
				    idev->cnf.ignore_routes_with_linkdown)
					break;
				if (rt6_score_route(sibling, oif, strict) < 0)
					break;
				match = sibling;
				break;
			}
		}
=======
	if (fl6->mp_hash <= atomic_read(&match->rt6i_nh_upper_bound))
		return match;

	list_for_each_entry_safe(sibling, next_sibling, &match->rt6i_siblings,
				 rt6i_siblings) {
		if (fl6->mp_hash > atomic_read(&sibling->rt6i_nh_upper_bound))
			continue;
		if (rt6_score_route(sibling, oif, strict) < 0)
			break;
		match = sibling;
		break;
	}

>>>>>>> 661e50bc
	return match;
}

/*
 *	Route lookup. rcu_read_lock() should be held.
 */

static inline struct rt6_info *rt6_device_match(struct net *net,
						    struct rt6_info *rt,
						    const struct in6_addr *saddr,
						    int oif,
						    int flags)
{
	struct rt6_info *local = NULL;
	struct rt6_info *sprt;

	if (!oif && ipv6_addr_any(saddr) && !(rt->rt6i_nh_flags & RTNH_F_DEAD))
		return rt;

<<<<<<< HEAD
	for (sprt = rt; sprt; sprt = rcu_dereference(sprt->dst.rt6_next)) {
=======
	for (sprt = rt; sprt; sprt = rcu_dereference(sprt->rt6_next)) {
>>>>>>> 661e50bc
		struct net_device *dev = sprt->dst.dev;

		if (sprt->rt6i_nh_flags & RTNH_F_DEAD)
			continue;

		if (oif) {
			if (dev->ifindex == oif)
				return sprt;
			if (dev->flags & IFF_LOOPBACK) {
				if (!sprt->rt6i_idev ||
				    sprt->rt6i_idev->dev->ifindex != oif) {
					if (flags & RT6_LOOKUP_F_IFACE)
						continue;
					if (local &&
					    local->rt6i_idev->dev->ifindex == oif)
						continue;
				}
				local = sprt;
			}
		} else {
			if (ipv6_chk_addr(net, saddr, dev,
					  flags & RT6_LOOKUP_F_IFACE))
				return sprt;
		}
	}

	if (oif) {
		if (local)
			return local;

		if (flags & RT6_LOOKUP_F_IFACE)
			return net->ipv6.ip6_null_entry;
	}

	return rt->rt6i_nh_flags & RTNH_F_DEAD ? net->ipv6.ip6_null_entry : rt;
}

#ifdef CONFIG_IPV6_ROUTER_PREF
struct __rt6_probe_work {
	struct work_struct work;
	struct in6_addr target;
	struct net_device *dev;
};

static void rt6_probe_deferred(struct work_struct *w)
{
	struct in6_addr mcaddr;
	struct __rt6_probe_work *work =
		container_of(w, struct __rt6_probe_work, work);

	addrconf_addr_solict_mult(&work->target, &mcaddr);
	ndisc_send_ns(work->dev, &work->target, &mcaddr, NULL, 0);
	dev_put(work->dev);
	kfree(work);
}

static void rt6_probe(struct rt6_info *rt)
{
	struct __rt6_probe_work *work;
	struct neighbour *neigh;
	/*
	 * Okay, this does not seem to be appropriate
	 * for now, however, we need to check if it
	 * is really so; aka Router Reachability Probing.
	 *
	 * Router Reachability Probe MUST be rate-limited
	 * to no more than one per minute.
	 */
	if (!rt || !(rt->rt6i_flags & RTF_GATEWAY))
		return;
	rcu_read_lock_bh();
	neigh = __ipv6_neigh_lookup_noref(rt->dst.dev, &rt->rt6i_gateway);
	if (neigh) {
		if (neigh->nud_state & NUD_VALID)
			goto out;

		work = NULL;
		write_lock(&neigh->lock);
		if (!(neigh->nud_state & NUD_VALID) &&
		    time_after(jiffies,
			       neigh->updated +
			       rt->rt6i_idev->cnf.rtr_probe_interval)) {
			work = kmalloc(sizeof(*work), GFP_ATOMIC);
			if (work)
				__neigh_set_probe_once(neigh);
		}
		write_unlock(&neigh->lock);
	} else {
		work = kmalloc(sizeof(*work), GFP_ATOMIC);
	}

	if (work) {
		INIT_WORK(&work->work, rt6_probe_deferred);
		work->target = rt->rt6i_gateway;
		dev_hold(rt->dst.dev);
		work->dev = rt->dst.dev;
		schedule_work(&work->work);
	}

out:
	rcu_read_unlock_bh();
}
#else
static inline void rt6_probe(struct rt6_info *rt)
{
}
#endif

/*
 * Default Router Selection (RFC 2461 6.3.6)
 */
static inline int rt6_check_dev(struct rt6_info *rt, int oif)
{
	struct net_device *dev = rt->dst.dev;
	if (!oif || dev->ifindex == oif)
		return 2;
	if ((dev->flags & IFF_LOOPBACK) &&
	    rt->rt6i_idev && rt->rt6i_idev->dev->ifindex == oif)
		return 1;
	return 0;
}

static inline enum rt6_nud_state rt6_check_neigh(struct rt6_info *rt)
{
	struct neighbour *neigh;
	enum rt6_nud_state ret = RT6_NUD_FAIL_HARD;

	if (rt->rt6i_flags & RTF_NONEXTHOP ||
	    !(rt->rt6i_flags & RTF_GATEWAY))
		return RT6_NUD_SUCCEED;

	rcu_read_lock_bh();
	neigh = __ipv6_neigh_lookup_noref(rt->dst.dev, &rt->rt6i_gateway);
	if (neigh) {
		read_lock(&neigh->lock);
		if (neigh->nud_state & NUD_VALID)
			ret = RT6_NUD_SUCCEED;
#ifdef CONFIG_IPV6_ROUTER_PREF
		else if (!(neigh->nud_state & NUD_FAILED))
			ret = RT6_NUD_SUCCEED;
		else
			ret = RT6_NUD_FAIL_PROBE;
#endif
		read_unlock(&neigh->lock);
	} else {
		ret = IS_ENABLED(CONFIG_IPV6_ROUTER_PREF) ?
		      RT6_NUD_SUCCEED : RT6_NUD_FAIL_DO_RR;
	}
	rcu_read_unlock_bh();

	return ret;
}

static int rt6_score_route(struct rt6_info *rt, int oif,
			   int strict)
{
	int m;

	m = rt6_check_dev(rt, oif);
	if (!m && (strict & RT6_LOOKUP_F_IFACE))
		return RT6_NUD_FAIL_HARD;
#ifdef CONFIG_IPV6_ROUTER_PREF
	m |= IPV6_DECODE_PREF(IPV6_EXTRACT_PREF(rt->rt6i_flags)) << 2;
#endif
	if (strict & RT6_LOOKUP_F_REACHABLE) {
		int n = rt6_check_neigh(rt);
		if (n < 0)
			return n;
	}
	return m;
}

static struct rt6_info *find_match(struct rt6_info *rt, int oif, int strict,
				   int *mpri, struct rt6_info *match,
				   bool *do_rr)
{
	int m;
	bool match_do_rr = false;
	struct inet6_dev *idev = rt->rt6i_idev;

	if (rt->rt6i_nh_flags & RTNH_F_DEAD)
		goto out;

	if (idev->cnf.ignore_routes_with_linkdown &&
	    rt->rt6i_nh_flags & RTNH_F_LINKDOWN &&
	    !(strict & RT6_LOOKUP_F_IGNORE_LINKSTATE))
		goto out;

	if (rt6_check_expired(rt))
		goto out;

	m = rt6_score_route(rt, oif, strict);
	if (m == RT6_NUD_FAIL_DO_RR) {
		match_do_rr = true;
		m = 0; /* lowest valid score */
	} else if (m == RT6_NUD_FAIL_HARD) {
		goto out;
	}

	if (strict & RT6_LOOKUP_F_REACHABLE)
		rt6_probe(rt);

	/* note that m can be RT6_NUD_FAIL_PROBE at this point */
	if (m > *mpri) {
		*do_rr = match_do_rr;
		*mpri = m;
		match = rt;
	}
out:
	return match;
}

static struct rt6_info *find_rr_leaf(struct fib6_node *fn,
				     struct rt6_info *leaf,
				     struct rt6_info *rr_head,
				     u32 metric, int oif, int strict,
				     bool *do_rr)
{
	struct rt6_info *rt, *match, *cont;
	int mpri = -1;

	match = NULL;
	cont = NULL;
<<<<<<< HEAD
	for (rt = rr_head; rt; rt = rcu_dereference(rt->dst.rt6_next)) {
=======
	for (rt = rr_head; rt; rt = rcu_dereference(rt->rt6_next)) {
>>>>>>> 661e50bc
		if (rt->rt6i_metric != metric) {
			cont = rt;
			break;
		}

		match = find_match(rt, oif, strict, &mpri, match, do_rr);
	}

	for (rt = leaf; rt && rt != rr_head;
<<<<<<< HEAD
	     rt = rcu_dereference(rt->dst.rt6_next)) {
=======
	     rt = rcu_dereference(rt->rt6_next)) {
>>>>>>> 661e50bc
		if (rt->rt6i_metric != metric) {
			cont = rt;
			break;
		}

		match = find_match(rt, oif, strict, &mpri, match, do_rr);
	}

	if (match || !cont)
		return match;

<<<<<<< HEAD
	for (rt = cont; rt; rt = rcu_dereference(rt->dst.rt6_next))
=======
	for (rt = cont; rt; rt = rcu_dereference(rt->rt6_next))
>>>>>>> 661e50bc
		match = find_match(rt, oif, strict, &mpri, match, do_rr);

	return match;
}

static struct rt6_info *rt6_select(struct net *net, struct fib6_node *fn,
				   int oif, int strict)
{
	struct rt6_info *leaf = rcu_dereference(fn->leaf);
	struct rt6_info *match, *rt0;
	bool do_rr = false;
	int key_plen;
<<<<<<< HEAD

	if (!leaf || leaf == net->ipv6.ip6_null_entry)
		return net->ipv6.ip6_null_entry;

=======

	if (!leaf || leaf == net->ipv6.ip6_null_entry)
		return net->ipv6.ip6_null_entry;

>>>>>>> 661e50bc
	rt0 = rcu_dereference(fn->rr_ptr);
	if (!rt0)
		rt0 = leaf;

	/* Double check to make sure fn is not an intermediate node
	 * and fn->leaf does not points to its child's leaf
	 * (This might happen if all routes under fn are deleted from
	 * the tree and fib6_repair_tree() is called on the node.)
	 */
	key_plen = rt0->rt6i_dst.plen;
#ifdef CONFIG_IPV6_SUBTREES
	if (rt0->rt6i_src.plen)
		key_plen = rt0->rt6i_src.plen;
#endif
	if (fn->fn_bit != key_plen)
		return net->ipv6.ip6_null_entry;

	match = find_rr_leaf(fn, leaf, rt0, rt0->rt6i_metric, oif, strict,
			     &do_rr);

	if (do_rr) {
<<<<<<< HEAD
		struct rt6_info *next = rcu_dereference(rt0->dst.rt6_next);
=======
		struct rt6_info *next = rcu_dereference(rt0->rt6_next);
>>>>>>> 661e50bc

		/* no entries matched; do round-robin */
		if (!next || next->rt6i_metric != rt0->rt6i_metric)
			next = leaf;

		if (next != rt0) {
			spin_lock_bh(&leaf->rt6i_table->tb6_lock);
			/* make sure next is not being deleted from the tree */
			if (next->rt6i_node)
				rcu_assign_pointer(fn->rr_ptr, next);
			spin_unlock_bh(&leaf->rt6i_table->tb6_lock);
		}
	}

	return match ? match : net->ipv6.ip6_null_entry;
}

static bool rt6_is_gw_or_nonexthop(const struct rt6_info *rt)
{
	return (rt->rt6i_flags & (RTF_NONEXTHOP | RTF_GATEWAY));
}

#ifdef CONFIG_IPV6_ROUTE_INFO
int rt6_route_rcv(struct net_device *dev, u8 *opt, int len,
		  const struct in6_addr *gwaddr)
{
	struct net *net = dev_net(dev);
	struct route_info *rinfo = (struct route_info *) opt;
	struct in6_addr prefix_buf, *prefix;
	unsigned int pref;
	unsigned long lifetime;
	struct rt6_info *rt;

	if (len < sizeof(struct route_info)) {
		return -EINVAL;
	}

	/* Sanity check for prefix_len and length */
	if (rinfo->length > 3) {
		return -EINVAL;
	} else if (rinfo->prefix_len > 128) {
		return -EINVAL;
	} else if (rinfo->prefix_len > 64) {
		if (rinfo->length < 2) {
			return -EINVAL;
		}
	} else if (rinfo->prefix_len > 0) {
		if (rinfo->length < 1) {
			return -EINVAL;
		}
	}

	pref = rinfo->route_pref;
	if (pref == ICMPV6_ROUTER_PREF_INVALID)
		return -EINVAL;

	lifetime = addrconf_timeout_fixup(ntohl(rinfo->lifetime), HZ);

	if (rinfo->length == 3)
		prefix = (struct in6_addr *)rinfo->prefix;
	else {
		/* this function is safe */
		ipv6_addr_prefix(&prefix_buf,
				 (struct in6_addr *)rinfo->prefix,
				 rinfo->prefix_len);
		prefix = &prefix_buf;
	}

	if (rinfo->prefix_len == 0)
		rt = rt6_get_dflt_router(gwaddr, dev);
	else
		rt = rt6_get_route_info(net, prefix, rinfo->prefix_len,
					gwaddr, dev);

	if (rt && !lifetime) {
		ip6_del_rt(rt);
		rt = NULL;
	}

	if (!rt && lifetime)
		rt = rt6_add_route_info(net, prefix, rinfo->prefix_len, gwaddr,
					dev, pref);
	else if (rt)
		rt->rt6i_flags = RTF_ROUTEINFO |
				 (rt->rt6i_flags & ~RTF_PREF_MASK) | RTF_PREF(pref);

	if (rt) {
		if (!addrconf_finite_timeout(lifetime))
			rt6_clean_expires(rt);
		else
			rt6_set_expires(rt, jiffies + HZ * lifetime);

		ip6_rt_put(rt);
	}
	return 0;
}
#endif

static struct fib6_node* fib6_backtrack(struct fib6_node *fn,
					struct in6_addr *saddr)
{
	struct fib6_node *pn, *sn;
	while (1) {
		if (fn->fn_flags & RTN_TL_ROOT)
			return NULL;
		pn = rcu_dereference(fn->parent);
		sn = FIB6_SUBTREE(pn);
		if (sn && sn != fn)
			fn = fib6_lookup(sn, NULL, saddr);
		else
			fn = pn;
		if (fn->fn_flags & RTN_RTINFO)
			return fn;
	}
}

static bool ip6_hold_safe(struct net *net, struct rt6_info **prt,
			  bool null_fallback)
{
	struct rt6_info *rt = *prt;

	if (dst_hold_safe(&rt->dst))
		return true;
	if (null_fallback) {
		rt = net->ipv6.ip6_null_entry;
		dst_hold(&rt->dst);
	} else {
		rt = NULL;
	}
	*prt = rt;
	return false;
}

static struct rt6_info *ip6_pol_route_lookup(struct net *net,
					     struct fib6_table *table,
					     struct flowi6 *fl6, int flags)
{
	struct rt6_info *rt, *rt_cache;
	struct fib6_node *fn;

	rcu_read_lock();
	fn = fib6_lookup(&table->tb6_root, &fl6->daddr, &fl6->saddr);
restart:
	rt = rcu_dereference(fn->leaf);
	if (!rt) {
		rt = net->ipv6.ip6_null_entry;
	} else {
		rt = rt6_device_match(net, rt, &fl6->saddr,
				      fl6->flowi6_oif, flags);
		if (rt->rt6i_nsiblings && fl6->flowi6_oif == 0)
			rt = rt6_multipath_select(rt, fl6,
						  fl6->flowi6_oif, flags);
	}
	if (rt == net->ipv6.ip6_null_entry) {
		fn = fib6_backtrack(fn, &fl6->saddr);
		if (fn)
			goto restart;
	}
	/* Search through exception table */
	rt_cache = rt6_find_cached_rt(rt, &fl6->daddr, &fl6->saddr);
	if (rt_cache)
		rt = rt_cache;
<<<<<<< HEAD

	if (ip6_hold_safe(net, &rt, true))
		dst_use_noref(&rt->dst, jiffies);

	rcu_read_unlock();

=======

	if (ip6_hold_safe(net, &rt, true))
		dst_use_noref(&rt->dst, jiffies);

	rcu_read_unlock();

>>>>>>> 661e50bc
	trace_fib6_table_lookup(net, rt, table, fl6);

	return rt;

}

struct dst_entry *ip6_route_lookup(struct net *net, struct flowi6 *fl6,
				    int flags)
{
	return fib6_rule_lookup(net, fl6, flags, ip6_pol_route_lookup);
}
EXPORT_SYMBOL_GPL(ip6_route_lookup);

struct rt6_info *rt6_lookup(struct net *net, const struct in6_addr *daddr,
			    const struct in6_addr *saddr, int oif, int strict)
{
	struct flowi6 fl6 = {
		.flowi6_oif = oif,
		.daddr = *daddr,
	};
	struct dst_entry *dst;
	int flags = strict ? RT6_LOOKUP_F_IFACE : 0;

	if (saddr) {
		memcpy(&fl6.saddr, saddr, sizeof(*saddr));
		flags |= RT6_LOOKUP_F_HAS_SADDR;
	}

	dst = fib6_rule_lookup(net, &fl6, flags, ip6_pol_route_lookup);
	if (dst->error == 0)
		return (struct rt6_info *) dst;

	dst_release(dst);

	return NULL;
}
EXPORT_SYMBOL(rt6_lookup);

/* ip6_ins_rt is called with FREE table->tb6_lock.
 * It takes new route entry, the addition fails by any reason the
 * route is released.
 * Caller must hold dst before calling it.
 */

static int __ip6_ins_rt(struct rt6_info *rt, struct nl_info *info,
			struct mx6_config *mxc,
			struct netlink_ext_ack *extack)
{
	int err;
	struct fib6_table *table;

	table = rt->rt6i_table;
	spin_lock_bh(&table->tb6_lock);
	err = fib6_add(&table->tb6_root, rt, info, mxc, extack);
	spin_unlock_bh(&table->tb6_lock);

	return err;
}

int ip6_ins_rt(struct rt6_info *rt)
{
	struct nl_info info = {	.nl_net = dev_net(rt->dst.dev), };
	struct mx6_config mxc = { .mx = NULL, };

	/* Hold dst to account for the reference from the fib6 tree */
	dst_hold(&rt->dst);
	return __ip6_ins_rt(rt, &info, &mxc, NULL);
}

/* called with rcu_lock held */
static struct net_device *ip6_rt_get_dev_rcu(struct rt6_info *rt)
{
	struct net_device *dev = rt->dst.dev;

	if (rt->rt6i_flags & (RTF_LOCAL | RTF_ANYCAST)) {
		/* for copies of local routes, dst->dev needs to be the
		 * device if it is a master device, the master device if
		 * device is enslaved, and the loopback as the default
		 */
		if (netif_is_l3_slave(dev) &&
		    !rt6_need_strict(&rt->rt6i_dst.addr))
			dev = l3mdev_master_dev_rcu(dev);
		else if (!netif_is_l3_master(dev))
			dev = dev_net(dev)->loopback_dev;
		/* last case is netif_is_l3_master(dev) is true in which
		 * case we want dev returned to be dev
		 */
	}

	return dev;
}

static struct rt6_info *ip6_rt_cache_alloc(struct rt6_info *ort,
					   const struct in6_addr *daddr,
					   const struct in6_addr *saddr)
{
	struct net_device *dev;
	struct rt6_info *rt;

	/*
	 *	Clone the route.
	 */

	if (ort->rt6i_flags & (RTF_CACHE | RTF_PCPU))
		ort = ort->from;

	rcu_read_lock();
	dev = ip6_rt_get_dev_rcu(ort);
	rt = __ip6_dst_alloc(dev_net(dev), dev, 0);
	rcu_read_unlock();
	if (!rt)
		return NULL;

	ip6_rt_copy_init(rt, ort);
	rt->rt6i_flags |= RTF_CACHE;
	rt->rt6i_metric = 0;
	rt->dst.flags |= DST_HOST;
	rt->rt6i_dst.addr = *daddr;
	rt->rt6i_dst.plen = 128;

	if (!rt6_is_gw_or_nonexthop(ort)) {
		if (ort->rt6i_dst.plen != 128 &&
		    ipv6_addr_equal(&ort->rt6i_dst.addr, daddr))
			rt->rt6i_flags |= RTF_ANYCAST;
#ifdef CONFIG_IPV6_SUBTREES
		if (rt->rt6i_src.plen && saddr) {
			rt->rt6i_src.addr = *saddr;
			rt->rt6i_src.plen = 128;
		}
#endif
	}

	return rt;
}

static struct rt6_info *ip6_rt_pcpu_alloc(struct rt6_info *rt)
{
	struct net_device *dev;
	struct rt6_info *pcpu_rt;

	rcu_read_lock();
	dev = ip6_rt_get_dev_rcu(rt);
	pcpu_rt = __ip6_dst_alloc(dev_net(dev), dev, rt->dst.flags);
	rcu_read_unlock();
	if (!pcpu_rt)
		return NULL;
	ip6_rt_copy_init(pcpu_rt, rt);
	pcpu_rt->rt6i_protocol = rt->rt6i_protocol;
	pcpu_rt->rt6i_flags |= RTF_PCPU;
	return pcpu_rt;
}

/* It should be called with rcu_read_lock() acquired */
static struct rt6_info *rt6_get_pcpu_route(struct rt6_info *rt)
{
	struct rt6_info *pcpu_rt, **p;

	p = this_cpu_ptr(rt->rt6i_pcpu);
	pcpu_rt = *p;

	if (pcpu_rt && ip6_hold_safe(NULL, &pcpu_rt, false))
		rt6_dst_from_metrics_check(pcpu_rt);

	return pcpu_rt;
}

static struct rt6_info *rt6_make_pcpu_route(struct rt6_info *rt)
{
	struct rt6_info *pcpu_rt, *prev, **p;

	pcpu_rt = ip6_rt_pcpu_alloc(rt);
	if (!pcpu_rt) {
		struct net *net = dev_net(rt->dst.dev);

		dst_hold(&net->ipv6.ip6_null_entry->dst);
		return net->ipv6.ip6_null_entry;
	}

	dst_hold(&pcpu_rt->dst);
	p = this_cpu_ptr(rt->rt6i_pcpu);
	prev = cmpxchg(p, NULL, pcpu_rt);
	BUG_ON(prev);

	rt6_dst_from_metrics_check(pcpu_rt);
	return pcpu_rt;
}

/* exception hash table implementation
 */
static DEFINE_SPINLOCK(rt6_exception_lock);

/* Remove rt6_ex from hash table and free the memory
 * Caller must hold rt6_exception_lock
 */
static void rt6_remove_exception(struct rt6_exception_bucket *bucket,
				 struct rt6_exception *rt6_ex)
{
	struct net *net;

	if (!bucket || !rt6_ex)
		return;

	net = dev_net(rt6_ex->rt6i->dst.dev);
	rt6_ex->rt6i->rt6i_node = NULL;
	hlist_del_rcu(&rt6_ex->hlist);
	rt6_release(rt6_ex->rt6i);
	kfree_rcu(rt6_ex, rcu);
	WARN_ON_ONCE(!bucket->depth);
	bucket->depth--;
	net->ipv6.rt6_stats->fib_rt_cache--;
}

/* Remove oldest rt6_ex in bucket and free the memory
 * Caller must hold rt6_exception_lock
 */
static void rt6_exception_remove_oldest(struct rt6_exception_bucket *bucket)
{
	struct rt6_exception *rt6_ex, *oldest = NULL;

	if (!bucket)
		return;

	hlist_for_each_entry(rt6_ex, &bucket->chain, hlist) {
		if (!oldest || time_before(rt6_ex->stamp, oldest->stamp))
			oldest = rt6_ex;
	}
	rt6_remove_exception(bucket, oldest);
}

static u32 rt6_exception_hash(const struct in6_addr *dst,
			      const struct in6_addr *src)
{
	static u32 seed __read_mostly;
	u32 val;

	net_get_random_once(&seed, sizeof(seed));
	val = jhash(dst, sizeof(*dst), seed);

#ifdef CONFIG_IPV6_SUBTREES
	if (src)
		val = jhash(src, sizeof(*src), val);
#endif
	return hash_32(val, FIB6_EXCEPTION_BUCKET_SIZE_SHIFT);
}

/* Helper function to find the cached rt in the hash table
 * and update bucket pointer to point to the bucket for this
 * (daddr, saddr) pair
 * Caller must hold rt6_exception_lock
 */
static struct rt6_exception *
__rt6_find_exception_spinlock(struct rt6_exception_bucket **bucket,
			      const struct in6_addr *daddr,
			      const struct in6_addr *saddr)
{
	struct rt6_exception *rt6_ex;
	u32 hval;

	if (!(*bucket) || !daddr)
		return NULL;

	hval = rt6_exception_hash(daddr, saddr);
	*bucket += hval;

	hlist_for_each_entry(rt6_ex, &(*bucket)->chain, hlist) {
		struct rt6_info *rt6 = rt6_ex->rt6i;
		bool matched = ipv6_addr_equal(daddr, &rt6->rt6i_dst.addr);

#ifdef CONFIG_IPV6_SUBTREES
		if (matched && saddr)
			matched = ipv6_addr_equal(saddr, &rt6->rt6i_src.addr);
#endif
		if (matched)
			return rt6_ex;
	}
	return NULL;
}

/* Helper function to find the cached rt in the hash table
 * and update bucket pointer to point to the bucket for this
 * (daddr, saddr) pair
 * Caller must hold rcu_read_lock()
 */
static struct rt6_exception *
__rt6_find_exception_rcu(struct rt6_exception_bucket **bucket,
			 const struct in6_addr *daddr,
			 const struct in6_addr *saddr)
{
	struct rt6_exception *rt6_ex;
	u32 hval;

	WARN_ON_ONCE(!rcu_read_lock_held());

	if (!(*bucket) || !daddr)
		return NULL;

	hval = rt6_exception_hash(daddr, saddr);
	*bucket += hval;

	hlist_for_each_entry_rcu(rt6_ex, &(*bucket)->chain, hlist) {
		struct rt6_info *rt6 = rt6_ex->rt6i;
		bool matched = ipv6_addr_equal(daddr, &rt6->rt6i_dst.addr);

#ifdef CONFIG_IPV6_SUBTREES
		if (matched && saddr)
			matched = ipv6_addr_equal(saddr, &rt6->rt6i_src.addr);
#endif
		if (matched)
			return rt6_ex;
	}
	return NULL;
}

static int rt6_insert_exception(struct rt6_info *nrt,
				struct rt6_info *ort)
{
	struct net *net = dev_net(ort->dst.dev);
	struct rt6_exception_bucket *bucket;
	struct in6_addr *src_key = NULL;
	struct rt6_exception *rt6_ex;
	int err = 0;

	/* ort can't be a cache or pcpu route */
	if (ort->rt6i_flags & (RTF_CACHE | RTF_PCPU))
<<<<<<< HEAD
		ort = (struct rt6_info *)ort->dst.from;
=======
		ort = ort->from;
>>>>>>> 661e50bc
	WARN_ON_ONCE(ort->rt6i_flags & (RTF_CACHE | RTF_PCPU));

	spin_lock_bh(&rt6_exception_lock);

	if (ort->exception_bucket_flushed) {
		err = -EINVAL;
		goto out;
	}

	bucket = rcu_dereference_protected(ort->rt6i_exception_bucket,
					lockdep_is_held(&rt6_exception_lock));
	if (!bucket) {
		bucket = kcalloc(FIB6_EXCEPTION_BUCKET_SIZE, sizeof(*bucket),
				 GFP_ATOMIC);
		if (!bucket) {
			err = -ENOMEM;
			goto out;
		}
		rcu_assign_pointer(ort->rt6i_exception_bucket, bucket);
	}

#ifdef CONFIG_IPV6_SUBTREES
	/* rt6i_src.plen != 0 indicates ort is in subtree
	 * and exception table is indexed by a hash of
	 * both rt6i_dst and rt6i_src.
	 * Otherwise, the exception table is indexed by
	 * a hash of only rt6i_dst.
	 */
	if (ort->rt6i_src.plen)
		src_key = &nrt->rt6i_src.addr;
#endif

	/* Update rt6i_prefsrc as it could be changed
	 * in rt6_remove_prefsrc()
	 */
	nrt->rt6i_prefsrc = ort->rt6i_prefsrc;
	/* rt6_mtu_change() might lower mtu on ort.
	 * Only insert this exception route if its mtu
	 * is less than ort's mtu value.
	 */
	if (nrt->rt6i_pmtu >= dst_mtu(&ort->dst)) {
		err = -EINVAL;
		goto out;
	}

	rt6_ex = __rt6_find_exception_spinlock(&bucket, &nrt->rt6i_dst.addr,
					       src_key);
	if (rt6_ex)
		rt6_remove_exception(bucket, rt6_ex);

	rt6_ex = kzalloc(sizeof(*rt6_ex), GFP_ATOMIC);
	if (!rt6_ex) {
		err = -ENOMEM;
		goto out;
	}
	rt6_ex->rt6i = nrt;
	rt6_ex->stamp = jiffies;
	atomic_inc(&nrt->rt6i_ref);
	nrt->rt6i_node = ort->rt6i_node;
	hlist_add_head_rcu(&rt6_ex->hlist, &bucket->chain);
	bucket->depth++;
	net->ipv6.rt6_stats->fib_rt_cache++;

	if (bucket->depth > FIB6_MAX_DEPTH)
		rt6_exception_remove_oldest(bucket);

out:
	spin_unlock_bh(&rt6_exception_lock);

	/* Update fn->fn_sernum to invalidate all cached dst */
	if (!err) {
<<<<<<< HEAD
		fib6_update_sernum(ort);
=======
		spin_lock_bh(&ort->rt6i_table->tb6_lock);
		fib6_update_sernum(ort);
		spin_unlock_bh(&ort->rt6i_table->tb6_lock);
>>>>>>> 661e50bc
		fib6_force_start_gc(net);
	}

	return err;
}

void rt6_flush_exceptions(struct rt6_info *rt)
{
	struct rt6_exception_bucket *bucket;
	struct rt6_exception *rt6_ex;
	struct hlist_node *tmp;
	int i;

	spin_lock_bh(&rt6_exception_lock);
	/* Prevent rt6_insert_exception() to recreate the bucket list */
	rt->exception_bucket_flushed = 1;

	bucket = rcu_dereference_protected(rt->rt6i_exception_bucket,
				    lockdep_is_held(&rt6_exception_lock));
	if (!bucket)
		goto out;

	for (i = 0; i < FIB6_EXCEPTION_BUCKET_SIZE; i++) {
		hlist_for_each_entry_safe(rt6_ex, tmp, &bucket->chain, hlist)
			rt6_remove_exception(bucket, rt6_ex);
		WARN_ON_ONCE(bucket->depth);
		bucket++;
	}

out:
	spin_unlock_bh(&rt6_exception_lock);
}

/* Find cached rt in the hash table inside passed in rt
 * Caller has to hold rcu_read_lock()
 */
static struct rt6_info *rt6_find_cached_rt(struct rt6_info *rt,
					   struct in6_addr *daddr,
					   struct in6_addr *saddr)
{
	struct rt6_exception_bucket *bucket;
	struct in6_addr *src_key = NULL;
	struct rt6_exception *rt6_ex;
	struct rt6_info *res = NULL;

	bucket = rcu_dereference(rt->rt6i_exception_bucket);

#ifdef CONFIG_IPV6_SUBTREES
	/* rt6i_src.plen != 0 indicates rt is in subtree
	 * and exception table is indexed by a hash of
	 * both rt6i_dst and rt6i_src.
	 * Otherwise, the exception table is indexed by
	 * a hash of only rt6i_dst.
	 */
	if (rt->rt6i_src.plen)
		src_key = saddr;
#endif
	rt6_ex = __rt6_find_exception_rcu(&bucket, daddr, src_key);

	if (rt6_ex && !rt6_check_expired(rt6_ex->rt6i))
		res = rt6_ex->rt6i;

	return res;
}

/* Remove the passed in cached rt from the hash table that contains it */
int rt6_remove_exception_rt(struct rt6_info *rt)
{
<<<<<<< HEAD
	struct rt6_info *from = (struct rt6_info *)rt->dst.from;
	struct rt6_exception_bucket *bucket;
=======
	struct rt6_exception_bucket *bucket;
	struct rt6_info *from = rt->from;
>>>>>>> 661e50bc
	struct in6_addr *src_key = NULL;
	struct rt6_exception *rt6_ex;
	int err;

	if (!from ||
	    !(rt->rt6i_flags & RTF_CACHE))
		return -EINVAL;

	if (!rcu_access_pointer(from->rt6i_exception_bucket))
		return -ENOENT;

	spin_lock_bh(&rt6_exception_lock);
	bucket = rcu_dereference_protected(from->rt6i_exception_bucket,
				    lockdep_is_held(&rt6_exception_lock));
#ifdef CONFIG_IPV6_SUBTREES
	/* rt6i_src.plen != 0 indicates 'from' is in subtree
	 * and exception table is indexed by a hash of
	 * both rt6i_dst and rt6i_src.
	 * Otherwise, the exception table is indexed by
	 * a hash of only rt6i_dst.
	 */
	if (from->rt6i_src.plen)
		src_key = &rt->rt6i_src.addr;
#endif
	rt6_ex = __rt6_find_exception_spinlock(&bucket,
					       &rt->rt6i_dst.addr,
					       src_key);
	if (rt6_ex) {
		rt6_remove_exception(bucket, rt6_ex);
		err = 0;
	} else {
		err = -ENOENT;
	}

	spin_unlock_bh(&rt6_exception_lock);
	return err;
}

/* Find rt6_ex which contains the passed in rt cache and
 * refresh its stamp
 */
static void rt6_update_exception_stamp_rt(struct rt6_info *rt)
{
<<<<<<< HEAD
	struct rt6_info *from = (struct rt6_info *)rt->dst.from;
	struct rt6_exception_bucket *bucket;
=======
	struct rt6_exception_bucket *bucket;
	struct rt6_info *from = rt->from;
>>>>>>> 661e50bc
	struct in6_addr *src_key = NULL;
	struct rt6_exception *rt6_ex;

	if (!from ||
	    !(rt->rt6i_flags & RTF_CACHE))
		return;

	rcu_read_lock();
	bucket = rcu_dereference(from->rt6i_exception_bucket);

#ifdef CONFIG_IPV6_SUBTREES
	/* rt6i_src.plen != 0 indicates 'from' is in subtree
	 * and exception table is indexed by a hash of
	 * both rt6i_dst and rt6i_src.
	 * Otherwise, the exception table is indexed by
	 * a hash of only rt6i_dst.
	 */
	if (from->rt6i_src.plen)
		src_key = &rt->rt6i_src.addr;
#endif
	rt6_ex = __rt6_find_exception_rcu(&bucket,
					  &rt->rt6i_dst.addr,
					  src_key);
	if (rt6_ex)
		rt6_ex->stamp = jiffies;

	rcu_read_unlock();
}

static void rt6_exceptions_remove_prefsrc(struct rt6_info *rt)
{
	struct rt6_exception_bucket *bucket;
	struct rt6_exception *rt6_ex;
	int i;

	bucket = rcu_dereference_protected(rt->rt6i_exception_bucket,
					lockdep_is_held(&rt6_exception_lock));

	if (bucket) {
		for (i = 0; i < FIB6_EXCEPTION_BUCKET_SIZE; i++) {
			hlist_for_each_entry(rt6_ex, &bucket->chain, hlist) {
				rt6_ex->rt6i->rt6i_prefsrc.plen = 0;
			}
			bucket++;
		}
	}
}

static void rt6_exceptions_update_pmtu(struct rt6_info *rt, int mtu)
{
	struct rt6_exception_bucket *bucket;
	struct rt6_exception *rt6_ex;
	int i;

	bucket = rcu_dereference_protected(rt->rt6i_exception_bucket,
					lockdep_is_held(&rt6_exception_lock));

	if (bucket) {
		for (i = 0; i < FIB6_EXCEPTION_BUCKET_SIZE; i++) {
			hlist_for_each_entry(rt6_ex, &bucket->chain, hlist) {
				struct rt6_info *entry = rt6_ex->rt6i;
				/* For RTF_CACHE with rt6i_pmtu == 0
				 * (i.e. a redirected route),
				 * the metrics of its rt->dst.from has already
				 * been updated.
				 */
				if (entry->rt6i_pmtu && entry->rt6i_pmtu > mtu)
					entry->rt6i_pmtu = mtu;
			}
			bucket++;
		}
	}
}

#define RTF_CACHE_GATEWAY	(RTF_GATEWAY | RTF_CACHE)

static void rt6_exceptions_clean_tohost(struct rt6_info *rt,
					struct in6_addr *gateway)
{
	struct rt6_exception_bucket *bucket;
	struct rt6_exception *rt6_ex;
	struct hlist_node *tmp;
	int i;

	if (!rcu_access_pointer(rt->rt6i_exception_bucket))
		return;

	spin_lock_bh(&rt6_exception_lock);
	bucket = rcu_dereference_protected(rt->rt6i_exception_bucket,
				     lockdep_is_held(&rt6_exception_lock));

	if (bucket) {
		for (i = 0; i < FIB6_EXCEPTION_BUCKET_SIZE; i++) {
			hlist_for_each_entry_safe(rt6_ex, tmp,
						  &bucket->chain, hlist) {
				struct rt6_info *entry = rt6_ex->rt6i;

				if ((entry->rt6i_flags & RTF_CACHE_GATEWAY) ==
				    RTF_CACHE_GATEWAY &&
				    ipv6_addr_equal(gateway,
						    &entry->rt6i_gateway)) {
					rt6_remove_exception(bucket, rt6_ex);
				}
			}
			bucket++;
		}
	}

	spin_unlock_bh(&rt6_exception_lock);
}

static void rt6_age_examine_exception(struct rt6_exception_bucket *bucket,
				      struct rt6_exception *rt6_ex,
				      struct fib6_gc_args *gc_args,
				      unsigned long now)
{
	struct rt6_info *rt = rt6_ex->rt6i;

	/* we are pruning and obsoleting aged-out and non gateway exceptions
	 * even if others have still references to them, so that on next
	 * dst_check() such references can be dropped.
	 * EXPIRES exceptions - e.g. pmtu-generated ones are pruned when
	 * expired, independently from their aging, as per RFC 8201 section 4
	 */
<<<<<<< HEAD
	if (!(rt->rt6i_flags & RTF_EXPIRES) &&
	    time_after_eq(now, rt->dst.lastuse + gc_args->timeout)) {
		RT6_TRACE("aging clone %p\n", rt);
		rt6_remove_exception(bucket, rt6_ex);
		return;
	} else if (rt->rt6i_flags & RTF_GATEWAY) {
=======
	if (!(rt->rt6i_flags & RTF_EXPIRES)) {
		if (time_after_eq(now, rt->dst.lastuse + gc_args->timeout)) {
			RT6_TRACE("aging clone %p\n", rt);
			rt6_remove_exception(bucket, rt6_ex);
			return;
		}
	} else if (time_after(jiffies, rt->dst.expires)) {
		RT6_TRACE("purging expired route %p\n", rt);
		rt6_remove_exception(bucket, rt6_ex);
		return;
	}

	if (rt->rt6i_flags & RTF_GATEWAY) {
>>>>>>> 661e50bc
		struct neighbour *neigh;
		__u8 neigh_flags = 0;

		neigh = dst_neigh_lookup(&rt->dst, &rt->rt6i_gateway);
		if (neigh) {
			neigh_flags = neigh->flags;
			neigh_release(neigh);
		}
		if (!(neigh_flags & NTF_ROUTER)) {
			RT6_TRACE("purging route %p via non-router but gateway\n",
				  rt);
			rt6_remove_exception(bucket, rt6_ex);
			return;
		}
<<<<<<< HEAD
	} else if (__rt6_check_expired(rt)) {
		RT6_TRACE("purging expired route %p\n", rt);
		rt6_remove_exception(bucket, rt6_ex);
		return;
	}
=======
	}

>>>>>>> 661e50bc
	gc_args->more++;
}

void rt6_age_exceptions(struct rt6_info *rt,
			struct fib6_gc_args *gc_args,
			unsigned long now)
{
	struct rt6_exception_bucket *bucket;
	struct rt6_exception *rt6_ex;
	struct hlist_node *tmp;
	int i;

	if (!rcu_access_pointer(rt->rt6i_exception_bucket))
		return;

	spin_lock_bh(&rt6_exception_lock);
	bucket = rcu_dereference_protected(rt->rt6i_exception_bucket,
				    lockdep_is_held(&rt6_exception_lock));

	if (bucket) {
		for (i = 0; i < FIB6_EXCEPTION_BUCKET_SIZE; i++) {
			hlist_for_each_entry_safe(rt6_ex, tmp,
						  &bucket->chain, hlist) {
				rt6_age_examine_exception(bucket, rt6_ex,
							  gc_args, now);
			}
			bucket++;
		}
	}
	spin_unlock_bh(&rt6_exception_lock);
}

struct rt6_info *ip6_pol_route(struct net *net, struct fib6_table *table,
			       int oif, struct flowi6 *fl6, int flags)
{
	struct fib6_node *fn, *saved_fn;
	struct rt6_info *rt, *rt_cache;
	int strict = 0;

	strict |= flags & RT6_LOOKUP_F_IFACE;
	strict |= flags & RT6_LOOKUP_F_IGNORE_LINKSTATE;
	if (net->ipv6.devconf_all->forwarding == 0)
		strict |= RT6_LOOKUP_F_REACHABLE;

	rcu_read_lock();

	fn = fib6_lookup(&table->tb6_root, &fl6->daddr, &fl6->saddr);
	saved_fn = fn;

	if (fl6->flowi6_flags & FLOWI_FLAG_SKIP_NH_OIF)
		oif = 0;

redo_rt6_select:
	rt = rt6_select(net, fn, oif, strict);
	if (rt->rt6i_nsiblings)
		rt = rt6_multipath_select(rt, fl6, oif, strict);
	if (rt == net->ipv6.ip6_null_entry) {
		fn = fib6_backtrack(fn, &fl6->saddr);
		if (fn)
			goto redo_rt6_select;
		else if (strict & RT6_LOOKUP_F_REACHABLE) {
			/* also consider unreachable route */
			strict &= ~RT6_LOOKUP_F_REACHABLE;
			fn = saved_fn;
			goto redo_rt6_select;
		}
	}

	/*Search through exception table */
	rt_cache = rt6_find_cached_rt(rt, &fl6->daddr, &fl6->saddr);
	if (rt_cache)
		rt = rt_cache;

	if (rt == net->ipv6.ip6_null_entry) {
		rcu_read_unlock();
		dst_hold(&rt->dst);
		trace_fib6_table_lookup(net, rt, table, fl6);
		return rt;
	} else if (rt->rt6i_flags & RTF_CACHE) {
		if (ip6_hold_safe(net, &rt, true)) {
			dst_use_noref(&rt->dst, jiffies);
			rt6_dst_from_metrics_check(rt);
		}
		rcu_read_unlock();
		trace_fib6_table_lookup(net, rt, table, fl6);
		return rt;
	} else if (unlikely((fl6->flowi6_flags & FLOWI_FLAG_KNOWN_NH) &&
			    !(rt->rt6i_flags & RTF_GATEWAY))) {
		/* Create a RTF_CACHE clone which will not be
		 * owned by the fib6 tree.  It is for the special case where
		 * the daddr in the skb during the neighbor look-up is different
		 * from the fl6->daddr used to look-up route here.
		 */

		struct rt6_info *uncached_rt;

		if (ip6_hold_safe(net, &rt, true)) {
			dst_use_noref(&rt->dst, jiffies);
		} else {
			rcu_read_unlock();
			uncached_rt = rt;
			goto uncached_rt_out;
		}
		rcu_read_unlock();

		uncached_rt = ip6_rt_cache_alloc(rt, &fl6->daddr, NULL);
		dst_release(&rt->dst);

		if (uncached_rt) {
			/* Uncached_rt's refcnt is taken during ip6_rt_cache_alloc()
			 * No need for another dst_hold()
			 */
			rt6_uncached_list_add(uncached_rt);
			atomic_inc(&net->ipv6.rt6_stats->fib_rt_uncache);
		} else {
			uncached_rt = net->ipv6.ip6_null_entry;
			dst_hold(&uncached_rt->dst);
		}

uncached_rt_out:
		trace_fib6_table_lookup(net, uncached_rt, table, fl6);
		return uncached_rt;

	} else {
		/* Get a percpu copy */

		struct rt6_info *pcpu_rt;

		dst_use_noref(&rt->dst, jiffies);
		local_bh_disable();
		pcpu_rt = rt6_get_pcpu_route(rt);

		if (!pcpu_rt) {
			/* atomic_inc_not_zero() is needed when using rcu */
			if (atomic_inc_not_zero(&rt->rt6i_ref)) {
				/* No dst_hold() on rt is needed because grabbing
				 * rt->rt6i_ref makes sure rt can't be released.
				 */
				pcpu_rt = rt6_make_pcpu_route(rt);
				rt6_release(rt);
			} else {
				/* rt is already removed from tree */
				pcpu_rt = net->ipv6.ip6_null_entry;
				dst_hold(&pcpu_rt->dst);
			}
		}
		local_bh_enable();
		rcu_read_unlock();
		trace_fib6_table_lookup(net, pcpu_rt, table, fl6);
		return pcpu_rt;
	}
}
EXPORT_SYMBOL_GPL(ip6_pol_route);

static struct rt6_info *ip6_pol_route_input(struct net *net, struct fib6_table *table,
					    struct flowi6 *fl6, int flags)
{
	return ip6_pol_route(net, table, fl6->flowi6_iif, fl6, flags);
}

struct dst_entry *ip6_route_input_lookup(struct net *net,
					 struct net_device *dev,
					 struct flowi6 *fl6, int flags)
{
	if (rt6_need_strict(&fl6->daddr) && dev->type != ARPHRD_PIMREG)
		flags |= RT6_LOOKUP_F_IFACE;

	return fib6_rule_lookup(net, fl6, flags, ip6_pol_route_input);
}
EXPORT_SYMBOL_GPL(ip6_route_input_lookup);

static void ip6_multipath_l3_keys(const struct sk_buff *skb,
				  struct flow_keys *keys)
{
	const struct ipv6hdr *outer_iph = ipv6_hdr(skb);
	const struct ipv6hdr *key_iph = outer_iph;
	const struct ipv6hdr *inner_iph;
	const struct icmp6hdr *icmph;
	struct ipv6hdr _inner_iph;

	if (likely(outer_iph->nexthdr != IPPROTO_ICMPV6))
		goto out;

	icmph = icmp6_hdr(skb);
	if (icmph->icmp6_type != ICMPV6_DEST_UNREACH &&
	    icmph->icmp6_type != ICMPV6_PKT_TOOBIG &&
	    icmph->icmp6_type != ICMPV6_TIME_EXCEED &&
	    icmph->icmp6_type != ICMPV6_PARAMPROB)
		goto out;

	inner_iph = skb_header_pointer(skb,
				       skb_transport_offset(skb) + sizeof(*icmph),
				       sizeof(_inner_iph), &_inner_iph);
	if (!inner_iph)
		goto out;

	key_iph = inner_iph;
out:
	memset(keys, 0, sizeof(*keys));
	keys->control.addr_type = FLOW_DISSECTOR_KEY_IPV6_ADDRS;
	keys->addrs.v6addrs.src = key_iph->saddr;
	keys->addrs.v6addrs.dst = key_iph->daddr;
	keys->tags.flow_label = ip6_flowinfo(key_iph);
	keys->basic.ip_proto = key_iph->nexthdr;
}

/* if skb is set it will be used and fl6 can be NULL */
u32 rt6_multipath_hash(const struct flowi6 *fl6, const struct sk_buff *skb)
{
	struct flow_keys hash_keys;

	if (skb) {
		ip6_multipath_l3_keys(skb, &hash_keys);
		return flow_hash_from_keys(&hash_keys) >> 1;
	}

	return get_hash_from_flowi6(fl6) >> 1;
}

void ip6_route_input(struct sk_buff *skb)
{
	const struct ipv6hdr *iph = ipv6_hdr(skb);
	struct net *net = dev_net(skb->dev);
	int flags = RT6_LOOKUP_F_HAS_SADDR;
	struct ip_tunnel_info *tun_info;
	struct flowi6 fl6 = {
		.flowi6_iif = skb->dev->ifindex,
		.daddr = iph->daddr,
		.saddr = iph->saddr,
		.flowlabel = ip6_flowinfo(iph),
		.flowi6_mark = skb->mark,
		.flowi6_proto = iph->nexthdr,
	};

	tun_info = skb_tunnel_info(skb);
	if (tun_info && !(tun_info->mode & IP_TUNNEL_INFO_TX))
		fl6.flowi6_tun_key.tun_id = tun_info->key.tun_id;
	if (unlikely(fl6.flowi6_proto == IPPROTO_ICMPV6))
		fl6.mp_hash = rt6_multipath_hash(&fl6, skb);
	skb_dst_drop(skb);
	skb_dst_set(skb, ip6_route_input_lookup(net, skb->dev, &fl6, flags));
}

static struct rt6_info *ip6_pol_route_output(struct net *net, struct fib6_table *table,
					     struct flowi6 *fl6, int flags)
{
	return ip6_pol_route(net, table, fl6->flowi6_oif, fl6, flags);
}

struct dst_entry *ip6_route_output_flags(struct net *net, const struct sock *sk,
					 struct flowi6 *fl6, int flags)
{
	bool any_src;

	if (rt6_need_strict(&fl6->daddr)) {
		struct dst_entry *dst;

		dst = l3mdev_link_scope_lookup(net, fl6);
		if (dst)
			return dst;
	}

	fl6->flowi6_iif = LOOPBACK_IFINDEX;

	any_src = ipv6_addr_any(&fl6->saddr);
	if ((sk && sk->sk_bound_dev_if) || rt6_need_strict(&fl6->daddr) ||
	    (fl6->flowi6_oif && any_src))
		flags |= RT6_LOOKUP_F_IFACE;

	if (!any_src)
		flags |= RT6_LOOKUP_F_HAS_SADDR;
	else if (sk)
		flags |= rt6_srcprefs2flags(inet6_sk(sk)->srcprefs);

	return fib6_rule_lookup(net, fl6, flags, ip6_pol_route_output);
}
EXPORT_SYMBOL_GPL(ip6_route_output_flags);

struct dst_entry *ip6_blackhole_route(struct net *net, struct dst_entry *dst_orig)
{
	struct rt6_info *rt, *ort = (struct rt6_info *) dst_orig;
	struct net_device *loopback_dev = net->loopback_dev;
	struct dst_entry *new = NULL;

	rt = dst_alloc(&ip6_dst_blackhole_ops, loopback_dev, 1,
		       DST_OBSOLETE_DEAD, 0);
	if (rt) {
		rt6_info_init(rt);
		atomic_inc(&net->ipv6.rt6_stats->fib_rt_alloc);

		new = &rt->dst;
		new->__use = 1;
		new->input = dst_discard;
		new->output = dst_discard_out;

		dst_copy_metrics(new, &ort->dst);

		rt->rt6i_idev = in6_dev_get(loopback_dev);
		rt->rt6i_gateway = ort->rt6i_gateway;
		rt->rt6i_flags = ort->rt6i_flags & ~RTF_PCPU;
		rt->rt6i_metric = 0;

		memcpy(&rt->rt6i_dst, &ort->rt6i_dst, sizeof(struct rt6key));
#ifdef CONFIG_IPV6_SUBTREES
		memcpy(&rt->rt6i_src, &ort->rt6i_src, sizeof(struct rt6key));
#endif
	}

	dst_release(dst_orig);
	return new ? new : ERR_PTR(-ENOMEM);
}

/*
 *	Destination cache support functions
 */

static void rt6_dst_from_metrics_check(struct rt6_info *rt)
{
	if (rt->from &&
	    dst_metrics_ptr(&rt->dst) != dst_metrics_ptr(&rt->from->dst))
		dst_init_metrics(&rt->dst, dst_metrics_ptr(&rt->from->dst), true);
}

static struct dst_entry *rt6_check(struct rt6_info *rt, u32 cookie)
{
	u32 rt_cookie = 0;

	if (!rt6_get_cookie_safe(rt, &rt_cookie) || rt_cookie != cookie)
		return NULL;

	if (rt6_check_expired(rt))
		return NULL;

	return &rt->dst;
}

static struct dst_entry *rt6_dst_from_check(struct rt6_info *rt, u32 cookie)
{
	if (!__rt6_check_expired(rt) &&
	    rt->dst.obsolete == DST_OBSOLETE_FORCE_CHK &&
	    rt6_check(rt->from, cookie))
		return &rt->dst;
	else
		return NULL;
}

static struct dst_entry *ip6_dst_check(struct dst_entry *dst, u32 cookie)
{
	struct rt6_info *rt;

	rt = (struct rt6_info *) dst;

	/* All IPV6 dsts are created with ->obsolete set to the value
	 * DST_OBSOLETE_FORCE_CHK which forces validation calls down
	 * into this function always.
	 */

	rt6_dst_from_metrics_check(rt);

	if (rt->rt6i_flags & RTF_PCPU ||
	    (unlikely(!list_empty(&rt->rt6i_uncached)) && rt->from))
		return rt6_dst_from_check(rt, cookie);
	else
		return rt6_check(rt, cookie);
}

static struct dst_entry *ip6_negative_advice(struct dst_entry *dst)
{
	struct rt6_info *rt = (struct rt6_info *) dst;

	if (rt) {
		if (rt->rt6i_flags & RTF_CACHE) {
			if (rt6_check_expired(rt)) {
				ip6_del_rt(rt);
				dst = NULL;
			}
		} else {
			dst_release(dst);
			dst = NULL;
		}
	}
	return dst;
}

static void ip6_link_failure(struct sk_buff *skb)
{
	struct rt6_info *rt;

	icmpv6_send(skb, ICMPV6_DEST_UNREACH, ICMPV6_ADDR_UNREACH, 0);

	rt = (struct rt6_info *) skb_dst(skb);
	if (rt) {
		if (rt->rt6i_flags & RTF_CACHE) {
			if (dst_hold_safe(&rt->dst))
				ip6_del_rt(rt);
		} else {
			struct fib6_node *fn;

			rcu_read_lock();
			fn = rcu_dereference(rt->rt6i_node);
			if (fn && (rt->rt6i_flags & RTF_DEFAULT))
				fn->fn_sernum = -1;
			rcu_read_unlock();
		}
	}
}

static void rt6_do_update_pmtu(struct rt6_info *rt, u32 mtu)
{
	struct net *net = dev_net(rt->dst.dev);

	rt->rt6i_flags |= RTF_MODIFIED;
	rt->rt6i_pmtu = mtu;
	rt6_update_expires(rt, net->ipv6.sysctl.ip6_rt_mtu_expires);
}

static bool rt6_cache_allowed_for_pmtu(const struct rt6_info *rt)
{
	return !(rt->rt6i_flags & RTF_CACHE) &&
		(rt->rt6i_flags & RTF_PCPU ||
		 rcu_access_pointer(rt->rt6i_node));
}

static void __ip6_rt_update_pmtu(struct dst_entry *dst, const struct sock *sk,
				 const struct ipv6hdr *iph, u32 mtu)
{
	const struct in6_addr *daddr, *saddr;
	struct rt6_info *rt6 = (struct rt6_info *)dst;

	if (rt6->rt6i_flags & RTF_LOCAL)
		return;

	if (dst_metric_locked(dst, RTAX_MTU))
		return;

	if (iph) {
		daddr = &iph->daddr;
		saddr = &iph->saddr;
	} else if (sk) {
		daddr = &sk->sk_v6_daddr;
		saddr = &inet6_sk(sk)->saddr;
	} else {
		daddr = NULL;
		saddr = NULL;
	}
	dst_confirm_neigh(dst, daddr);
	mtu = max_t(u32, mtu, IPV6_MIN_MTU);
	if (mtu >= dst_mtu(dst))
		return;

	if (!rt6_cache_allowed_for_pmtu(rt6)) {
		rt6_do_update_pmtu(rt6, mtu);
		/* update rt6_ex->stamp for cache */
		if (rt6->rt6i_flags & RTF_CACHE)
			rt6_update_exception_stamp_rt(rt6);
	} else if (daddr) {
		struct rt6_info *nrt6;

		nrt6 = ip6_rt_cache_alloc(rt6, daddr, saddr);
		if (nrt6) {
			rt6_do_update_pmtu(nrt6, mtu);
			if (rt6_insert_exception(nrt6, rt6))
				dst_release_immediate(&nrt6->dst);
		}
	}
}

static void ip6_rt_update_pmtu(struct dst_entry *dst, struct sock *sk,
			       struct sk_buff *skb, u32 mtu)
{
	__ip6_rt_update_pmtu(dst, sk, skb ? ipv6_hdr(skb) : NULL, mtu);
}

void ip6_update_pmtu(struct sk_buff *skb, struct net *net, __be32 mtu,
		     int oif, u32 mark, kuid_t uid)
{
	const struct ipv6hdr *iph = (struct ipv6hdr *) skb->data;
	struct dst_entry *dst;
	struct flowi6 fl6;

	memset(&fl6, 0, sizeof(fl6));
	fl6.flowi6_oif = oif;
	fl6.flowi6_mark = mark ? mark : IP6_REPLY_MARK(net, skb->mark);
	fl6.daddr = iph->daddr;
	fl6.saddr = iph->saddr;
	fl6.flowlabel = ip6_flowinfo(iph);
	fl6.flowi6_uid = uid;

	dst = ip6_route_output(net, NULL, &fl6);
	if (!dst->error)
		__ip6_rt_update_pmtu(dst, NULL, iph, ntohl(mtu));
	dst_release(dst);
}
EXPORT_SYMBOL_GPL(ip6_update_pmtu);

void ip6_sk_update_pmtu(struct sk_buff *skb, struct sock *sk, __be32 mtu)
{
	struct dst_entry *dst;

	ip6_update_pmtu(skb, sock_net(sk), mtu,
			sk->sk_bound_dev_if, sk->sk_mark, sk->sk_uid);

	dst = __sk_dst_get(sk);
	if (!dst || !dst->obsolete ||
	    dst->ops->check(dst, inet6_sk(sk)->dst_cookie))
		return;

	bh_lock_sock(sk);
	if (!sock_owned_by_user(sk) && !ipv6_addr_v4mapped(&sk->sk_v6_daddr))
		ip6_datagram_dst_update(sk, false);
	bh_unlock_sock(sk);
}
EXPORT_SYMBOL_GPL(ip6_sk_update_pmtu);

/* Handle redirects */
struct ip6rd_flowi {
	struct flowi6 fl6;
	struct in6_addr gateway;
};

static struct rt6_info *__ip6_route_redirect(struct net *net,
					     struct fib6_table *table,
					     struct flowi6 *fl6,
					     int flags)
{
	struct ip6rd_flowi *rdfl = (struct ip6rd_flowi *)fl6;
	struct rt6_info *rt, *rt_cache;
	struct fib6_node *fn;

	/* Get the "current" route for this destination and
	 * check if the redirect has come from appropriate router.
	 *
	 * RFC 4861 specifies that redirects should only be
	 * accepted if they come from the nexthop to the target.
	 * Due to the way the routes are chosen, this notion
	 * is a bit fuzzy and one might need to check all possible
	 * routes.
	 */

	rcu_read_lock();
	fn = fib6_lookup(&table->tb6_root, &fl6->daddr, &fl6->saddr);
restart:
	for_each_fib6_node_rt_rcu(fn) {
<<<<<<< HEAD
=======
		if (rt->rt6i_nh_flags & RTNH_F_DEAD)
			continue;
>>>>>>> 661e50bc
		if (rt6_check_expired(rt))
			continue;
		if (rt->dst.error)
			break;
		if (!(rt->rt6i_flags & RTF_GATEWAY))
			continue;
		if (fl6->flowi6_oif != rt->dst.dev->ifindex)
			continue;
		/* rt_cache's gateway might be different from its 'parent'
		 * in the case of an ip redirect.
		 * So we keep searching in the exception table if the gateway
		 * is different.
		 */
		if (!ipv6_addr_equal(&rdfl->gateway, &rt->rt6i_gateway)) {
			rt_cache = rt6_find_cached_rt(rt,
						      &fl6->daddr,
						      &fl6->saddr);
			if (rt_cache &&
			    ipv6_addr_equal(&rdfl->gateway,
					    &rt_cache->rt6i_gateway)) {
				rt = rt_cache;
				break;
			}
			continue;
		}
		break;
	}

	if (!rt)
		rt = net->ipv6.ip6_null_entry;
	else if (rt->dst.error) {
		rt = net->ipv6.ip6_null_entry;
		goto out;
	}

	if (rt == net->ipv6.ip6_null_entry) {
		fn = fib6_backtrack(fn, &fl6->saddr);
		if (fn)
			goto restart;
	}

out:
	ip6_hold_safe(net, &rt, true);

	rcu_read_unlock();

	trace_fib6_table_lookup(net, rt, table, fl6);
	return rt;
};

static struct dst_entry *ip6_route_redirect(struct net *net,
					const struct flowi6 *fl6,
					const struct in6_addr *gateway)
{
	int flags = RT6_LOOKUP_F_HAS_SADDR;
	struct ip6rd_flowi rdfl;

	rdfl.fl6 = *fl6;
	rdfl.gateway = *gateway;

	return fib6_rule_lookup(net, &rdfl.fl6,
				flags, __ip6_route_redirect);
}

void ip6_redirect(struct sk_buff *skb, struct net *net, int oif, u32 mark,
		  kuid_t uid)
{
	const struct ipv6hdr *iph = (struct ipv6hdr *) skb->data;
	struct dst_entry *dst;
	struct flowi6 fl6;

	memset(&fl6, 0, sizeof(fl6));
	fl6.flowi6_iif = LOOPBACK_IFINDEX;
	fl6.flowi6_oif = oif;
	fl6.flowi6_mark = mark;
	fl6.daddr = iph->daddr;
	fl6.saddr = iph->saddr;
	fl6.flowlabel = ip6_flowinfo(iph);
	fl6.flowi6_uid = uid;

	dst = ip6_route_redirect(net, &fl6, &ipv6_hdr(skb)->saddr);
	rt6_do_redirect(dst, NULL, skb);
	dst_release(dst);
}
EXPORT_SYMBOL_GPL(ip6_redirect);

void ip6_redirect_no_header(struct sk_buff *skb, struct net *net, int oif,
			    u32 mark)
{
	const struct ipv6hdr *iph = ipv6_hdr(skb);
	const struct rd_msg *msg = (struct rd_msg *)icmp6_hdr(skb);
	struct dst_entry *dst;
	struct flowi6 fl6;

	memset(&fl6, 0, sizeof(fl6));
	fl6.flowi6_iif = LOOPBACK_IFINDEX;
	fl6.flowi6_oif = oif;
	fl6.flowi6_mark = mark;
	fl6.daddr = msg->dest;
	fl6.saddr = iph->daddr;
	fl6.flowi6_uid = sock_net_uid(net, NULL);

	dst = ip6_route_redirect(net, &fl6, &iph->saddr);
	rt6_do_redirect(dst, NULL, skb);
	dst_release(dst);
}

void ip6_sk_redirect(struct sk_buff *skb, struct sock *sk)
{
	ip6_redirect(skb, sock_net(sk), sk->sk_bound_dev_if, sk->sk_mark,
		     sk->sk_uid);
}
EXPORT_SYMBOL_GPL(ip6_sk_redirect);

static unsigned int ip6_default_advmss(const struct dst_entry *dst)
{
	struct net_device *dev = dst->dev;
	unsigned int mtu = dst_mtu(dst);
	struct net *net = dev_net(dev);

	mtu -= sizeof(struct ipv6hdr) + sizeof(struct tcphdr);

	if (mtu < net->ipv6.sysctl.ip6_rt_min_advmss)
		mtu = net->ipv6.sysctl.ip6_rt_min_advmss;

	/*
	 * Maximal non-jumbo IPv6 payload is IPV6_MAXPLEN and
	 * corresponding MSS is IPV6_MAXPLEN - tcp_header_size.
	 * IPV6_MAXPLEN is also valid and means: "any MSS,
	 * rely only on pmtu discovery"
	 */
	if (mtu > IPV6_MAXPLEN - sizeof(struct tcphdr))
		mtu = IPV6_MAXPLEN;
	return mtu;
}

static unsigned int ip6_mtu(const struct dst_entry *dst)
{
	const struct rt6_info *rt = (const struct rt6_info *)dst;
	unsigned int mtu = rt->rt6i_pmtu;
	struct inet6_dev *idev;

	if (mtu)
		goto out;

	mtu = dst_metric_raw(dst, RTAX_MTU);
	if (mtu)
		goto out;

	mtu = IPV6_MIN_MTU;

	rcu_read_lock();
	idev = __in6_dev_get(dst->dev);
	if (idev)
		mtu = idev->cnf.mtu6;
	rcu_read_unlock();

out:
	mtu = min_t(unsigned int, mtu, IP6_MAX_MTU);

	return mtu - lwtunnel_headroom(dst->lwtstate, mtu);
}

struct dst_entry *icmp6_dst_alloc(struct net_device *dev,
				  struct flowi6 *fl6)
{
	struct dst_entry *dst;
	struct rt6_info *rt;
	struct inet6_dev *idev = in6_dev_get(dev);
	struct net *net = dev_net(dev);

	if (unlikely(!idev))
		return ERR_PTR(-ENODEV);

	rt = ip6_dst_alloc(net, dev, 0);
	if (unlikely(!rt)) {
		in6_dev_put(idev);
		dst = ERR_PTR(-ENOMEM);
		goto out;
	}

	rt->dst.flags |= DST_HOST;
	rt->dst.input = ip6_input;
	rt->dst.output  = ip6_output;
	rt->rt6i_gateway  = fl6->daddr;
	rt->rt6i_dst.addr = fl6->daddr;
	rt->rt6i_dst.plen = 128;
	rt->rt6i_idev     = idev;
	dst_metric_set(&rt->dst, RTAX_HOPLIMIT, 0);

	/* Add this dst into uncached_list so that rt6_disable_ip() can
	 * do proper release of the net_device
	 */
	rt6_uncached_list_add(rt);
	atomic_inc(&net->ipv6.rt6_stats->fib_rt_uncache);

	dst = xfrm_lookup(net, &rt->dst, flowi6_to_flowi(fl6), NULL, 0);

out:
	return dst;
}

static int ip6_dst_gc(struct dst_ops *ops)
{
	struct net *net = container_of(ops, struct net, ipv6.ip6_dst_ops);
	int rt_min_interval = net->ipv6.sysctl.ip6_rt_gc_min_interval;
	int rt_max_size = net->ipv6.sysctl.ip6_rt_max_size;
	int rt_elasticity = net->ipv6.sysctl.ip6_rt_gc_elasticity;
	int rt_gc_timeout = net->ipv6.sysctl.ip6_rt_gc_timeout;
	unsigned long rt_last_gc = net->ipv6.ip6_rt_last_gc;
	int entries;

	entries = dst_entries_get_fast(ops);
	if (time_after(rt_last_gc + rt_min_interval, jiffies) &&
	    entries <= rt_max_size)
		goto out;

	net->ipv6.ip6_rt_gc_expire++;
	fib6_run_gc(net->ipv6.ip6_rt_gc_expire, net, true);
	entries = dst_entries_get_slow(ops);
	if (entries < ops->gc_thresh)
		net->ipv6.ip6_rt_gc_expire = rt_gc_timeout>>1;
out:
	net->ipv6.ip6_rt_gc_expire -= net->ipv6.ip6_rt_gc_expire>>rt_elasticity;
	return entries > rt_max_size;
}

static int ip6_convert_metrics(struct mx6_config *mxc,
			       const struct fib6_config *cfg)
{
	struct net *net = cfg->fc_nlinfo.nl_net;
	bool ecn_ca = false;
	struct nlattr *nla;
	int remaining;
	u32 *mp;

	if (!cfg->fc_mx)
		return 0;

	mp = kzalloc(sizeof(u32) * RTAX_MAX, GFP_KERNEL);
	if (unlikely(!mp))
		return -ENOMEM;

	nla_for_each_attr(nla, cfg->fc_mx, cfg->fc_mx_len, remaining) {
		int type = nla_type(nla);
		u32 val;

		if (!type)
			continue;
		if (unlikely(type > RTAX_MAX))
			goto err;

		if (type == RTAX_CC_ALGO) {
			char tmp[TCP_CA_NAME_MAX];

			nla_strlcpy(tmp, nla, sizeof(tmp));
			val = tcp_ca_get_key_by_name(net, tmp, &ecn_ca);
			if (val == TCP_CA_UNSPEC)
				goto err;
		} else {
			val = nla_get_u32(nla);
		}
		if (type == RTAX_HOPLIMIT && val > 255)
			val = 255;
		if (type == RTAX_FEATURES && (val & ~RTAX_FEATURE_MASK))
			goto err;

		mp[type - 1] = val;
		__set_bit(type - 1, mxc->mx_valid);
	}

	if (ecn_ca) {
		__set_bit(RTAX_FEATURES - 1, mxc->mx_valid);
		mp[RTAX_FEATURES - 1] |= DST_FEATURE_ECN_CA;
	}

	mxc->mx = mp;
	return 0;
 err:
	kfree(mp);
	return -EINVAL;
}

static struct rt6_info *ip6_nh_lookup_table(struct net *net,
					    struct fib6_config *cfg,
					    const struct in6_addr *gw_addr,
					    u32 tbid, int flags)
{
	struct flowi6 fl6 = {
		.flowi6_oif = cfg->fc_ifindex,
		.daddr = *gw_addr,
		.saddr = cfg->fc_prefsrc,
	};
	struct fib6_table *table;
	struct rt6_info *rt;

	table = fib6_get_table(net, tbid);
	if (!table)
		return NULL;

	if (!ipv6_addr_any(&cfg->fc_prefsrc))
		flags |= RT6_LOOKUP_F_HAS_SADDR;

	flags |= RT6_LOOKUP_F_IGNORE_LINKSTATE;
	rt = ip6_pol_route(net, table, cfg->fc_ifindex, &fl6, flags);

	/* if table lookup failed, fall back to full lookup */
	if (rt == net->ipv6.ip6_null_entry) {
		ip6_rt_put(rt);
		rt = NULL;
	}

	return rt;
}

static int ip6_route_check_nh_onlink(struct net *net,
				     struct fib6_config *cfg,
				     struct net_device *dev,
				     struct netlink_ext_ack *extack)
{
	u32 tbid = l3mdev_fib_table(dev) ? : RT_TABLE_MAIN;
	const struct in6_addr *gw_addr = &cfg->fc_gateway;
	u32 flags = RTF_LOCAL | RTF_ANYCAST | RTF_REJECT;
	struct rt6_info *grt;
	int err;

	err = 0;
	grt = ip6_nh_lookup_table(net, cfg, gw_addr, tbid, 0);
	if (grt) {
		if (!grt->dst.error &&
		    (grt->rt6i_flags & flags || dev != grt->dst.dev)) {
			NL_SET_ERR_MSG(extack,
				       "Nexthop has invalid gateway or device mismatch");
			err = -EINVAL;
		}

		ip6_rt_put(grt);
	}

	return err;
}

static int ip6_route_check_nh(struct net *net,
			      struct fib6_config *cfg,
			      struct net_device **_dev,
			      struct inet6_dev **idev)
{
	const struct in6_addr *gw_addr = &cfg->fc_gateway;
	struct net_device *dev = _dev ? *_dev : NULL;
	struct rt6_info *grt = NULL;
	int err = -EHOSTUNREACH;

	if (cfg->fc_table) {
		int flags = RT6_LOOKUP_F_IFACE;

		grt = ip6_nh_lookup_table(net, cfg, gw_addr,
					  cfg->fc_table, flags);
		if (grt) {
			if (grt->rt6i_flags & RTF_GATEWAY ||
			    (dev && dev != grt->dst.dev)) {
				ip6_rt_put(grt);
				grt = NULL;
			}
		}
	}

	if (!grt)
		grt = rt6_lookup(net, gw_addr, NULL, cfg->fc_ifindex, 1);

	if (!grt)
		goto out;

	if (dev) {
		if (dev != grt->dst.dev) {
			ip6_rt_put(grt);
			goto out;
		}
	} else {
		*_dev = dev = grt->dst.dev;
		*idev = grt->rt6i_idev;
		dev_hold(dev);
		in6_dev_hold(grt->rt6i_idev);
	}

	if (!(grt->rt6i_flags & RTF_GATEWAY))
		err = 0;

	ip6_rt_put(grt);

out:
	return err;
}

static struct rt6_info *ip6_route_info_create(struct fib6_config *cfg,
					      struct netlink_ext_ack *extack)
{
	struct net *net = cfg->fc_nlinfo.nl_net;
	struct rt6_info *rt = NULL;
	struct net_device *dev = NULL;
	struct inet6_dev *idev = NULL;
	struct fib6_table *table;
	int addr_type;
	int err = -EINVAL;

	/* RTF_PCPU is an internal flag; can not be set by userspace */
	if (cfg->fc_flags & RTF_PCPU) {
		NL_SET_ERR_MSG(extack, "Userspace can not set RTF_PCPU");
		goto out;
	}

	/* RTF_CACHE is an internal flag; can not be set by userspace */
	if (cfg->fc_flags & RTF_CACHE) {
		NL_SET_ERR_MSG(extack, "Userspace can not set RTF_CACHE");
		goto out;
	}

	if (cfg->fc_dst_len > 128) {
		NL_SET_ERR_MSG(extack, "Invalid prefix length");
		goto out;
	}
	if (cfg->fc_src_len > 128) {
		NL_SET_ERR_MSG(extack, "Invalid source address length");
		goto out;
	}
#ifndef CONFIG_IPV6_SUBTREES
	if (cfg->fc_src_len) {
		NL_SET_ERR_MSG(extack,
			       "Specifying source address requires IPV6_SUBTREES to be enabled");
		goto out;
	}
#endif
	if (cfg->fc_ifindex) {
		err = -ENODEV;
		dev = dev_get_by_index(net, cfg->fc_ifindex);
		if (!dev)
			goto out;
		idev = in6_dev_get(dev);
		if (!idev)
			goto out;
	}

	if (cfg->fc_metric == 0)
		cfg->fc_metric = IP6_RT_PRIO_USER;

	if (cfg->fc_flags & RTNH_F_ONLINK) {
		if (!dev) {
			NL_SET_ERR_MSG(extack,
				       "Nexthop device required for onlink");
			err = -ENODEV;
			goto out;
		}

		if (!(dev->flags & IFF_UP)) {
			NL_SET_ERR_MSG(extack, "Nexthop device is not up");
			err = -ENETDOWN;
			goto out;
		}
	}

	err = -ENOBUFS;
	if (cfg->fc_nlinfo.nlh &&
	    !(cfg->fc_nlinfo.nlh->nlmsg_flags & NLM_F_CREATE)) {
		table = fib6_get_table(net, cfg->fc_table);
		if (!table) {
			pr_warn("NLM_F_CREATE should be specified when creating new route\n");
			table = fib6_new_table(net, cfg->fc_table);
		}
	} else {
		table = fib6_new_table(net, cfg->fc_table);
	}

	if (!table)
		goto out;

	rt = ip6_dst_alloc(net, NULL,
			   (cfg->fc_flags & RTF_ADDRCONF) ? 0 : DST_NOCOUNT);

	if (!rt) {
		err = -ENOMEM;
		goto out;
	}

	if (cfg->fc_flags & RTF_EXPIRES)
		rt6_set_expires(rt, jiffies +
				clock_t_to_jiffies(cfg->fc_expires));
	else
		rt6_clean_expires(rt);

	if (cfg->fc_protocol == RTPROT_UNSPEC)
		cfg->fc_protocol = RTPROT_BOOT;
	rt->rt6i_protocol = cfg->fc_protocol;

	addr_type = ipv6_addr_type(&cfg->fc_dst);

	if (addr_type & IPV6_ADDR_MULTICAST)
		rt->dst.input = ip6_mc_input;
	else if (cfg->fc_flags & RTF_LOCAL)
		rt->dst.input = ip6_input;
	else
		rt->dst.input = ip6_forward;

	rt->dst.output = ip6_output;

	if (cfg->fc_encap) {
		struct lwtunnel_state *lwtstate;

		err = lwtunnel_build_state(cfg->fc_encap_type,
					   cfg->fc_encap, AF_INET6, cfg,
					   &lwtstate, extack);
		if (err)
			goto out;
		rt->dst.lwtstate = lwtstate_get(lwtstate);
		if (lwtunnel_output_redirect(rt->dst.lwtstate)) {
			rt->dst.lwtstate->orig_output = rt->dst.output;
			rt->dst.output = lwtunnel_output;
		}
		if (lwtunnel_input_redirect(rt->dst.lwtstate)) {
			rt->dst.lwtstate->orig_input = rt->dst.input;
			rt->dst.input = lwtunnel_input;
		}
	}

	ipv6_addr_prefix(&rt->rt6i_dst.addr, &cfg->fc_dst, cfg->fc_dst_len);
	rt->rt6i_dst.plen = cfg->fc_dst_len;
	if (rt->rt6i_dst.plen == 128)
		rt->dst.flags |= DST_HOST;

#ifdef CONFIG_IPV6_SUBTREES
	ipv6_addr_prefix(&rt->rt6i_src.addr, &cfg->fc_src, cfg->fc_src_len);
	rt->rt6i_src.plen = cfg->fc_src_len;
#endif

	rt->rt6i_metric = cfg->fc_metric;
	rt->rt6i_nh_weight = 1;

	/* We cannot add true routes via loopback here,
	   they would result in kernel looping; promote them to reject routes
	 */
	if ((cfg->fc_flags & RTF_REJECT) ||
	    (dev && (dev->flags & IFF_LOOPBACK) &&
	     !(addr_type & IPV6_ADDR_LOOPBACK) &&
	     !(cfg->fc_flags & RTF_LOCAL))) {
		/* hold loopback dev/idev if we haven't done so. */
		if (dev != net->loopback_dev) {
			if (dev) {
				dev_put(dev);
				in6_dev_put(idev);
			}
			dev = net->loopback_dev;
			dev_hold(dev);
			idev = in6_dev_get(dev);
			if (!idev) {
				err = -ENODEV;
				goto out;
			}
		}
		rt->rt6i_flags = RTF_REJECT|RTF_NONEXTHOP;
		switch (cfg->fc_type) {
		case RTN_BLACKHOLE:
			rt->dst.error = -EINVAL;
			rt->dst.output = dst_discard_out;
			rt->dst.input = dst_discard;
			break;
		case RTN_PROHIBIT:
			rt->dst.error = -EACCES;
			rt->dst.output = ip6_pkt_prohibit_out;
			rt->dst.input = ip6_pkt_prohibit;
			break;
		case RTN_THROW:
		case RTN_UNREACHABLE:
		default:
			rt->dst.error = (cfg->fc_type == RTN_THROW) ? -EAGAIN
					: (cfg->fc_type == RTN_UNREACHABLE)
					? -EHOSTUNREACH : -ENETUNREACH;
			rt->dst.output = ip6_pkt_discard_out;
			rt->dst.input = ip6_pkt_discard;
			break;
		}
		goto install_route;
	}

	if (cfg->fc_flags & RTF_GATEWAY) {
		const struct in6_addr *gw_addr;
		int gwa_type;

		gw_addr = &cfg->fc_gateway;
		gwa_type = ipv6_addr_type(gw_addr);

		/* if gw_addr is local we will fail to detect this in case
		 * address is still TENTATIVE (DAD in progress). rt6_lookup()
		 * will return already-added prefix route via interface that
		 * prefix route was assigned to, which might be non-loopback.
		 */
		err = -EINVAL;
		if (ipv6_chk_addr_and_flags(net, gw_addr,
					    gwa_type & IPV6_ADDR_LINKLOCAL ?
					    dev : NULL, 0, 0)) {
			NL_SET_ERR_MSG(extack, "Invalid gateway address");
			goto out;
		}
		rt->rt6i_gateway = *gw_addr;

		if (gwa_type != (IPV6_ADDR_LINKLOCAL|IPV6_ADDR_UNICAST)) {
			/* IPv6 strictly inhibits using not link-local
			   addresses as nexthop address.
			   Otherwise, router will not able to send redirects.
			   It is very good, but in some (rare!) circumstances
			   (SIT, PtP, NBMA NOARP links) it is handy to allow
			   some exceptions. --ANK
			   We allow IPv4-mapped nexthops to support RFC4798-type
			   addressing
			 */
			if (!(gwa_type & (IPV6_ADDR_UNICAST |
					  IPV6_ADDR_MAPPED))) {
				NL_SET_ERR_MSG(extack,
					       "Invalid gateway address");
				goto out;
			}

			if (cfg->fc_flags & RTNH_F_ONLINK) {
				err = ip6_route_check_nh_onlink(net, cfg, dev,
								extack);
			} else {
				err = ip6_route_check_nh(net, cfg, &dev, &idev);
			}
			if (err)
				goto out;
		}
		err = -EINVAL;
		if (!dev) {
			NL_SET_ERR_MSG(extack, "Egress device not specified");
			goto out;
		} else if (dev->flags & IFF_LOOPBACK) {
			NL_SET_ERR_MSG(extack,
				       "Egress device can not be loopback device for this route");
			goto out;
		}
	}

	err = -ENODEV;
	if (!dev)
		goto out;

	if (!(dev->flags & IFF_UP)) {
		NL_SET_ERR_MSG(extack, "Nexthop device is not up");
		err = -ENETDOWN;
		goto out;
	}

	if (!ipv6_addr_any(&cfg->fc_prefsrc)) {
		if (!ipv6_chk_addr(net, &cfg->fc_prefsrc, dev, 0)) {
			NL_SET_ERR_MSG(extack, "Invalid source address");
			err = -EINVAL;
			goto out;
		}
		rt->rt6i_prefsrc.addr = cfg->fc_prefsrc;
		rt->rt6i_prefsrc.plen = 128;
	} else
		rt->rt6i_prefsrc.plen = 0;

	rt->rt6i_flags = cfg->fc_flags;

install_route:
	if (!(rt->rt6i_flags & (RTF_LOCAL | RTF_ANYCAST)) &&
	    !netif_carrier_ok(dev))
		rt->rt6i_nh_flags |= RTNH_F_LINKDOWN;
	rt->rt6i_nh_flags |= (cfg->fc_flags & RTNH_F_ONLINK);
	rt->dst.dev = dev;
	rt->rt6i_idev = idev;
	rt->rt6i_table = table;

	cfg->fc_nlinfo.nl_net = dev_net(dev);

	return rt;
out:
	if (dev)
		dev_put(dev);
	if (idev)
		in6_dev_put(idev);
	if (rt)
		dst_release_immediate(&rt->dst);

	return ERR_PTR(err);
}

int ip6_route_add(struct fib6_config *cfg,
		  struct netlink_ext_ack *extack)
{
	struct mx6_config mxc = { .mx = NULL, };
	struct rt6_info *rt;
	int err;

	rt = ip6_route_info_create(cfg, extack);
	if (IS_ERR(rt)) {
		err = PTR_ERR(rt);
		rt = NULL;
		goto out;
	}

	err = ip6_convert_metrics(&mxc, cfg);
	if (err)
		goto out;

	err = __ip6_ins_rt(rt, &cfg->fc_nlinfo, &mxc, extack);

	kfree(mxc.mx);

	return err;
out:
	if (rt)
		dst_release_immediate(&rt->dst);

	return err;
}

static int __ip6_del_rt(struct rt6_info *rt, struct nl_info *info)
{
	int err;
	struct fib6_table *table;
	struct net *net = dev_net(rt->dst.dev);

	if (rt == net->ipv6.ip6_null_entry) {
		err = -ENOENT;
		goto out;
	}

	table = rt->rt6i_table;
	spin_lock_bh(&table->tb6_lock);
	err = fib6_del(rt, info);
	spin_unlock_bh(&table->tb6_lock);

out:
	ip6_rt_put(rt);
	return err;
}

int ip6_del_rt(struct rt6_info *rt)
{
	struct nl_info info = {
		.nl_net = dev_net(rt->dst.dev),
	};
	return __ip6_del_rt(rt, &info);
}

static int __ip6_del_rt_siblings(struct rt6_info *rt, struct fib6_config *cfg)
{
	struct nl_info *info = &cfg->fc_nlinfo;
	struct net *net = info->nl_net;
	struct sk_buff *skb = NULL;
	struct fib6_table *table;
	int err = -ENOENT;

	if (rt == net->ipv6.ip6_null_entry)
		goto out_put;
	table = rt->rt6i_table;
	spin_lock_bh(&table->tb6_lock);

	if (rt->rt6i_nsiblings && cfg->fc_delete_all_nh) {
		struct rt6_info *sibling, *next_sibling;

		/* prefer to send a single notification with all hops */
		skb = nlmsg_new(rt6_nlmsg_size(rt), gfp_any());
		if (skb) {
			u32 seq = info->nlh ? info->nlh->nlmsg_seq : 0;

			if (rt6_fill_node(net, skb, rt,
					  NULL, NULL, 0, RTM_DELROUTE,
					  info->portid, seq, 0) < 0) {
				kfree_skb(skb);
				skb = NULL;
			} else
				info->skip_notify = 1;
		}

		list_for_each_entry_safe(sibling, next_sibling,
					 &rt->rt6i_siblings,
					 rt6i_siblings) {
			err = fib6_del(sibling, info);
			if (err)
				goto out_unlock;
		}
	}

	err = fib6_del(rt, info);
out_unlock:
	spin_unlock_bh(&table->tb6_lock);
out_put:
	ip6_rt_put(rt);

	if (skb) {
		rtnl_notify(skb, net, info->portid, RTNLGRP_IPV6_ROUTE,
			    info->nlh, gfp_any());
	}
	return err;
}

static int ip6_route_del(struct fib6_config *cfg,
			 struct netlink_ext_ack *extack)
{
	struct rt6_info *rt, *rt_cache;
	struct fib6_table *table;
	struct fib6_node *fn;
	int err = -ESRCH;

	table = fib6_get_table(cfg->fc_nlinfo.nl_net, cfg->fc_table);
	if (!table) {
		NL_SET_ERR_MSG(extack, "FIB table does not exist");
		return err;
	}

	rcu_read_lock();

	fn = fib6_locate(&table->tb6_root,
			 &cfg->fc_dst, cfg->fc_dst_len,
			 &cfg->fc_src, cfg->fc_src_len,
			 !(cfg->fc_flags & RTF_CACHE));

	if (fn) {
		for_each_fib6_node_rt_rcu(fn) {
			if (cfg->fc_flags & RTF_CACHE) {
				rt_cache = rt6_find_cached_rt(rt, &cfg->fc_dst,
							      &cfg->fc_src);
				if (!rt_cache)
					continue;
				rt = rt_cache;
			}
			if (cfg->fc_ifindex &&
			    (!rt->dst.dev ||
			     rt->dst.dev->ifindex != cfg->fc_ifindex))
				continue;
			if (cfg->fc_flags & RTF_GATEWAY &&
			    !ipv6_addr_equal(&cfg->fc_gateway, &rt->rt6i_gateway))
				continue;
			if (cfg->fc_metric && cfg->fc_metric != rt->rt6i_metric)
				continue;
			if (cfg->fc_protocol && cfg->fc_protocol != rt->rt6i_protocol)
				continue;
			if (!dst_hold_safe(&rt->dst))
				break;
			rcu_read_unlock();

			/* if gateway was specified only delete the one hop */
			if (cfg->fc_flags & RTF_GATEWAY)
				return __ip6_del_rt(rt, &cfg->fc_nlinfo);

			return __ip6_del_rt_siblings(rt, cfg);
		}
	}
	rcu_read_unlock();

	return err;
}

static void rt6_do_redirect(struct dst_entry *dst, struct sock *sk, struct sk_buff *skb)
{
	struct netevent_redirect netevent;
	struct rt6_info *rt, *nrt = NULL;
	struct ndisc_options ndopts;
	struct inet6_dev *in6_dev;
	struct neighbour *neigh;
	struct rd_msg *msg;
	int optlen, on_link;
	u8 *lladdr;

	optlen = skb_tail_pointer(skb) - skb_transport_header(skb);
	optlen -= sizeof(*msg);

	if (optlen < 0) {
		net_dbg_ratelimited("rt6_do_redirect: packet too short\n");
		return;
	}

	msg = (struct rd_msg *)icmp6_hdr(skb);

	if (ipv6_addr_is_multicast(&msg->dest)) {
		net_dbg_ratelimited("rt6_do_redirect: destination address is multicast\n");
		return;
	}

	on_link = 0;
	if (ipv6_addr_equal(&msg->dest, &msg->target)) {
		on_link = 1;
	} else if (ipv6_addr_type(&msg->target) !=
		   (IPV6_ADDR_UNICAST|IPV6_ADDR_LINKLOCAL)) {
		net_dbg_ratelimited("rt6_do_redirect: target address is not link-local unicast\n");
		return;
	}

	in6_dev = __in6_dev_get(skb->dev);
	if (!in6_dev)
		return;
	if (in6_dev->cnf.forwarding || !in6_dev->cnf.accept_redirects)
		return;

	/* RFC2461 8.1:
	 *	The IP source address of the Redirect MUST be the same as the current
	 *	first-hop router for the specified ICMP Destination Address.
	 */

	if (!ndisc_parse_options(skb->dev, msg->opt, optlen, &ndopts)) {
		net_dbg_ratelimited("rt6_redirect: invalid ND options\n");
		return;
	}

	lladdr = NULL;
	if (ndopts.nd_opts_tgt_lladdr) {
		lladdr = ndisc_opt_addr_data(ndopts.nd_opts_tgt_lladdr,
					     skb->dev);
		if (!lladdr) {
			net_dbg_ratelimited("rt6_redirect: invalid link-layer address length\n");
			return;
		}
	}

	rt = (struct rt6_info *) dst;
	if (rt->rt6i_flags & RTF_REJECT) {
		net_dbg_ratelimited("rt6_redirect: source isn't a valid nexthop for redirect target\n");
		return;
	}

	/* Redirect received -> path was valid.
	 * Look, redirects are sent only in response to data packets,
	 * so that this nexthop apparently is reachable. --ANK
	 */
	dst_confirm_neigh(&rt->dst, &ipv6_hdr(skb)->saddr);

	neigh = __neigh_lookup(&nd_tbl, &msg->target, skb->dev, 1);
	if (!neigh)
		return;

	/*
	 *	We have finally decided to accept it.
	 */

	ndisc_update(skb->dev, neigh, lladdr, NUD_STALE,
		     NEIGH_UPDATE_F_WEAK_OVERRIDE|
		     NEIGH_UPDATE_F_OVERRIDE|
		     (on_link ? 0 : (NEIGH_UPDATE_F_OVERRIDE_ISROUTER|
				     NEIGH_UPDATE_F_ISROUTER)),
		     NDISC_REDIRECT, &ndopts);

	nrt = ip6_rt_cache_alloc(rt, &msg->dest, NULL);
	if (!nrt)
		goto out;

	nrt->rt6i_flags = RTF_GATEWAY|RTF_UP|RTF_DYNAMIC|RTF_CACHE;
	if (on_link)
		nrt->rt6i_flags &= ~RTF_GATEWAY;

	nrt->rt6i_protocol = RTPROT_REDIRECT;
	nrt->rt6i_gateway = *(struct in6_addr *)neigh->primary_key;

	/* No need to remove rt from the exception table if rt is
	 * a cached route because rt6_insert_exception() will
	 * takes care of it
	 */
	if (rt6_insert_exception(nrt, rt)) {
		dst_release_immediate(&nrt->dst);
		goto out;
	}

	netevent.old = &rt->dst;
	netevent.new = &nrt->dst;
	netevent.daddr = &msg->dest;
	netevent.neigh = neigh;
	call_netevent_notifiers(NETEVENT_REDIRECT, &netevent);

out:
	neigh_release(neigh);
}

/*
 *	Misc support functions
 */

static void rt6_set_from(struct rt6_info *rt, struct rt6_info *from)
{
	BUG_ON(from->from);

	rt->rt6i_flags &= ~RTF_EXPIRES;
	dst_hold(&from->dst);
	rt->from = from;
	dst_init_metrics(&rt->dst, dst_metrics_ptr(&from->dst), true);
}

static void ip6_rt_copy_init(struct rt6_info *rt, struct rt6_info *ort)
{
	rt->dst.input = ort->dst.input;
	rt->dst.output = ort->dst.output;
	rt->rt6i_dst = ort->rt6i_dst;
	rt->dst.error = ort->dst.error;
	rt->rt6i_idev = ort->rt6i_idev;
	if (rt->rt6i_idev)
		in6_dev_hold(rt->rt6i_idev);
	rt->dst.lastuse = jiffies;
	rt->rt6i_gateway = ort->rt6i_gateway;
	rt->rt6i_flags = ort->rt6i_flags;
	rt6_set_from(rt, ort);
	rt->rt6i_metric = ort->rt6i_metric;
#ifdef CONFIG_IPV6_SUBTREES
	rt->rt6i_src = ort->rt6i_src;
#endif
	rt->rt6i_prefsrc = ort->rt6i_prefsrc;
	rt->rt6i_table = ort->rt6i_table;
	rt->dst.lwtstate = lwtstate_get(ort->dst.lwtstate);
}

#ifdef CONFIG_IPV6_ROUTE_INFO
static struct rt6_info *rt6_get_route_info(struct net *net,
					   const struct in6_addr *prefix, int prefixlen,
					   const struct in6_addr *gwaddr,
					   struct net_device *dev)
{
	u32 tb_id = l3mdev_fib_table(dev) ? : RT6_TABLE_INFO;
	int ifindex = dev->ifindex;
	struct fib6_node *fn;
	struct rt6_info *rt = NULL;
	struct fib6_table *table;

	table = fib6_get_table(net, tb_id);
	if (!table)
		return NULL;

	rcu_read_lock();
	fn = fib6_locate(&table->tb6_root, prefix, prefixlen, NULL, 0, true);
	if (!fn)
		goto out;

	for_each_fib6_node_rt_rcu(fn) {
		if (rt->dst.dev->ifindex != ifindex)
			continue;
		if ((rt->rt6i_flags & (RTF_ROUTEINFO|RTF_GATEWAY)) != (RTF_ROUTEINFO|RTF_GATEWAY))
			continue;
		if (!ipv6_addr_equal(&rt->rt6i_gateway, gwaddr))
			continue;
		ip6_hold_safe(NULL, &rt, false);
		break;
	}
out:
	rcu_read_unlock();
	return rt;
}

static struct rt6_info *rt6_add_route_info(struct net *net,
					   const struct in6_addr *prefix, int prefixlen,
					   const struct in6_addr *gwaddr,
					   struct net_device *dev,
					   unsigned int pref)
{
	struct fib6_config cfg = {
		.fc_metric	= IP6_RT_PRIO_USER,
		.fc_ifindex	= dev->ifindex,
		.fc_dst_len	= prefixlen,
		.fc_flags	= RTF_GATEWAY | RTF_ADDRCONF | RTF_ROUTEINFO |
				  RTF_UP | RTF_PREF(pref),
		.fc_protocol = RTPROT_RA,
		.fc_nlinfo.portid = 0,
		.fc_nlinfo.nlh = NULL,
		.fc_nlinfo.nl_net = net,
	};

	cfg.fc_table = l3mdev_fib_table(dev) ? : RT6_TABLE_INFO,
	cfg.fc_dst = *prefix;
	cfg.fc_gateway = *gwaddr;

	/* We should treat it as a default route if prefix length is 0. */
	if (!prefixlen)
		cfg.fc_flags |= RTF_DEFAULT;

	ip6_route_add(&cfg, NULL);

	return rt6_get_route_info(net, prefix, prefixlen, gwaddr, dev);
}
#endif

struct rt6_info *rt6_get_dflt_router(const struct in6_addr *addr, struct net_device *dev)
{
	u32 tb_id = l3mdev_fib_table(dev) ? : RT6_TABLE_DFLT;
	struct rt6_info *rt;
	struct fib6_table *table;

	table = fib6_get_table(dev_net(dev), tb_id);
	if (!table)
		return NULL;

	rcu_read_lock();
	for_each_fib6_node_rt_rcu(&table->tb6_root) {
		if (dev == rt->dst.dev &&
		    ((rt->rt6i_flags & (RTF_ADDRCONF | RTF_DEFAULT)) == (RTF_ADDRCONF | RTF_DEFAULT)) &&
		    ipv6_addr_equal(&rt->rt6i_gateway, addr))
			break;
	}
	if (rt)
		ip6_hold_safe(NULL, &rt, false);
	rcu_read_unlock();
	return rt;
}

struct rt6_info *rt6_add_dflt_router(const struct in6_addr *gwaddr,
				     struct net_device *dev,
				     unsigned int pref)
{
	struct fib6_config cfg = {
		.fc_table	= l3mdev_fib_table(dev) ? : RT6_TABLE_DFLT,
		.fc_metric	= IP6_RT_PRIO_USER,
		.fc_ifindex	= dev->ifindex,
		.fc_flags	= RTF_GATEWAY | RTF_ADDRCONF | RTF_DEFAULT |
				  RTF_UP | RTF_EXPIRES | RTF_PREF(pref),
		.fc_protocol = RTPROT_RA,
		.fc_nlinfo.portid = 0,
		.fc_nlinfo.nlh = NULL,
		.fc_nlinfo.nl_net = dev_net(dev),
	};

	cfg.fc_gateway = *gwaddr;

	if (!ip6_route_add(&cfg, NULL)) {
		struct fib6_table *table;

		table = fib6_get_table(dev_net(dev), cfg.fc_table);
		if (table)
			table->flags |= RT6_TABLE_HAS_DFLT_ROUTER;
	}

	return rt6_get_dflt_router(gwaddr, dev);
}

static void __rt6_purge_dflt_routers(struct fib6_table *table)
{
	struct rt6_info *rt;

restart:
	rcu_read_lock();
	for_each_fib6_node_rt_rcu(&table->tb6_root) {
		if (rt->rt6i_flags & (RTF_DEFAULT | RTF_ADDRCONF) &&
		    (!rt->rt6i_idev || rt->rt6i_idev->cnf.accept_ra != 2)) {
			if (dst_hold_safe(&rt->dst)) {
				rcu_read_unlock();
				ip6_del_rt(rt);
			} else {
				rcu_read_unlock();
			}
			goto restart;
		}
	}
	rcu_read_unlock();

	table->flags &= ~RT6_TABLE_HAS_DFLT_ROUTER;
}

void rt6_purge_dflt_routers(struct net *net)
{
	struct fib6_table *table;
	struct hlist_head *head;
	unsigned int h;

	rcu_read_lock();

	for (h = 0; h < FIB6_TABLE_HASHSZ; h++) {
		head = &net->ipv6.fib_table_hash[h];
		hlist_for_each_entry_rcu(table, head, tb6_hlist) {
			if (table->flags & RT6_TABLE_HAS_DFLT_ROUTER)
				__rt6_purge_dflt_routers(table);
		}
	}

	rcu_read_unlock();
}

static void rtmsg_to_fib6_config(struct net *net,
				 struct in6_rtmsg *rtmsg,
				 struct fib6_config *cfg)
{
	memset(cfg, 0, sizeof(*cfg));

	cfg->fc_table = l3mdev_fib_table_by_index(net, rtmsg->rtmsg_ifindex) ?
			 : RT6_TABLE_MAIN;
	cfg->fc_ifindex = rtmsg->rtmsg_ifindex;
	cfg->fc_metric = rtmsg->rtmsg_metric;
	cfg->fc_expires = rtmsg->rtmsg_info;
	cfg->fc_dst_len = rtmsg->rtmsg_dst_len;
	cfg->fc_src_len = rtmsg->rtmsg_src_len;
	cfg->fc_flags = rtmsg->rtmsg_flags;

	cfg->fc_nlinfo.nl_net = net;

	cfg->fc_dst = rtmsg->rtmsg_dst;
	cfg->fc_src = rtmsg->rtmsg_src;
	cfg->fc_gateway = rtmsg->rtmsg_gateway;
}

int ipv6_route_ioctl(struct net *net, unsigned int cmd, void __user *arg)
{
	struct fib6_config cfg;
	struct in6_rtmsg rtmsg;
	int err;

	switch (cmd) {
	case SIOCADDRT:		/* Add a route */
	case SIOCDELRT:		/* Delete a route */
		if (!ns_capable(net->user_ns, CAP_NET_ADMIN))
			return -EPERM;
		err = copy_from_user(&rtmsg, arg,
				     sizeof(struct in6_rtmsg));
		if (err)
			return -EFAULT;

		rtmsg_to_fib6_config(net, &rtmsg, &cfg);

		rtnl_lock();
		switch (cmd) {
		case SIOCADDRT:
			err = ip6_route_add(&cfg, NULL);
			break;
		case SIOCDELRT:
			err = ip6_route_del(&cfg, NULL);
			break;
		default:
			err = -EINVAL;
		}
		rtnl_unlock();

		return err;
	}

	return -EINVAL;
}

/*
 *	Drop the packet on the floor
 */

static int ip6_pkt_drop(struct sk_buff *skb, u8 code, int ipstats_mib_noroutes)
{
	int type;
	struct dst_entry *dst = skb_dst(skb);
	switch (ipstats_mib_noroutes) {
	case IPSTATS_MIB_INNOROUTES:
		type = ipv6_addr_type(&ipv6_hdr(skb)->daddr);
		if (type == IPV6_ADDR_ANY) {
			IP6_INC_STATS(dev_net(dst->dev), ip6_dst_idev(dst),
				      IPSTATS_MIB_INADDRERRORS);
			break;
		}
		/* FALLTHROUGH */
	case IPSTATS_MIB_OUTNOROUTES:
		IP6_INC_STATS(dev_net(dst->dev), ip6_dst_idev(dst),
			      ipstats_mib_noroutes);
		break;
	}
	icmpv6_send(skb, ICMPV6_DEST_UNREACH, code, 0);
	kfree_skb(skb);
	return 0;
}

static int ip6_pkt_discard(struct sk_buff *skb)
{
	return ip6_pkt_drop(skb, ICMPV6_NOROUTE, IPSTATS_MIB_INNOROUTES);
}

static int ip6_pkt_discard_out(struct net *net, struct sock *sk, struct sk_buff *skb)
{
	skb->dev = skb_dst(skb)->dev;
	return ip6_pkt_drop(skb, ICMPV6_NOROUTE, IPSTATS_MIB_OUTNOROUTES);
}

static int ip6_pkt_prohibit(struct sk_buff *skb)
{
	return ip6_pkt_drop(skb, ICMPV6_ADM_PROHIBITED, IPSTATS_MIB_INNOROUTES);
}

static int ip6_pkt_prohibit_out(struct net *net, struct sock *sk, struct sk_buff *skb)
{
	skb->dev = skb_dst(skb)->dev;
	return ip6_pkt_drop(skb, ICMPV6_ADM_PROHIBITED, IPSTATS_MIB_OUTNOROUTES);
}

/*
 *	Allocate a dst for local (unicast / anycast) address.
 */

struct rt6_info *addrconf_dst_alloc(struct inet6_dev *idev,
				    const struct in6_addr *addr,
				    bool anycast)
{
	u32 tb_id;
	struct net *net = dev_net(idev->dev);
	struct net_device *dev = idev->dev;
	struct rt6_info *rt;

	rt = ip6_dst_alloc(net, dev, DST_NOCOUNT);
	if (!rt)
		return ERR_PTR(-ENOMEM);

	in6_dev_hold(idev);

	rt->dst.flags |= DST_HOST;
	rt->dst.input = ip6_input;
	rt->dst.output = ip6_output;
	rt->rt6i_idev = idev;

	rt->rt6i_protocol = RTPROT_KERNEL;
	rt->rt6i_flags = RTF_UP | RTF_NONEXTHOP;
	if (anycast)
		rt->rt6i_flags |= RTF_ANYCAST;
	else
		rt->rt6i_flags |= RTF_LOCAL;

	rt->rt6i_gateway  = *addr;
	rt->rt6i_dst.addr = *addr;
	rt->rt6i_dst.plen = 128;
	tb_id = l3mdev_fib_table(idev->dev) ? : RT6_TABLE_LOCAL;
	rt->rt6i_table = fib6_get_table(net, tb_id);

	return rt;
}

/* remove deleted ip from prefsrc entries */
struct arg_dev_net_ip {
	struct net_device *dev;
	struct net *net;
	struct in6_addr *addr;
};

static int fib6_remove_prefsrc(struct rt6_info *rt, void *arg)
{
	struct net_device *dev = ((struct arg_dev_net_ip *)arg)->dev;
	struct net *net = ((struct arg_dev_net_ip *)arg)->net;
	struct in6_addr *addr = ((struct arg_dev_net_ip *)arg)->addr;

	if (((void *)rt->dst.dev == dev || !dev) &&
	    rt != net->ipv6.ip6_null_entry &&
	    ipv6_addr_equal(addr, &rt->rt6i_prefsrc.addr)) {
		spin_lock_bh(&rt6_exception_lock);
		/* remove prefsrc entry */
		rt->rt6i_prefsrc.plen = 0;
		/* need to update cache as well */
		rt6_exceptions_remove_prefsrc(rt);
		spin_unlock_bh(&rt6_exception_lock);
	}
	return 0;
}

void rt6_remove_prefsrc(struct inet6_ifaddr *ifp)
{
	struct net *net = dev_net(ifp->idev->dev);
	struct arg_dev_net_ip adni = {
		.dev = ifp->idev->dev,
		.net = net,
		.addr = &ifp->addr,
	};
	fib6_clean_all(net, fib6_remove_prefsrc, &adni);
}

#define RTF_RA_ROUTER		(RTF_ADDRCONF | RTF_DEFAULT | RTF_GATEWAY)

/* Remove routers and update dst entries when gateway turn into host. */
static int fib6_clean_tohost(struct rt6_info *rt, void *arg)
{
	struct in6_addr *gateway = (struct in6_addr *)arg;

	if (((rt->rt6i_flags & RTF_RA_ROUTER) == RTF_RA_ROUTER) &&
	    ipv6_addr_equal(gateway, &rt->rt6i_gateway)) {
		return -1;
	}

	/* Further clean up cached routes in exception table.
	 * This is needed because cached route may have a different
	 * gateway than its 'parent' in the case of an ip redirect.
	 */
	rt6_exceptions_clean_tohost(rt, gateway);

	return 0;
}

void rt6_clean_tohost(struct net *net, struct in6_addr *gateway)
{
	fib6_clean_all(net, fib6_clean_tohost, gateway);
}

struct arg_netdev_event {
	const struct net_device *dev;
	union {
		unsigned int nh_flags;
		unsigned long event;
	};
};

static struct rt6_info *rt6_multipath_first_sibling(const struct rt6_info *rt)
{
	struct rt6_info *iter;
	struct fib6_node *fn;

	fn = rcu_dereference_protected(rt->rt6i_node,
			lockdep_is_held(&rt->rt6i_table->tb6_lock));
	iter = rcu_dereference_protected(fn->leaf,
			lockdep_is_held(&rt->rt6i_table->tb6_lock));
	while (iter) {
		if (iter->rt6i_metric == rt->rt6i_metric &&
		    rt6_qualify_for_ecmp(iter))
			return iter;
		iter = rcu_dereference_protected(iter->rt6_next,
				lockdep_is_held(&rt->rt6i_table->tb6_lock));
	}

	return NULL;
}

static bool rt6_is_dead(const struct rt6_info *rt)
{
	if (rt->rt6i_nh_flags & RTNH_F_DEAD ||
	    (rt->rt6i_nh_flags & RTNH_F_LINKDOWN &&
	     rt->rt6i_idev->cnf.ignore_routes_with_linkdown))
		return true;

	return false;
}

static int rt6_multipath_total_weight(const struct rt6_info *rt)
{
	struct rt6_info *iter;
	int total = 0;

	if (!rt6_is_dead(rt))
		total += rt->rt6i_nh_weight;

	list_for_each_entry(iter, &rt->rt6i_siblings, rt6i_siblings) {
		if (!rt6_is_dead(iter))
			total += iter->rt6i_nh_weight;
	}

	return total;
}

static void rt6_upper_bound_set(struct rt6_info *rt, int *weight, int total)
{
	int upper_bound = -1;

	if (!rt6_is_dead(rt)) {
		*weight += rt->rt6i_nh_weight;
		upper_bound = DIV_ROUND_CLOSEST_ULL((u64) (*weight) << 31,
						    total) - 1;
	}
	atomic_set(&rt->rt6i_nh_upper_bound, upper_bound);
}

static void rt6_multipath_upper_bound_set(struct rt6_info *rt, int total)
{
	struct rt6_info *iter;
	int weight = 0;

	rt6_upper_bound_set(rt, &weight, total);

	list_for_each_entry(iter, &rt->rt6i_siblings, rt6i_siblings)
		rt6_upper_bound_set(iter, &weight, total);
}

void rt6_multipath_rebalance(struct rt6_info *rt)
{
	struct rt6_info *first;
	int total;

	/* In case the entire multipath route was marked for flushing,
	 * then there is no need to rebalance upon the removal of every
	 * sibling route.
	 */
	if (!rt->rt6i_nsiblings || rt->should_flush)
		return;

	/* During lookup routes are evaluated in order, so we need to
	 * make sure upper bounds are assigned from the first sibling
	 * onwards.
	 */
	first = rt6_multipath_first_sibling(rt);
	if (WARN_ON_ONCE(!first))
		return;

	total = rt6_multipath_total_weight(first);
	rt6_multipath_upper_bound_set(first, total);
}

static int fib6_ifup(struct rt6_info *rt, void *p_arg)
{
	const struct arg_netdev_event *arg = p_arg;
	const struct net *net = dev_net(arg->dev);

	if (rt != net->ipv6.ip6_null_entry && rt->dst.dev == arg->dev) {
		rt->rt6i_nh_flags &= ~arg->nh_flags;
		fib6_update_sernum_upto_root(dev_net(rt->dst.dev), rt);
		rt6_multipath_rebalance(rt);
	}

	return 0;
}

void rt6_sync_up(struct net_device *dev, unsigned int nh_flags)
{
	struct arg_netdev_event arg = {
		.dev = dev,
		{
			.nh_flags = nh_flags,
		},
	};

	if (nh_flags & RTNH_F_DEAD && netif_carrier_ok(dev))
		arg.nh_flags |= RTNH_F_LINKDOWN;

	fib6_clean_all(dev_net(dev), fib6_ifup, &arg);
}

static bool rt6_multipath_uses_dev(const struct rt6_info *rt,
				   const struct net_device *dev)
{
	struct rt6_info *iter;

	if (rt->dst.dev == dev)
		return true;
	list_for_each_entry(iter, &rt->rt6i_siblings, rt6i_siblings)
		if (iter->dst.dev == dev)
			return true;

	return false;
}

static void rt6_multipath_flush(struct rt6_info *rt)
{
	struct rt6_info *iter;

	rt->should_flush = 1;
	list_for_each_entry(iter, &rt->rt6i_siblings, rt6i_siblings)
		iter->should_flush = 1;
}

static unsigned int rt6_multipath_dead_count(const struct rt6_info *rt,
					     const struct net_device *down_dev)
{
	struct rt6_info *iter;
	unsigned int dead = 0;

	if (rt->dst.dev == down_dev || rt->rt6i_nh_flags & RTNH_F_DEAD)
		dead++;
	list_for_each_entry(iter, &rt->rt6i_siblings, rt6i_siblings)
		if (iter->dst.dev == down_dev ||
		    iter->rt6i_nh_flags & RTNH_F_DEAD)
			dead++;

	return dead;
}

static void rt6_multipath_nh_flags_set(struct rt6_info *rt,
				       const struct net_device *dev,
				       unsigned int nh_flags)
{
	struct rt6_info *iter;

	if (rt->dst.dev == dev)
		rt->rt6i_nh_flags |= nh_flags;
	list_for_each_entry(iter, &rt->rt6i_siblings, rt6i_siblings)
		if (iter->dst.dev == dev)
			iter->rt6i_nh_flags |= nh_flags;
}

/* called with write lock held for table with rt */
static int fib6_ifdown(struct rt6_info *rt, void *p_arg)
{
	const struct arg_netdev_event *arg = p_arg;
	const struct net_device *dev = arg->dev;
	const struct net *net = dev_net(dev);

	if (rt == net->ipv6.ip6_null_entry)
		return 0;

	switch (arg->event) {
	case NETDEV_UNREGISTER:
		return rt->dst.dev == dev ? -1 : 0;
	case NETDEV_DOWN:
		if (rt->should_flush)
			return -1;
		if (!rt->rt6i_nsiblings)
			return rt->dst.dev == dev ? -1 : 0;
		if (rt6_multipath_uses_dev(rt, dev)) {
			unsigned int count;

			count = rt6_multipath_dead_count(rt, dev);
			if (rt->rt6i_nsiblings + 1 == count) {
				rt6_multipath_flush(rt);
				return -1;
			}
			rt6_multipath_nh_flags_set(rt, dev, RTNH_F_DEAD |
						   RTNH_F_LINKDOWN);
			fib6_update_sernum(rt);
			rt6_multipath_rebalance(rt);
		}
		return -2;
	case NETDEV_CHANGE:
		if (rt->dst.dev != dev ||
		    rt->rt6i_flags & (RTF_LOCAL | RTF_ANYCAST))
			break;
		rt->rt6i_nh_flags |= RTNH_F_LINKDOWN;
		rt6_multipath_rebalance(rt);
		break;
	}

	return 0;
}

void rt6_sync_down_dev(struct net_device *dev, unsigned long event)
{
	struct arg_netdev_event arg = {
		.dev = dev,
		{
			.event = event,
		},
	};

	fib6_clean_all(dev_net(dev), fib6_ifdown, &arg);
}

void rt6_disable_ip(struct net_device *dev, unsigned long event)
{
	rt6_sync_down_dev(dev, event);
	rt6_uncached_list_flush_dev(dev_net(dev), dev);
	neigh_ifdown(&nd_tbl, dev);
}

struct rt6_mtu_change_arg {
	struct net_device *dev;
	unsigned int mtu;
};

static int rt6_mtu_change_route(struct rt6_info *rt, void *p_arg)
{
	struct rt6_mtu_change_arg *arg = (struct rt6_mtu_change_arg *) p_arg;
	struct inet6_dev *idev;

	/* In IPv6 pmtu discovery is not optional,
	   so that RTAX_MTU lock cannot disable it.
	   We still use this lock to block changes
	   caused by addrconf/ndisc.
	*/

	idev = __in6_dev_get(arg->dev);
	if (!idev)
		return 0;

	/* For administrative MTU increase, there is no way to discover
	   IPv6 PMTU increase, so PMTU increase should be updated here.
	   Since RFC 1981 doesn't include administrative MTU increase
	   update PMTU increase is a MUST. (i.e. jumbo frame)
	 */
	/*
	   If new MTU is less than route PMTU, this new MTU will be the
	   lowest MTU in the path, update the route PMTU to reflect PMTU
	   decreases; if new MTU is greater than route PMTU, and the
	   old MTU is the lowest MTU in the path, update the route PMTU
	   to reflect the increase. In this case if the other nodes' MTU
	   also have the lowest MTU, TOO BIG MESSAGE will be lead to
	   PMTU discovery.
	 */
	if (rt->dst.dev == arg->dev &&
	    dst_metric_raw(&rt->dst, RTAX_MTU) &&
	    !dst_metric_locked(&rt->dst, RTAX_MTU)) {
		spin_lock_bh(&rt6_exception_lock);
		if (dst_mtu(&rt->dst) >= arg->mtu ||
		    (dst_mtu(&rt->dst) < arg->mtu &&
		     dst_mtu(&rt->dst) == idev->cnf.mtu6)) {
			dst_metric_set(&rt->dst, RTAX_MTU, arg->mtu);
		}
		rt6_exceptions_update_pmtu(rt, arg->mtu);
		spin_unlock_bh(&rt6_exception_lock);
	}
	return 0;
}

void rt6_mtu_change(struct net_device *dev, unsigned int mtu)
{
	struct rt6_mtu_change_arg arg = {
		.dev = dev,
		.mtu = mtu,
	};

	fib6_clean_all(dev_net(dev), rt6_mtu_change_route, &arg);
}

static const struct nla_policy rtm_ipv6_policy[RTA_MAX+1] = {
	[RTA_GATEWAY]           = { .len = sizeof(struct in6_addr) },
	[RTA_OIF]               = { .type = NLA_U32 },
	[RTA_IIF]		= { .type = NLA_U32 },
	[RTA_PRIORITY]          = { .type = NLA_U32 },
	[RTA_METRICS]           = { .type = NLA_NESTED },
	[RTA_MULTIPATH]		= { .len = sizeof(struct rtnexthop) },
	[RTA_PREF]              = { .type = NLA_U8 },
	[RTA_ENCAP_TYPE]	= { .type = NLA_U16 },
	[RTA_ENCAP]		= { .type = NLA_NESTED },
	[RTA_EXPIRES]		= { .type = NLA_U32 },
	[RTA_UID]		= { .type = NLA_U32 },
	[RTA_MARK]		= { .type = NLA_U32 },
};

static int rtm_to_fib6_config(struct sk_buff *skb, struct nlmsghdr *nlh,
			      struct fib6_config *cfg,
			      struct netlink_ext_ack *extack)
{
	struct rtmsg *rtm;
	struct nlattr *tb[RTA_MAX+1];
	unsigned int pref;
	int err;

	err = nlmsg_parse(nlh, sizeof(*rtm), tb, RTA_MAX, rtm_ipv6_policy,
			  NULL);
	if (err < 0)
		goto errout;

	err = -EINVAL;
	rtm = nlmsg_data(nlh);
	memset(cfg, 0, sizeof(*cfg));

	cfg->fc_table = rtm->rtm_table;
	cfg->fc_dst_len = rtm->rtm_dst_len;
	cfg->fc_src_len = rtm->rtm_src_len;
	cfg->fc_flags = RTF_UP;
	cfg->fc_protocol = rtm->rtm_protocol;
	cfg->fc_type = rtm->rtm_type;

	if (rtm->rtm_type == RTN_UNREACHABLE ||
	    rtm->rtm_type == RTN_BLACKHOLE ||
	    rtm->rtm_type == RTN_PROHIBIT ||
	    rtm->rtm_type == RTN_THROW)
		cfg->fc_flags |= RTF_REJECT;

	if (rtm->rtm_type == RTN_LOCAL)
		cfg->fc_flags |= RTF_LOCAL;

	if (rtm->rtm_flags & RTM_F_CLONED)
		cfg->fc_flags |= RTF_CACHE;

	cfg->fc_flags |= (rtm->rtm_flags & RTNH_F_ONLINK);

	cfg->fc_nlinfo.portid = NETLINK_CB(skb).portid;
	cfg->fc_nlinfo.nlh = nlh;
	cfg->fc_nlinfo.nl_net = sock_net(skb->sk);

	if (tb[RTA_GATEWAY]) {
		cfg->fc_gateway = nla_get_in6_addr(tb[RTA_GATEWAY]);
		cfg->fc_flags |= RTF_GATEWAY;
	}

	if (tb[RTA_DST]) {
		int plen = (rtm->rtm_dst_len + 7) >> 3;

		if (nla_len(tb[RTA_DST]) < plen)
			goto errout;

		nla_memcpy(&cfg->fc_dst, tb[RTA_DST], plen);
	}

	if (tb[RTA_SRC]) {
		int plen = (rtm->rtm_src_len + 7) >> 3;

		if (nla_len(tb[RTA_SRC]) < plen)
			goto errout;

		nla_memcpy(&cfg->fc_src, tb[RTA_SRC], plen);
	}

	if (tb[RTA_PREFSRC])
		cfg->fc_prefsrc = nla_get_in6_addr(tb[RTA_PREFSRC]);

	if (tb[RTA_OIF])
		cfg->fc_ifindex = nla_get_u32(tb[RTA_OIF]);

	if (tb[RTA_PRIORITY])
		cfg->fc_metric = nla_get_u32(tb[RTA_PRIORITY]);

	if (tb[RTA_METRICS]) {
		cfg->fc_mx = nla_data(tb[RTA_METRICS]);
		cfg->fc_mx_len = nla_len(tb[RTA_METRICS]);
	}

	if (tb[RTA_TABLE])
		cfg->fc_table = nla_get_u32(tb[RTA_TABLE]);

	if (tb[RTA_MULTIPATH]) {
		cfg->fc_mp = nla_data(tb[RTA_MULTIPATH]);
		cfg->fc_mp_len = nla_len(tb[RTA_MULTIPATH]);

		err = lwtunnel_valid_encap_type_attr(cfg->fc_mp,
						     cfg->fc_mp_len, extack);
		if (err < 0)
			goto errout;
	}

	if (tb[RTA_PREF]) {
		pref = nla_get_u8(tb[RTA_PREF]);
		if (pref != ICMPV6_ROUTER_PREF_LOW &&
		    pref != ICMPV6_ROUTER_PREF_HIGH)
			pref = ICMPV6_ROUTER_PREF_MEDIUM;
		cfg->fc_flags |= RTF_PREF(pref);
	}

	if (tb[RTA_ENCAP])
		cfg->fc_encap = tb[RTA_ENCAP];

	if (tb[RTA_ENCAP_TYPE]) {
		cfg->fc_encap_type = nla_get_u16(tb[RTA_ENCAP_TYPE]);

		err = lwtunnel_valid_encap_type(cfg->fc_encap_type, extack);
		if (err < 0)
			goto errout;
	}

	if (tb[RTA_EXPIRES]) {
		unsigned long timeout = addrconf_timeout_fixup(nla_get_u32(tb[RTA_EXPIRES]), HZ);

		if (addrconf_finite_timeout(timeout)) {
			cfg->fc_expires = jiffies_to_clock_t(timeout * HZ);
			cfg->fc_flags |= RTF_EXPIRES;
		}
	}

	err = 0;
errout:
	return err;
}

struct rt6_nh {
	struct rt6_info *rt6_info;
	struct fib6_config r_cfg;
	struct mx6_config mxc;
	struct list_head next;
};

static void ip6_print_replace_route_err(struct list_head *rt6_nh_list)
{
	struct rt6_nh *nh;

	list_for_each_entry(nh, rt6_nh_list, next) {
		pr_warn("IPV6: multipath route replace failed (check consistency of installed routes): %pI6c nexthop %pI6c ifi %d\n",
		        &nh->r_cfg.fc_dst, &nh->r_cfg.fc_gateway,
		        nh->r_cfg.fc_ifindex);
	}
}

static int ip6_route_info_append(struct list_head *rt6_nh_list,
				 struct rt6_info *rt, struct fib6_config *r_cfg)
{
	struct rt6_nh *nh;
	int err = -EEXIST;

	list_for_each_entry(nh, rt6_nh_list, next) {
		/* check if rt6_info already exists */
		if (rt6_duplicate_nexthop(nh->rt6_info, rt))
			return err;
	}

	nh = kzalloc(sizeof(*nh), GFP_KERNEL);
	if (!nh)
		return -ENOMEM;
	nh->rt6_info = rt;
	err = ip6_convert_metrics(&nh->mxc, r_cfg);
	if (err) {
		kfree(nh);
		return err;
	}
	memcpy(&nh->r_cfg, r_cfg, sizeof(*r_cfg));
	list_add_tail(&nh->next, rt6_nh_list);

	return 0;
}

static void ip6_route_mpath_notify(struct rt6_info *rt,
				   struct rt6_info *rt_last,
				   struct nl_info *info,
				   __u16 nlflags)
{
	/* if this is an APPEND route, then rt points to the first route
	 * inserted and rt_last points to last route inserted. Userspace
	 * wants a consistent dump of the route which starts at the first
	 * nexthop. Since sibling routes are always added at the end of
	 * the list, find the first sibling of the last route appended
	 */
	if ((nlflags & NLM_F_APPEND) && rt_last && rt_last->rt6i_nsiblings) {
		rt = list_first_entry(&rt_last->rt6i_siblings,
				      struct rt6_info,
				      rt6i_siblings);
	}

	if (rt)
		inet6_rt_notify(RTM_NEWROUTE, rt, info, nlflags);
}

static int ip6_route_multipath_add(struct fib6_config *cfg,
				   struct netlink_ext_ack *extack)
{
	struct rt6_info *rt_notif = NULL, *rt_last = NULL;
	struct nl_info *info = &cfg->fc_nlinfo;
	struct fib6_config r_cfg;
	struct rtnexthop *rtnh;
	struct rt6_info *rt;
	struct rt6_nh *err_nh;
	struct rt6_nh *nh, *nh_safe;
	__u16 nlflags;
	int remaining;
	int attrlen;
	int err = 1;
	int nhn = 0;
	int replace = (cfg->fc_nlinfo.nlh &&
		       (cfg->fc_nlinfo.nlh->nlmsg_flags & NLM_F_REPLACE));
	LIST_HEAD(rt6_nh_list);

	nlflags = replace ? NLM_F_REPLACE : NLM_F_CREATE;
	if (info->nlh && info->nlh->nlmsg_flags & NLM_F_APPEND)
		nlflags |= NLM_F_APPEND;

	remaining = cfg->fc_mp_len;
	rtnh = (struct rtnexthop *)cfg->fc_mp;

	/* Parse a Multipath Entry and build a list (rt6_nh_list) of
	 * rt6_info structs per nexthop
	 */
	while (rtnh_ok(rtnh, remaining)) {
		memcpy(&r_cfg, cfg, sizeof(*cfg));
		if (rtnh->rtnh_ifindex)
			r_cfg.fc_ifindex = rtnh->rtnh_ifindex;

		attrlen = rtnh_attrlen(rtnh);
		if (attrlen > 0) {
			struct nlattr *nla, *attrs = rtnh_attrs(rtnh);

			nla = nla_find(attrs, attrlen, RTA_GATEWAY);
			if (nla) {
				r_cfg.fc_gateway = nla_get_in6_addr(nla);
				r_cfg.fc_flags |= RTF_GATEWAY;
			}
			r_cfg.fc_encap = nla_find(attrs, attrlen, RTA_ENCAP);
			nla = nla_find(attrs, attrlen, RTA_ENCAP_TYPE);
			if (nla)
				r_cfg.fc_encap_type = nla_get_u16(nla);
		}

		rt = ip6_route_info_create(&r_cfg, extack);
		if (IS_ERR(rt)) {
			err = PTR_ERR(rt);
			rt = NULL;
			goto cleanup;
		}

		rt->rt6i_nh_weight = rtnh->rtnh_hops + 1;

		err = ip6_route_info_append(&rt6_nh_list, rt, &r_cfg);
		if (err) {
			dst_release_immediate(&rt->dst);
			goto cleanup;
		}

		rtnh = rtnh_next(rtnh, &remaining);
	}

	/* for add and replace send one notification with all nexthops.
	 * Skip the notification in fib6_add_rt2node and send one with
	 * the full route when done
	 */
	info->skip_notify = 1;

	err_nh = NULL;
	list_for_each_entry(nh, &rt6_nh_list, next) {
		rt_last = nh->rt6_info;
		err = __ip6_ins_rt(nh->rt6_info, info, &nh->mxc, extack);
		/* save reference to first route for notification */
		if (!rt_notif && !err)
			rt_notif = nh->rt6_info;

		/* nh->rt6_info is used or freed at this point, reset to NULL*/
		nh->rt6_info = NULL;
		if (err) {
			if (replace && nhn)
				ip6_print_replace_route_err(&rt6_nh_list);
			err_nh = nh;
			goto add_errout;
		}

		/* Because each route is added like a single route we remove
		 * these flags after the first nexthop: if there is a collision,
		 * we have already failed to add the first nexthop:
		 * fib6_add_rt2node() has rejected it; when replacing, old
		 * nexthops have been replaced by first new, the rest should
		 * be added to it.
		 */
		cfg->fc_nlinfo.nlh->nlmsg_flags &= ~(NLM_F_EXCL |
						     NLM_F_REPLACE);
		nhn++;
	}

	/* success ... tell user about new route */
	ip6_route_mpath_notify(rt_notif, rt_last, info, nlflags);
	goto cleanup;

add_errout:
	/* send notification for routes that were added so that
	 * the delete notifications sent by ip6_route_del are
	 * coherent
	 */
	if (rt_notif)
		ip6_route_mpath_notify(rt_notif, rt_last, info, nlflags);

	/* Delete routes that were already added */
	list_for_each_entry(nh, &rt6_nh_list, next) {
		if (err_nh == nh)
			break;
		ip6_route_del(&nh->r_cfg, extack);
	}

cleanup:
	list_for_each_entry_safe(nh, nh_safe, &rt6_nh_list, next) {
		if (nh->rt6_info)
			dst_release_immediate(&nh->rt6_info->dst);
		kfree(nh->mxc.mx);
		list_del(&nh->next);
		kfree(nh);
	}

	return err;
}

static int ip6_route_multipath_del(struct fib6_config *cfg,
				   struct netlink_ext_ack *extack)
{
	struct fib6_config r_cfg;
	struct rtnexthop *rtnh;
	int remaining;
	int attrlen;
	int err = 1, last_err = 0;

	remaining = cfg->fc_mp_len;
	rtnh = (struct rtnexthop *)cfg->fc_mp;

	/* Parse a Multipath Entry */
	while (rtnh_ok(rtnh, remaining)) {
		memcpy(&r_cfg, cfg, sizeof(*cfg));
		if (rtnh->rtnh_ifindex)
			r_cfg.fc_ifindex = rtnh->rtnh_ifindex;

		attrlen = rtnh_attrlen(rtnh);
		if (attrlen > 0) {
			struct nlattr *nla, *attrs = rtnh_attrs(rtnh);

			nla = nla_find(attrs, attrlen, RTA_GATEWAY);
			if (nla) {
				nla_memcpy(&r_cfg.fc_gateway, nla, 16);
				r_cfg.fc_flags |= RTF_GATEWAY;
			}
		}
		err = ip6_route_del(&r_cfg, extack);
		if (err)
			last_err = err;

		rtnh = rtnh_next(rtnh, &remaining);
	}

	return last_err;
}

static int inet6_rtm_delroute(struct sk_buff *skb, struct nlmsghdr *nlh,
			      struct netlink_ext_ack *extack)
{
	struct fib6_config cfg;
	int err;

	err = rtm_to_fib6_config(skb, nlh, &cfg, extack);
	if (err < 0)
		return err;

	if (cfg.fc_mp)
		return ip6_route_multipath_del(&cfg, extack);
	else {
		cfg.fc_delete_all_nh = 1;
		return ip6_route_del(&cfg, extack);
	}
}

static int inet6_rtm_newroute(struct sk_buff *skb, struct nlmsghdr *nlh,
			      struct netlink_ext_ack *extack)
{
	struct fib6_config cfg;
	int err;

	err = rtm_to_fib6_config(skb, nlh, &cfg, extack);
	if (err < 0)
		return err;

	if (cfg.fc_mp)
		return ip6_route_multipath_add(&cfg, extack);
	else
		return ip6_route_add(&cfg, extack);
}

static size_t rt6_nlmsg_size(struct rt6_info *rt)
{
	int nexthop_len = 0;

	if (rt->rt6i_nsiblings) {
		nexthop_len = nla_total_size(0)	 /* RTA_MULTIPATH */
			    + NLA_ALIGN(sizeof(struct rtnexthop))
			    + nla_total_size(16) /* RTA_GATEWAY */
			    + lwtunnel_get_encap_size(rt->dst.lwtstate);

		nexthop_len *= rt->rt6i_nsiblings;
	}

	return NLMSG_ALIGN(sizeof(struct rtmsg))
	       + nla_total_size(16) /* RTA_SRC */
	       + nla_total_size(16) /* RTA_DST */
	       + nla_total_size(16) /* RTA_GATEWAY */
	       + nla_total_size(16) /* RTA_PREFSRC */
	       + nla_total_size(4) /* RTA_TABLE */
	       + nla_total_size(4) /* RTA_IIF */
	       + nla_total_size(4) /* RTA_OIF */
	       + nla_total_size(4) /* RTA_PRIORITY */
	       + RTAX_MAX * nla_total_size(4) /* RTA_METRICS */
	       + nla_total_size(sizeof(struct rta_cacheinfo))
	       + nla_total_size(TCP_CA_NAME_MAX) /* RTAX_CC_ALGO */
	       + nla_total_size(1) /* RTA_PREF */
	       + lwtunnel_get_encap_size(rt->dst.lwtstate)
	       + nexthop_len;
}

static int rt6_nexthop_info(struct sk_buff *skb, struct rt6_info *rt,
			    unsigned int *flags, bool skip_oif)
{
	if (rt->rt6i_nh_flags & RTNH_F_DEAD)
		*flags |= RTNH_F_DEAD;

	if (rt->rt6i_nh_flags & RTNH_F_LINKDOWN) {
		*flags |= RTNH_F_LINKDOWN;
		if (rt->rt6i_idev->cnf.ignore_routes_with_linkdown)
			*flags |= RTNH_F_DEAD;
	}

	if (rt->rt6i_flags & RTF_GATEWAY) {
		if (nla_put_in6_addr(skb, RTA_GATEWAY, &rt->rt6i_gateway) < 0)
			goto nla_put_failure;
	}

	*flags |= (rt->rt6i_nh_flags & RTNH_F_ONLINK);
	if (rt->rt6i_nh_flags & RTNH_F_OFFLOAD)
		*flags |= RTNH_F_OFFLOAD;

	/* not needed for multipath encoding b/c it has a rtnexthop struct */
	if (!skip_oif && rt->dst.dev &&
	    nla_put_u32(skb, RTA_OIF, rt->dst.dev->ifindex))
		goto nla_put_failure;

	if (rt->dst.lwtstate &&
	    lwtunnel_fill_encap(skb, rt->dst.lwtstate) < 0)
		goto nla_put_failure;

	return 0;

nla_put_failure:
	return -EMSGSIZE;
}

/* add multipath next hop */
static int rt6_add_nexthop(struct sk_buff *skb, struct rt6_info *rt)
{
	struct rtnexthop *rtnh;
	unsigned int flags = 0;

	rtnh = nla_reserve_nohdr(skb, sizeof(*rtnh));
	if (!rtnh)
		goto nla_put_failure;

	rtnh->rtnh_hops = rt->rt6i_nh_weight - 1;
	rtnh->rtnh_ifindex = rt->dst.dev ? rt->dst.dev->ifindex : 0;

	if (rt6_nexthop_info(skb, rt, &flags, true) < 0)
		goto nla_put_failure;

	rtnh->rtnh_flags = flags;

	/* length of rtnetlink header + attributes */
	rtnh->rtnh_len = nlmsg_get_pos(skb) - (void *)rtnh;

	return 0;

nla_put_failure:
	return -EMSGSIZE;
}

static int rt6_fill_node(struct net *net,
			 struct sk_buff *skb, struct rt6_info *rt,
			 struct in6_addr *dst, struct in6_addr *src,
			 int iif, int type, u32 portid, u32 seq,
			 unsigned int flags)
{
	u32 metrics[RTAX_MAX];
	struct rtmsg *rtm;
	struct nlmsghdr *nlh;
	long expires;
	u32 table;

	nlh = nlmsg_put(skb, portid, seq, type, sizeof(*rtm), flags);
	if (!nlh)
		return -EMSGSIZE;

	rtm = nlmsg_data(nlh);
	rtm->rtm_family = AF_INET6;
	rtm->rtm_dst_len = rt->rt6i_dst.plen;
	rtm->rtm_src_len = rt->rt6i_src.plen;
	rtm->rtm_tos = 0;
	if (rt->rt6i_table)
		table = rt->rt6i_table->tb6_id;
	else
		table = RT6_TABLE_UNSPEC;
	rtm->rtm_table = table;
	if (nla_put_u32(skb, RTA_TABLE, table))
		goto nla_put_failure;
	if (rt->rt6i_flags & RTF_REJECT) {
		switch (rt->dst.error) {
		case -EINVAL:
			rtm->rtm_type = RTN_BLACKHOLE;
			break;
		case -EACCES:
			rtm->rtm_type = RTN_PROHIBIT;
			break;
		case -EAGAIN:
			rtm->rtm_type = RTN_THROW;
			break;
		default:
			rtm->rtm_type = RTN_UNREACHABLE;
			break;
		}
	}
	else if (rt->rt6i_flags & RTF_LOCAL)
		rtm->rtm_type = RTN_LOCAL;
	else if (rt->rt6i_flags & RTF_ANYCAST)
		rtm->rtm_type = RTN_ANYCAST;
	else if (rt->dst.dev && (rt->dst.dev->flags & IFF_LOOPBACK))
		rtm->rtm_type = RTN_LOCAL;
	else
		rtm->rtm_type = RTN_UNICAST;
	rtm->rtm_flags = 0;
	rtm->rtm_scope = RT_SCOPE_UNIVERSE;
	rtm->rtm_protocol = rt->rt6i_protocol;

	if (rt->rt6i_flags & RTF_CACHE)
		rtm->rtm_flags |= RTM_F_CLONED;

	if (dst) {
		if (nla_put_in6_addr(skb, RTA_DST, dst))
			goto nla_put_failure;
		rtm->rtm_dst_len = 128;
	} else if (rtm->rtm_dst_len)
		if (nla_put_in6_addr(skb, RTA_DST, &rt->rt6i_dst.addr))
			goto nla_put_failure;
#ifdef CONFIG_IPV6_SUBTREES
	if (src) {
		if (nla_put_in6_addr(skb, RTA_SRC, src))
			goto nla_put_failure;
		rtm->rtm_src_len = 128;
	} else if (rtm->rtm_src_len &&
		   nla_put_in6_addr(skb, RTA_SRC, &rt->rt6i_src.addr))
		goto nla_put_failure;
#endif
	if (iif) {
#ifdef CONFIG_IPV6_MROUTE
		if (ipv6_addr_is_multicast(&rt->rt6i_dst.addr)) {
			int err = ip6mr_get_route(net, skb, rtm, portid);

			if (err == 0)
				return 0;
			if (err < 0)
				goto nla_put_failure;
		} else
#endif
			if (nla_put_u32(skb, RTA_IIF, iif))
				goto nla_put_failure;
	} else if (dst) {
		struct in6_addr saddr_buf;
		if (ip6_route_get_saddr(net, rt, dst, 0, &saddr_buf) == 0 &&
		    nla_put_in6_addr(skb, RTA_PREFSRC, &saddr_buf))
			goto nla_put_failure;
	}

	if (rt->rt6i_prefsrc.plen) {
		struct in6_addr saddr_buf;
		saddr_buf = rt->rt6i_prefsrc.addr;
		if (nla_put_in6_addr(skb, RTA_PREFSRC, &saddr_buf))
			goto nla_put_failure;
	}

	memcpy(metrics, dst_metrics_ptr(&rt->dst), sizeof(metrics));
	if (rt->rt6i_pmtu)
		metrics[RTAX_MTU - 1] = rt->rt6i_pmtu;
	if (rtnetlink_put_metrics(skb, metrics) < 0)
		goto nla_put_failure;

	if (nla_put_u32(skb, RTA_PRIORITY, rt->rt6i_metric))
		goto nla_put_failure;

	/* For multipath routes, walk the siblings list and add
	 * each as a nexthop within RTA_MULTIPATH.
	 */
	if (rt->rt6i_nsiblings) {
		struct rt6_info *sibling, *next_sibling;
		struct nlattr *mp;

		mp = nla_nest_start(skb, RTA_MULTIPATH);
		if (!mp)
			goto nla_put_failure;

		if (rt6_add_nexthop(skb, rt) < 0)
			goto nla_put_failure;

		list_for_each_entry_safe(sibling, next_sibling,
					 &rt->rt6i_siblings, rt6i_siblings) {
			if (rt6_add_nexthop(skb, sibling) < 0)
				goto nla_put_failure;
		}

		nla_nest_end(skb, mp);
	} else {
		if (rt6_nexthop_info(skb, rt, &rtm->rtm_flags, false) < 0)
			goto nla_put_failure;
	}

	expires = (rt->rt6i_flags & RTF_EXPIRES) ? rt->dst.expires - jiffies : 0;

	if (rtnl_put_cacheinfo(skb, &rt->dst, 0, expires, rt->dst.error) < 0)
		goto nla_put_failure;

	if (nla_put_u8(skb, RTA_PREF, IPV6_EXTRACT_PREF(rt->rt6i_flags)))
		goto nla_put_failure;


	nlmsg_end(skb, nlh);
	return 0;

nla_put_failure:
	nlmsg_cancel(skb, nlh);
	return -EMSGSIZE;
}

int rt6_dump_route(struct rt6_info *rt, void *p_arg)
{
	struct rt6_rtnl_dump_arg *arg = (struct rt6_rtnl_dump_arg *) p_arg;
	struct net *net = arg->net;

	if (rt == net->ipv6.ip6_null_entry)
		return 0;

	if (nlmsg_len(arg->cb->nlh) >= sizeof(struct rtmsg)) {
		struct rtmsg *rtm = nlmsg_data(arg->cb->nlh);

		/* user wants prefix routes only */
		if (rtm->rtm_flags & RTM_F_PREFIX &&
		    !(rt->rt6i_flags & RTF_PREFIX_RT)) {
			/* success since this is not a prefix route */
			return 1;
		}
	}

	return rt6_fill_node(net,
		     arg->skb, rt, NULL, NULL, 0, RTM_NEWROUTE,
		     NETLINK_CB(arg->cb->skb).portid, arg->cb->nlh->nlmsg_seq,
		     NLM_F_MULTI);
}

static int inet6_rtm_getroute(struct sk_buff *in_skb, struct nlmsghdr *nlh,
			      struct netlink_ext_ack *extack)
{
	struct net *net = sock_net(in_skb->sk);
	struct nlattr *tb[RTA_MAX+1];
	int err, iif = 0, oif = 0;
	struct dst_entry *dst;
	struct rt6_info *rt;
	struct sk_buff *skb;
	struct rtmsg *rtm;
	struct flowi6 fl6;
	bool fibmatch;

	err = nlmsg_parse(nlh, sizeof(*rtm), tb, RTA_MAX, rtm_ipv6_policy,
			  extack);
	if (err < 0)
		goto errout;

	err = -EINVAL;
	memset(&fl6, 0, sizeof(fl6));
	rtm = nlmsg_data(nlh);
	fl6.flowlabel = ip6_make_flowinfo(rtm->rtm_tos, 0);
	fibmatch = !!(rtm->rtm_flags & RTM_F_FIB_MATCH);

	if (tb[RTA_SRC]) {
		if (nla_len(tb[RTA_SRC]) < sizeof(struct in6_addr))
			goto errout;

		fl6.saddr = *(struct in6_addr *)nla_data(tb[RTA_SRC]);
	}

	if (tb[RTA_DST]) {
		if (nla_len(tb[RTA_DST]) < sizeof(struct in6_addr))
			goto errout;

		fl6.daddr = *(struct in6_addr *)nla_data(tb[RTA_DST]);
	}

	if (tb[RTA_IIF])
		iif = nla_get_u32(tb[RTA_IIF]);

	if (tb[RTA_OIF])
		oif = nla_get_u32(tb[RTA_OIF]);

	if (tb[RTA_MARK])
		fl6.flowi6_mark = nla_get_u32(tb[RTA_MARK]);

	if (tb[RTA_UID])
		fl6.flowi6_uid = make_kuid(current_user_ns(),
					   nla_get_u32(tb[RTA_UID]));
	else
		fl6.flowi6_uid = iif ? INVALID_UID : current_uid();

	if (iif) {
		struct net_device *dev;
		int flags = 0;

		rcu_read_lock();

		dev = dev_get_by_index_rcu(net, iif);
		if (!dev) {
			rcu_read_unlock();
			err = -ENODEV;
			goto errout;
		}

		fl6.flowi6_iif = iif;

		if (!ipv6_addr_any(&fl6.saddr))
			flags |= RT6_LOOKUP_F_HAS_SADDR;

		dst = ip6_route_input_lookup(net, dev, &fl6, flags);

		rcu_read_unlock();
	} else {
		fl6.flowi6_oif = oif;

		dst = ip6_route_output(net, NULL, &fl6);
	}


	rt = container_of(dst, struct rt6_info, dst);
	if (rt->dst.error) {
		err = rt->dst.error;
		ip6_rt_put(rt);
		goto errout;
	}

	if (rt == net->ipv6.ip6_null_entry) {
		err = rt->dst.error;
		ip6_rt_put(rt);
		goto errout;
	}

<<<<<<< HEAD
	if (fibmatch && rt->dst.from) {
		struct rt6_info *ort = container_of(rt->dst.from,
						    struct rt6_info, dst);
=======
	if (fibmatch && rt->from) {
		struct rt6_info *ort = rt->from;
>>>>>>> 661e50bc

		dst_hold(&ort->dst);
		ip6_rt_put(rt);
		rt = ort;
	}

	skb = alloc_skb(NLMSG_GOODSIZE, GFP_KERNEL);
	if (!skb) {
		ip6_rt_put(rt);
		err = -ENOBUFS;
		goto errout;
	}

	skb_dst_set(skb, &rt->dst);
	if (fibmatch)
		err = rt6_fill_node(net, skb, rt, NULL, NULL, iif,
				    RTM_NEWROUTE, NETLINK_CB(in_skb).portid,
				    nlh->nlmsg_seq, 0);
	else
		err = rt6_fill_node(net, skb, rt, &fl6.daddr, &fl6.saddr, iif,
				    RTM_NEWROUTE, NETLINK_CB(in_skb).portid,
				    nlh->nlmsg_seq, 0);
	if (err < 0) {
		kfree_skb(skb);
		goto errout;
	}

	err = rtnl_unicast(skb, net, NETLINK_CB(in_skb).portid);
errout:
	return err;
}

void inet6_rt_notify(int event, struct rt6_info *rt, struct nl_info *info,
		     unsigned int nlm_flags)
{
	struct sk_buff *skb;
	struct net *net = info->nl_net;
	u32 seq;
	int err;

	err = -ENOBUFS;
	seq = info->nlh ? info->nlh->nlmsg_seq : 0;

	skb = nlmsg_new(rt6_nlmsg_size(rt), gfp_any());
	if (!skb)
		goto errout;

	err = rt6_fill_node(net, skb, rt, NULL, NULL, 0,
				event, info->portid, seq, nlm_flags);
	if (err < 0) {
		/* -EMSGSIZE implies BUG in rt6_nlmsg_size() */
		WARN_ON(err == -EMSGSIZE);
		kfree_skb(skb);
		goto errout;
	}
	rtnl_notify(skb, net, info->portid, RTNLGRP_IPV6_ROUTE,
		    info->nlh, gfp_any());
	return;
errout:
	if (err < 0)
		rtnl_set_sk_err(net, RTNLGRP_IPV6_ROUTE, err);
}

static int ip6_route_dev_notify(struct notifier_block *this,
				unsigned long event, void *ptr)
{
	struct net_device *dev = netdev_notifier_info_to_dev(ptr);
	struct net *net = dev_net(dev);

	if (!(dev->flags & IFF_LOOPBACK))
		return NOTIFY_OK;

	if (event == NETDEV_REGISTER) {
		net->ipv6.ip6_null_entry->dst.dev = dev;
		net->ipv6.ip6_null_entry->rt6i_idev = in6_dev_get(dev);
#ifdef CONFIG_IPV6_MULTIPLE_TABLES
		net->ipv6.ip6_prohibit_entry->dst.dev = dev;
		net->ipv6.ip6_prohibit_entry->rt6i_idev = in6_dev_get(dev);
		net->ipv6.ip6_blk_hole_entry->dst.dev = dev;
		net->ipv6.ip6_blk_hole_entry->rt6i_idev = in6_dev_get(dev);
#endif
	 } else if (event == NETDEV_UNREGISTER &&
		    dev->reg_state != NETREG_UNREGISTERED) {
		/* NETDEV_UNREGISTER could be fired for multiple times by
		 * netdev_wait_allrefs(). Make sure we only call this once.
		 */
		in6_dev_put_clear(&net->ipv6.ip6_null_entry->rt6i_idev);
#ifdef CONFIG_IPV6_MULTIPLE_TABLES
		in6_dev_put_clear(&net->ipv6.ip6_prohibit_entry->rt6i_idev);
		in6_dev_put_clear(&net->ipv6.ip6_blk_hole_entry->rt6i_idev);
#endif
	}

	return NOTIFY_OK;
}

/*
 *	/proc
 */

#ifdef CONFIG_PROC_FS

static const struct file_operations ipv6_route_proc_fops = {
	.open		= ipv6_route_open,
	.read		= seq_read,
	.llseek		= seq_lseek,
	.release	= seq_release_net,
};

static int rt6_stats_seq_show(struct seq_file *seq, void *v)
{
	struct net *net = (struct net *)seq->private;
	seq_printf(seq, "%04x %04x %04x %04x %04x %04x %04x\n",
		   net->ipv6.rt6_stats->fib_nodes,
		   net->ipv6.rt6_stats->fib_route_nodes,
		   atomic_read(&net->ipv6.rt6_stats->fib_rt_alloc),
		   net->ipv6.rt6_stats->fib_rt_entries,
		   net->ipv6.rt6_stats->fib_rt_cache,
		   dst_entries_get_slow(&net->ipv6.ip6_dst_ops),
		   net->ipv6.rt6_stats->fib_discarded_routes);

	return 0;
}

static int rt6_stats_seq_open(struct inode *inode, struct file *file)
{
	return single_open_net(inode, file, rt6_stats_seq_show);
}

static const struct file_operations rt6_stats_seq_fops = {
	.open	 = rt6_stats_seq_open,
	.read	 = seq_read,
	.llseek	 = seq_lseek,
	.release = single_release_net,
};
#endif	/* CONFIG_PROC_FS */

#ifdef CONFIG_SYSCTL

static
int ipv6_sysctl_rtcache_flush(struct ctl_table *ctl, int write,
			      void __user *buffer, size_t *lenp, loff_t *ppos)
{
	struct net *net;
	int delay;
	if (!write)
		return -EINVAL;

	net = (struct net *)ctl->extra1;
	delay = net->ipv6.sysctl.flush_delay;
	proc_dointvec(ctl, write, buffer, lenp, ppos);
	fib6_run_gc(delay <= 0 ? 0 : (unsigned long)delay, net, delay > 0);
	return 0;
}

struct ctl_table ipv6_route_table_template[] = {
	{
		.procname	=	"flush",
		.data		=	&init_net.ipv6.sysctl.flush_delay,
		.maxlen		=	sizeof(int),
		.mode		=	0200,
		.proc_handler	=	ipv6_sysctl_rtcache_flush
	},
	{
		.procname	=	"gc_thresh",
		.data		=	&ip6_dst_ops_template.gc_thresh,
		.maxlen		=	sizeof(int),
		.mode		=	0644,
		.proc_handler	=	proc_dointvec,
	},
	{
		.procname	=	"max_size",
		.data		=	&init_net.ipv6.sysctl.ip6_rt_max_size,
		.maxlen		=	sizeof(int),
		.mode		=	0644,
		.proc_handler	=	proc_dointvec,
	},
	{
		.procname	=	"gc_min_interval",
		.data		=	&init_net.ipv6.sysctl.ip6_rt_gc_min_interval,
		.maxlen		=	sizeof(int),
		.mode		=	0644,
		.proc_handler	=	proc_dointvec_jiffies,
	},
	{
		.procname	=	"gc_timeout",
		.data		=	&init_net.ipv6.sysctl.ip6_rt_gc_timeout,
		.maxlen		=	sizeof(int),
		.mode		=	0644,
		.proc_handler	=	proc_dointvec_jiffies,
	},
	{
		.procname	=	"gc_interval",
		.data		=	&init_net.ipv6.sysctl.ip6_rt_gc_interval,
		.maxlen		=	sizeof(int),
		.mode		=	0644,
		.proc_handler	=	proc_dointvec_jiffies,
	},
	{
		.procname	=	"gc_elasticity",
		.data		=	&init_net.ipv6.sysctl.ip6_rt_gc_elasticity,
		.maxlen		=	sizeof(int),
		.mode		=	0644,
		.proc_handler	=	proc_dointvec,
	},
	{
		.procname	=	"mtu_expires",
		.data		=	&init_net.ipv6.sysctl.ip6_rt_mtu_expires,
		.maxlen		=	sizeof(int),
		.mode		=	0644,
		.proc_handler	=	proc_dointvec_jiffies,
	},
	{
		.procname	=	"min_adv_mss",
		.data		=	&init_net.ipv6.sysctl.ip6_rt_min_advmss,
		.maxlen		=	sizeof(int),
		.mode		=	0644,
		.proc_handler	=	proc_dointvec,
	},
	{
		.procname	=	"gc_min_interval_ms",
		.data		=	&init_net.ipv6.sysctl.ip6_rt_gc_min_interval,
		.maxlen		=	sizeof(int),
		.mode		=	0644,
		.proc_handler	=	proc_dointvec_ms_jiffies,
	},
	{ }
};

struct ctl_table * __net_init ipv6_route_sysctl_init(struct net *net)
{
	struct ctl_table *table;

	table = kmemdup(ipv6_route_table_template,
			sizeof(ipv6_route_table_template),
			GFP_KERNEL);

	if (table) {
		table[0].data = &net->ipv6.sysctl.flush_delay;
		table[0].extra1 = net;
		table[1].data = &net->ipv6.ip6_dst_ops.gc_thresh;
		table[2].data = &net->ipv6.sysctl.ip6_rt_max_size;
		table[3].data = &net->ipv6.sysctl.ip6_rt_gc_min_interval;
		table[4].data = &net->ipv6.sysctl.ip6_rt_gc_timeout;
		table[5].data = &net->ipv6.sysctl.ip6_rt_gc_interval;
		table[6].data = &net->ipv6.sysctl.ip6_rt_gc_elasticity;
		table[7].data = &net->ipv6.sysctl.ip6_rt_mtu_expires;
		table[8].data = &net->ipv6.sysctl.ip6_rt_min_advmss;
		table[9].data = &net->ipv6.sysctl.ip6_rt_gc_min_interval;

		/* Don't export sysctls to unprivileged users */
		if (net->user_ns != &init_user_ns)
			table[0].procname = NULL;
	}

	return table;
}
#endif

static int __net_init ip6_route_net_init(struct net *net)
{
	int ret = -ENOMEM;

	memcpy(&net->ipv6.ip6_dst_ops, &ip6_dst_ops_template,
	       sizeof(net->ipv6.ip6_dst_ops));

	if (dst_entries_init(&net->ipv6.ip6_dst_ops) < 0)
		goto out_ip6_dst_ops;

	net->ipv6.ip6_null_entry = kmemdup(&ip6_null_entry_template,
					   sizeof(*net->ipv6.ip6_null_entry),
					   GFP_KERNEL);
	if (!net->ipv6.ip6_null_entry)
		goto out_ip6_dst_entries;
	net->ipv6.ip6_null_entry->dst.ops = &net->ipv6.ip6_dst_ops;
	dst_init_metrics(&net->ipv6.ip6_null_entry->dst,
			 ip6_template_metrics, true);

#ifdef CONFIG_IPV6_MULTIPLE_TABLES
	net->ipv6.fib6_has_custom_rules = false;
	net->ipv6.ip6_prohibit_entry = kmemdup(&ip6_prohibit_entry_template,
					       sizeof(*net->ipv6.ip6_prohibit_entry),
					       GFP_KERNEL);
	if (!net->ipv6.ip6_prohibit_entry)
		goto out_ip6_null_entry;
	net->ipv6.ip6_prohibit_entry->dst.ops = &net->ipv6.ip6_dst_ops;
	dst_init_metrics(&net->ipv6.ip6_prohibit_entry->dst,
			 ip6_template_metrics, true);

	net->ipv6.ip6_blk_hole_entry = kmemdup(&ip6_blk_hole_entry_template,
					       sizeof(*net->ipv6.ip6_blk_hole_entry),
					       GFP_KERNEL);
	if (!net->ipv6.ip6_blk_hole_entry)
		goto out_ip6_prohibit_entry;
	net->ipv6.ip6_blk_hole_entry->dst.ops = &net->ipv6.ip6_dst_ops;
	dst_init_metrics(&net->ipv6.ip6_blk_hole_entry->dst,
			 ip6_template_metrics, true);
#endif

	net->ipv6.sysctl.flush_delay = 0;
	net->ipv6.sysctl.ip6_rt_max_size = 4096;
	net->ipv6.sysctl.ip6_rt_gc_min_interval = HZ / 2;
	net->ipv6.sysctl.ip6_rt_gc_timeout = 60*HZ;
	net->ipv6.sysctl.ip6_rt_gc_interval = 30*HZ;
	net->ipv6.sysctl.ip6_rt_gc_elasticity = 9;
	net->ipv6.sysctl.ip6_rt_mtu_expires = 10*60*HZ;
	net->ipv6.sysctl.ip6_rt_min_advmss = IPV6_MIN_MTU - 20 - 40;

	net->ipv6.ip6_rt_gc_expire = 30*HZ;

	ret = 0;
out:
	return ret;

#ifdef CONFIG_IPV6_MULTIPLE_TABLES
out_ip6_prohibit_entry:
	kfree(net->ipv6.ip6_prohibit_entry);
out_ip6_null_entry:
	kfree(net->ipv6.ip6_null_entry);
#endif
out_ip6_dst_entries:
	dst_entries_destroy(&net->ipv6.ip6_dst_ops);
out_ip6_dst_ops:
	goto out;
}

static void __net_exit ip6_route_net_exit(struct net *net)
{
	kfree(net->ipv6.ip6_null_entry);
#ifdef CONFIG_IPV6_MULTIPLE_TABLES
	kfree(net->ipv6.ip6_prohibit_entry);
	kfree(net->ipv6.ip6_blk_hole_entry);
#endif
	dst_entries_destroy(&net->ipv6.ip6_dst_ops);
}

static int __net_init ip6_route_net_init_late(struct net *net)
{
#ifdef CONFIG_PROC_FS
	proc_create("ipv6_route", 0, net->proc_net, &ipv6_route_proc_fops);
	proc_create("rt6_stats", S_IRUGO, net->proc_net, &rt6_stats_seq_fops);
#endif
	return 0;
}

static void __net_exit ip6_route_net_exit_late(struct net *net)
{
#ifdef CONFIG_PROC_FS
	remove_proc_entry("ipv6_route", net->proc_net);
	remove_proc_entry("rt6_stats", net->proc_net);
#endif
}

static struct pernet_operations ip6_route_net_ops = {
	.init = ip6_route_net_init,
	.exit = ip6_route_net_exit,
};

static int __net_init ipv6_inetpeer_init(struct net *net)
{
	struct inet_peer_base *bp = kmalloc(sizeof(*bp), GFP_KERNEL);

	if (!bp)
		return -ENOMEM;
	inet_peer_base_init(bp);
	net->ipv6.peers = bp;
	return 0;
}

static void __net_exit ipv6_inetpeer_exit(struct net *net)
{
	struct inet_peer_base *bp = net->ipv6.peers;

	net->ipv6.peers = NULL;
	inetpeer_invalidate_tree(bp);
	kfree(bp);
}

static struct pernet_operations ipv6_inetpeer_ops = {
	.init	=	ipv6_inetpeer_init,
	.exit	=	ipv6_inetpeer_exit,
};

static struct pernet_operations ip6_route_net_late_ops = {
	.init = ip6_route_net_init_late,
	.exit = ip6_route_net_exit_late,
};

static struct notifier_block ip6_route_dev_notifier = {
	.notifier_call = ip6_route_dev_notify,
	.priority = ADDRCONF_NOTIFY_PRIORITY - 10,
};

void __init ip6_route_init_special_entries(void)
{
	/* Registering of the loopback is done before this portion of code,
	 * the loopback reference in rt6_info will not be taken, do it
	 * manually for init_net */
	init_net.ipv6.ip6_null_entry->dst.dev = init_net.loopback_dev;
	init_net.ipv6.ip6_null_entry->rt6i_idev = in6_dev_get(init_net.loopback_dev);
  #ifdef CONFIG_IPV6_MULTIPLE_TABLES
	init_net.ipv6.ip6_prohibit_entry->dst.dev = init_net.loopback_dev;
	init_net.ipv6.ip6_prohibit_entry->rt6i_idev = in6_dev_get(init_net.loopback_dev);
	init_net.ipv6.ip6_blk_hole_entry->dst.dev = init_net.loopback_dev;
	init_net.ipv6.ip6_blk_hole_entry->rt6i_idev = in6_dev_get(init_net.loopback_dev);
  #endif
}

int __init ip6_route_init(void)
{
	int ret;
	int cpu;

	ret = -ENOMEM;
	ip6_dst_ops_template.kmem_cachep =
		kmem_cache_create("ip6_dst_cache", sizeof(struct rt6_info), 0,
				  SLAB_HWCACHE_ALIGN, NULL);
	if (!ip6_dst_ops_template.kmem_cachep)
		goto out;

	ret = dst_entries_init(&ip6_dst_blackhole_ops);
	if (ret)
		goto out_kmem_cache;

	ret = register_pernet_subsys(&ipv6_inetpeer_ops);
	if (ret)
		goto out_dst_entries;

	ret = register_pernet_subsys(&ip6_route_net_ops);
	if (ret)
		goto out_register_inetpeer;

	ip6_dst_blackhole_ops.kmem_cachep = ip6_dst_ops_template.kmem_cachep;

	ret = fib6_init();
	if (ret)
		goto out_register_subsys;

	ret = xfrm6_init();
	if (ret)
		goto out_fib6_init;

	ret = fib6_rules_init();
	if (ret)
		goto xfrm6_init;

	ret = register_pernet_subsys(&ip6_route_net_late_ops);
	if (ret)
		goto fib6_rules_init;

	ret = rtnl_register_module(THIS_MODULE, PF_INET6, RTM_NEWROUTE,
				   inet6_rtm_newroute, NULL, 0);
	if (ret < 0)
		goto out_register_late_subsys;

	ret = rtnl_register_module(THIS_MODULE, PF_INET6, RTM_DELROUTE,
				   inet6_rtm_delroute, NULL, 0);
	if (ret < 0)
		goto out_register_late_subsys;

	ret = rtnl_register_module(THIS_MODULE, PF_INET6, RTM_GETROUTE,
				   inet6_rtm_getroute, NULL,
				   RTNL_FLAG_DOIT_UNLOCKED);
	if (ret < 0)
		goto out_register_late_subsys;

	ret = register_netdevice_notifier(&ip6_route_dev_notifier);
	if (ret)
		goto out_register_late_subsys;

	for_each_possible_cpu(cpu) {
		struct uncached_list *ul = per_cpu_ptr(&rt6_uncached_list, cpu);

		INIT_LIST_HEAD(&ul->head);
		spin_lock_init(&ul->lock);
	}

out:
	return ret;

out_register_late_subsys:
	rtnl_unregister_all(PF_INET6);
	unregister_pernet_subsys(&ip6_route_net_late_ops);
fib6_rules_init:
	fib6_rules_cleanup();
xfrm6_init:
	xfrm6_fini();
out_fib6_init:
	fib6_gc_cleanup();
out_register_subsys:
	unregister_pernet_subsys(&ip6_route_net_ops);
out_register_inetpeer:
	unregister_pernet_subsys(&ipv6_inetpeer_ops);
out_dst_entries:
	dst_entries_destroy(&ip6_dst_blackhole_ops);
out_kmem_cache:
	kmem_cache_destroy(ip6_dst_ops_template.kmem_cachep);
	goto out;
}

void ip6_route_cleanup(void)
{
	unregister_netdevice_notifier(&ip6_route_dev_notifier);
	unregister_pernet_subsys(&ip6_route_net_late_ops);
	fib6_rules_cleanup();
	xfrm6_fini();
	fib6_gc_cleanup();
	unregister_pernet_subsys(&ipv6_inetpeer_ops);
	unregister_pernet_subsys(&ip6_route_net_ops);
	dst_entries_destroy(&ip6_dst_blackhole_ops);
	kmem_cache_destroy(ip6_dst_ops_template.kmem_cachep);
}<|MERGE_RESOLUTION|>--- conflicted
+++ resolved
@@ -391,11 +391,7 @@
 {
 	struct rt6_info *rt = (struct rt6_info *)dst;
 	struct rt6_exception_bucket *bucket;
-<<<<<<< HEAD
-	struct dst_entry *from = dst->from;
-=======
 	struct rt6_info *from = rt->from;
->>>>>>> 661e50bc
 	struct inet6_dev *idev;
 
 	dst_destroy_metrics_generic(dst);
@@ -466,28 +462,6 @@
 	if (!fl6->mp_hash)
 		fl6->mp_hash = rt6_multipath_hash(fl6, NULL);
 
-<<<<<<< HEAD
-	route_choosen = fl6->mp_hash % (match->rt6i_nsiblings + 1);
-	/* Don't change the route, if route_choosen == 0
-	 * (siblings does not include ourself)
-	 */
-	if (route_choosen)
-		list_for_each_entry_safe(sibling, next_sibling,
-				&match->rt6i_siblings, rt6i_siblings) {
-			route_choosen--;
-			if (route_choosen == 0) {
-				struct inet6_dev *idev = sibling->rt6i_idev;
-
-				if (!netif_carrier_ok(sibling->dst.dev) &&
-				    idev->cnf.ignore_routes_with_linkdown)
-					break;
-				if (rt6_score_route(sibling, oif, strict) < 0)
-					break;
-				match = sibling;
-				break;
-			}
-		}
-=======
 	if (fl6->mp_hash <= atomic_read(&match->rt6i_nh_upper_bound))
 		return match;
 
@@ -501,7 +475,6 @@
 		break;
 	}
 
->>>>>>> 661e50bc
 	return match;
 }
 
@@ -521,11 +494,7 @@
 	if (!oif && ipv6_addr_any(saddr) && !(rt->rt6i_nh_flags & RTNH_F_DEAD))
 		return rt;
 
-<<<<<<< HEAD
-	for (sprt = rt; sprt; sprt = rcu_dereference(sprt->dst.rt6_next)) {
-=======
 	for (sprt = rt; sprt; sprt = rcu_dereference(sprt->rt6_next)) {
->>>>>>> 661e50bc
 		struct net_device *dev = sprt->dst.dev;
 
 		if (sprt->rt6i_nh_flags & RTNH_F_DEAD)
@@ -749,11 +718,7 @@
 
 	match = NULL;
 	cont = NULL;
-<<<<<<< HEAD
-	for (rt = rr_head; rt; rt = rcu_dereference(rt->dst.rt6_next)) {
-=======
 	for (rt = rr_head; rt; rt = rcu_dereference(rt->rt6_next)) {
->>>>>>> 661e50bc
 		if (rt->rt6i_metric != metric) {
 			cont = rt;
 			break;
@@ -763,11 +728,7 @@
 	}
 
 	for (rt = leaf; rt && rt != rr_head;
-<<<<<<< HEAD
-	     rt = rcu_dereference(rt->dst.rt6_next)) {
-=======
 	     rt = rcu_dereference(rt->rt6_next)) {
->>>>>>> 661e50bc
 		if (rt->rt6i_metric != metric) {
 			cont = rt;
 			break;
@@ -779,11 +740,7 @@
 	if (match || !cont)
 		return match;
 
-<<<<<<< HEAD
-	for (rt = cont; rt; rt = rcu_dereference(rt->dst.rt6_next))
-=======
 	for (rt = cont; rt; rt = rcu_dereference(rt->rt6_next))
->>>>>>> 661e50bc
 		match = find_match(rt, oif, strict, &mpri, match, do_rr);
 
 	return match;
@@ -796,17 +753,10 @@
 	struct rt6_info *match, *rt0;
 	bool do_rr = false;
 	int key_plen;
-<<<<<<< HEAD
 
 	if (!leaf || leaf == net->ipv6.ip6_null_entry)
 		return net->ipv6.ip6_null_entry;
 
-=======
-
-	if (!leaf || leaf == net->ipv6.ip6_null_entry)
-		return net->ipv6.ip6_null_entry;
-
->>>>>>> 661e50bc
 	rt0 = rcu_dereference(fn->rr_ptr);
 	if (!rt0)
 		rt0 = leaf;
@@ -828,11 +778,7 @@
 			     &do_rr);
 
 	if (do_rr) {
-<<<<<<< HEAD
-		struct rt6_info *next = rcu_dereference(rt0->dst.rt6_next);
-=======
 		struct rt6_info *next = rcu_dereference(rt0->rt6_next);
->>>>>>> 661e50bc
 
 		/* no entries matched; do round-robin */
 		if (!next || next->rt6i_metric != rt0->rt6i_metric)
@@ -995,21 +941,12 @@
 	rt_cache = rt6_find_cached_rt(rt, &fl6->daddr, &fl6->saddr);
 	if (rt_cache)
 		rt = rt_cache;
-<<<<<<< HEAD
 
 	if (ip6_hold_safe(net, &rt, true))
 		dst_use_noref(&rt->dst, jiffies);
 
 	rcu_read_unlock();
 
-=======
-
-	if (ip6_hold_safe(net, &rt, true))
-		dst_use_noref(&rt->dst, jiffies);
-
-	rcu_read_unlock();
-
->>>>>>> 661e50bc
 	trace_fib6_table_lookup(net, rt, table, fl6);
 
 	return rt;
@@ -1334,11 +1271,7 @@
 
 	/* ort can't be a cache or pcpu route */
 	if (ort->rt6i_flags & (RTF_CACHE | RTF_PCPU))
-<<<<<<< HEAD
-		ort = (struct rt6_info *)ort->dst.from;
-=======
 		ort = ort->from;
->>>>>>> 661e50bc
 	WARN_ON_ONCE(ort->rt6i_flags & (RTF_CACHE | RTF_PCPU));
 
 	spin_lock_bh(&rt6_exception_lock);
@@ -1410,13 +1343,9 @@
 
 	/* Update fn->fn_sernum to invalidate all cached dst */
 	if (!err) {
-<<<<<<< HEAD
-		fib6_update_sernum(ort);
-=======
 		spin_lock_bh(&ort->rt6i_table->tb6_lock);
 		fib6_update_sernum(ort);
 		spin_unlock_bh(&ort->rt6i_table->tb6_lock);
->>>>>>> 661e50bc
 		fib6_force_start_gc(net);
 	}
 
@@ -1485,13 +1414,8 @@
 /* Remove the passed in cached rt from the hash table that contains it */
 int rt6_remove_exception_rt(struct rt6_info *rt)
 {
-<<<<<<< HEAD
-	struct rt6_info *from = (struct rt6_info *)rt->dst.from;
-	struct rt6_exception_bucket *bucket;
-=======
 	struct rt6_exception_bucket *bucket;
 	struct rt6_info *from = rt->from;
->>>>>>> 661e50bc
 	struct in6_addr *src_key = NULL;
 	struct rt6_exception *rt6_ex;
 	int err;
@@ -1535,13 +1459,8 @@
  */
 static void rt6_update_exception_stamp_rt(struct rt6_info *rt)
 {
-<<<<<<< HEAD
-	struct rt6_info *from = (struct rt6_info *)rt->dst.from;
-	struct rt6_exception_bucket *bucket;
-=======
 	struct rt6_exception_bucket *bucket;
 	struct rt6_info *from = rt->from;
->>>>>>> 661e50bc
 	struct in6_addr *src_key = NULL;
 	struct rt6_exception *rt6_ex;
 
@@ -1666,14 +1585,6 @@
 	 * EXPIRES exceptions - e.g. pmtu-generated ones are pruned when
 	 * expired, independently from their aging, as per RFC 8201 section 4
 	 */
-<<<<<<< HEAD
-	if (!(rt->rt6i_flags & RTF_EXPIRES) &&
-	    time_after_eq(now, rt->dst.lastuse + gc_args->timeout)) {
-		RT6_TRACE("aging clone %p\n", rt);
-		rt6_remove_exception(bucket, rt6_ex);
-		return;
-	} else if (rt->rt6i_flags & RTF_GATEWAY) {
-=======
 	if (!(rt->rt6i_flags & RTF_EXPIRES)) {
 		if (time_after_eq(now, rt->dst.lastuse + gc_args->timeout)) {
 			RT6_TRACE("aging clone %p\n", rt);
@@ -1687,7 +1598,6 @@
 	}
 
 	if (rt->rt6i_flags & RTF_GATEWAY) {
->>>>>>> 661e50bc
 		struct neighbour *neigh;
 		__u8 neigh_flags = 0;
 
@@ -1702,16 +1612,8 @@
 			rt6_remove_exception(bucket, rt6_ex);
 			return;
 		}
-<<<<<<< HEAD
-	} else if (__rt6_check_expired(rt)) {
-		RT6_TRACE("purging expired route %p\n", rt);
-		rt6_remove_exception(bucket, rt6_ex);
-		return;
-	}
-=======
-	}
-
->>>>>>> 661e50bc
+	}
+
 	gc_args->more++;
 }
 
@@ -2255,11 +2157,8 @@
 	fn = fib6_lookup(&table->tb6_root, &fl6->daddr, &fl6->saddr);
 restart:
 	for_each_fib6_node_rt_rcu(fn) {
-<<<<<<< HEAD
-=======
 		if (rt->rt6i_nh_flags & RTNH_F_DEAD)
 			continue;
->>>>>>> 661e50bc
 		if (rt6_check_expired(rt))
 			continue;
 		if (rt->dst.error)
@@ -4722,14 +4621,8 @@
 		goto errout;
 	}
 
-<<<<<<< HEAD
-	if (fibmatch && rt->dst.from) {
-		struct rt6_info *ort = container_of(rt->dst.from,
-						    struct rt6_info, dst);
-=======
 	if (fibmatch && rt->from) {
 		struct rt6_info *ort = rt->from;
->>>>>>> 661e50bc
 
 		dst_hold(&ort->dst);
 		ip6_rt_put(rt);
