--- conflicted
+++ resolved
@@ -14,10 +14,7 @@
 #include <asm/msr.h>
 #include <asm/hardirq.h>
 #include <asm/io.h>
-<<<<<<< HEAD
-=======
 #include <asm/posted_intr.h>
->>>>>>> 0c383648
 
 #define ARCH_APICTIMER_STOPS_ON_C3	1
 
@@ -373,7 +370,6 @@
 
 #ifdef CONFIG_X86_LOCAL_APIC
 extern struct apic_override __x86_apic_override;
-<<<<<<< HEAD
 
 void __init apic_setup_apic_calls(void);
 void __init apic_install_driver(struct apic *driver);
@@ -385,19 +381,6 @@
 		pr_info("APIC: %s() replaced with %ps()\n", #_callback, _fn);	\
 }
 
-=======
-
-void __init apic_setup_apic_calls(void);
-void __init apic_install_driver(struct apic *driver);
-
-#define apic_update_callback(_callback, _fn) {					\
-		__x86_apic_override._callback = _fn;				\
-		apic->_callback = _fn;						\
-		static_call_update(apic_call_##_callback, _fn);			\
-		pr_info("APIC: %s() replaced with %ps()\n", #_callback, _fn);	\
-}
-
->>>>>>> 0c383648
 #define DECLARE_APIC_CALL(__cb)							\
 	DECLARE_STATIC_CALL(apic_call_##__cb, *apic->__cb)
 
@@ -418,7 +401,6 @@
 DECLARE_APIC_CALL(write);
 
 static __always_inline u32 apic_read(u32 reg)
-<<<<<<< HEAD
 {
 	return static_call(apic_call_read)(reg);
 }
@@ -458,47 +440,6 @@
 	static_call_mod(apic_call_send_IPI_mask)(mask, vector);
 }
 
-=======
-{
-	return static_call(apic_call_read)(reg);
-}
-
-static __always_inline void apic_write(u32 reg, u32 val)
-{
-	static_call(apic_call_write)(reg, val);
-}
-
-static __always_inline void apic_eoi(void)
-{
-	static_call(apic_call_eoi)();
-}
-
-static __always_inline void apic_native_eoi(void)
-{
-	static_call(apic_call_native_eoi)();
-}
-
-static __always_inline u64 apic_icr_read(void)
-{
-	return static_call(apic_call_icr_read)();
-}
-
-static __always_inline void apic_icr_write(u32 low, u32 high)
-{
-	static_call(apic_call_icr_write)(low, high);
-}
-
-static __always_inline void __apic_send_IPI(int cpu, int vector)
-{
-	static_call(apic_call_send_IPI)(cpu, vector);
-}
-
-static __always_inline void __apic_send_IPI_mask(const struct cpumask *mask, int vector)
-{
-	static_call_mod(apic_call_send_IPI_mask)(mask, vector);
-}
-
->>>>>>> 0c383648
 static __always_inline void __apic_send_IPI_mask_allbutself(const struct cpumask *mask, int vector)
 {
 	static_call(apic_call_send_IPI_mask_allbutself)(mask, vector);
@@ -560,14 +501,11 @@
 	return !!(irr & (1U << (vector % 32)));
 }
 
-<<<<<<< HEAD
-=======
 static inline bool is_vector_pending(unsigned int vector)
 {
 	return lapic_vector_set_in_irr(vector) || pi_pending_this_cpu(vector);
 }
 
->>>>>>> 0c383648
 /*
  * Warm reset vector position:
  */
