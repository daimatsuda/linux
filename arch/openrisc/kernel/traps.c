/*
 * OpenRISC traps.c
 *
 * Linux architectural port borrowing liberally from similar works of
 * others.  All original copyrights apply as per the original source
 * declaration.
 *
 * Modifications for the OpenRISC architecture:
 * Copyright (C) 2003 Matjaz Breskvar <phoenix@bsemi.com>
 * Copyright (C) 2010-2011 Jonas Bonn <jonas@southpole.se>
 *
 *      This program is free software; you can redistribute it and/or
 *      modify it under the terms of the GNU General Public License
 *      as published by the Free Software Foundation; either version
 *      2 of the License, or (at your option) any later version.
 *
 *  Here we handle the break vectors not used by the system call
 *  mechanism, as well as some general stack/register dumping
 *  things.
 *
 */

#include <linux/init.h>
#include <linux/sched.h>
#include <linux/sched/debug.h>
#include <linux/sched/task_stack.h>
#include <linux/kernel.h>
#include <linux/extable.h>
#include <linux/kmod.h>
#include <linux/string.h>
#include <linux/errno.h>
#include <linux/ptrace.h>
#include <linux/timer.h>
#include <linux/mm.h>
#include <linux/kallsyms.h>
#include <linux/uaccess.h>

#include <asm/segment.h>
#include <asm/io.h>
#include <asm/pgtable.h>
#include <asm/unwinder.h>
<<<<<<< HEAD

extern char _etext, _stext;
=======
#include <asm/sections.h>
>>>>>>> 661e50bc

int kstack_depth_to_print = 0x180;
int lwa_flag;
unsigned long __user *lwa_addr;

void print_trace(void *data, unsigned long addr, int reliable)
{
	pr_emerg("[<%p>] %s%pS\n", (void *) addr, reliable ? "" : "? ",
	       (void *) addr);
}

/* displays a short stack trace */
void show_stack(struct task_struct *task, unsigned long *esp)
{
	if (esp == NULL)
		esp = (unsigned long *)&esp;

	pr_emerg("Call trace:\n");
	unwind_stack(NULL, esp, print_trace);
}

void show_trace_task(struct task_struct *tsk)
{
	/*
	 * TODO: SysRq-T trace dump...
	 */
}

void show_registers(struct pt_regs *regs)
{
	int i;
	int in_kernel = 1;
	unsigned long esp;

	esp = (unsigned long)(regs->sp);
	if (user_mode(regs))
		in_kernel = 0;

	printk("CPU #: %d\n"
	       "   PC: %08lx    SR: %08lx    SP: %08lx\n",
	       smp_processor_id(), regs->pc, regs->sr, regs->sp);
	printk("GPR00: %08lx GPR01: %08lx GPR02: %08lx GPR03: %08lx\n",
	       0L, regs->gpr[1], regs->gpr[2], regs->gpr[3]);
	printk("GPR04: %08lx GPR05: %08lx GPR06: %08lx GPR07: %08lx\n",
	       regs->gpr[4], regs->gpr[5], regs->gpr[6], regs->gpr[7]);
	printk("GPR08: %08lx GPR09: %08lx GPR10: %08lx GPR11: %08lx\n",
	       regs->gpr[8], regs->gpr[9], regs->gpr[10], regs->gpr[11]);
	printk("GPR12: %08lx GPR13: %08lx GPR14: %08lx GPR15: %08lx\n",
	       regs->gpr[12], regs->gpr[13], regs->gpr[14], regs->gpr[15]);
	printk("GPR16: %08lx GPR17: %08lx GPR18: %08lx GPR19: %08lx\n",
	       regs->gpr[16], regs->gpr[17], regs->gpr[18], regs->gpr[19]);
	printk("GPR20: %08lx GPR21: %08lx GPR22: %08lx GPR23: %08lx\n",
	       regs->gpr[20], regs->gpr[21], regs->gpr[22], regs->gpr[23]);
	printk("GPR24: %08lx GPR25: %08lx GPR26: %08lx GPR27: %08lx\n",
	       regs->gpr[24], regs->gpr[25], regs->gpr[26], regs->gpr[27]);
	printk("GPR28: %08lx GPR29: %08lx GPR30: %08lx GPR31: %08lx\n",
	       regs->gpr[28], regs->gpr[29], regs->gpr[30], regs->gpr[31]);
	printk("  RES: %08lx oGPR11: %08lx\n",
	       regs->gpr[11], regs->orig_gpr11);

	printk("Process %s (pid: %d, stackpage=%08lx)\n",
	       current->comm, current->pid, (unsigned long)current);
	/*
	 * When in-kernel, we also print out the stack and code at the
	 * time of the fault..
	 */
	if (in_kernel) {

		printk("\nStack: ");
		show_stack(NULL, (unsigned long *)esp);

		printk("\nCode: ");
		if (regs->pc < PAGE_OFFSET)
			goto bad;

		for (i = -24; i < 24; i++) {
			unsigned char c;
			if (__get_user(c, &((unsigned char *)regs->pc)[i])) {
bad:
				printk(" Bad PC value.");
				break;
			}

			if (i == 0)
				printk("(%02x) ", c);
			else
				printk("%02x ", c);
		}
	}
	printk("\n");
}

void nommu_dump_state(struct pt_regs *regs,
		      unsigned long ea, unsigned long vector)
{
	int i;
	unsigned long addr, stack = regs->sp;

	printk("\n\r[nommu_dump_state] :: ea %lx, vector %lx\n\r", ea, vector);

	printk("CPU #: %d\n"
	       "   PC: %08lx    SR: %08lx    SP: %08lx\n",
	       0, regs->pc, regs->sr, regs->sp);
	printk("GPR00: %08lx GPR01: %08lx GPR02: %08lx GPR03: %08lx\n",
	       0L, regs->gpr[1], regs->gpr[2], regs->gpr[3]);
	printk("GPR04: %08lx GPR05: %08lx GPR06: %08lx GPR07: %08lx\n",
	       regs->gpr[4], regs->gpr[5], regs->gpr[6], regs->gpr[7]);
	printk("GPR08: %08lx GPR09: %08lx GPR10: %08lx GPR11: %08lx\n",
	       regs->gpr[8], regs->gpr[9], regs->gpr[10], regs->gpr[11]);
	printk("GPR12: %08lx GPR13: %08lx GPR14: %08lx GPR15: %08lx\n",
	       regs->gpr[12], regs->gpr[13], regs->gpr[14], regs->gpr[15]);
	printk("GPR16: %08lx GPR17: %08lx GPR18: %08lx GPR19: %08lx\n",
	       regs->gpr[16], regs->gpr[17], regs->gpr[18], regs->gpr[19]);
	printk("GPR20: %08lx GPR21: %08lx GPR22: %08lx GPR23: %08lx\n",
	       regs->gpr[20], regs->gpr[21], regs->gpr[22], regs->gpr[23]);
	printk("GPR24: %08lx GPR25: %08lx GPR26: %08lx GPR27: %08lx\n",
	       regs->gpr[24], regs->gpr[25], regs->gpr[26], regs->gpr[27]);
	printk("GPR28: %08lx GPR29: %08lx GPR30: %08lx GPR31: %08lx\n",
	       regs->gpr[28], regs->gpr[29], regs->gpr[30], regs->gpr[31]);
	printk("  RES: %08lx oGPR11: %08lx\n",
	       regs->gpr[11], regs->orig_gpr11);

	printk("Process %s (pid: %d, stackpage=%08lx)\n",
	       ((struct task_struct *)(__pa(current)))->comm,
	       ((struct task_struct *)(__pa(current)))->pid,
	       (unsigned long)current);

	printk("\nStack: ");
	printk("Stack dump [0x%08lx]:\n", (unsigned long)stack);
	for (i = 0; i < kstack_depth_to_print; i++) {
		if (((long)stack & (THREAD_SIZE - 1)) == 0)
			break;
		stack++;

		printk("%lx :: sp + %02d: 0x%08lx\n", stack, i * 4,
		       *((unsigned long *)(__pa(stack))));
	}
	printk("\n");

	printk("Call Trace:   ");
	i = 1;
	while (((long)stack & (THREAD_SIZE - 1)) != 0) {
		addr = *((unsigned long *)__pa(stack));
		stack++;

		if (kernel_text_address(addr)) {
			if (i && ((i % 6) == 0))
				printk("\n ");
			printk(" [<%08lx>]", addr);
			i++;
		}
	}
	printk("\n");

	printk("\nCode: ");

	for (i = -24; i < 24; i++) {
		unsigned char c;
		c = ((unsigned char *)(__pa(regs->pc)))[i];

		if (i == 0)
			printk("(%02x) ", c);
		else
			printk("%02x ", c);
	}
	printk("\n");
}

/* This is normally the 'Oops' routine */
void die(const char *str, struct pt_regs *regs, long err)
{

	console_verbose();
	printk("\n%s#: %04lx\n", str, err & 0xffff);
	show_registers(regs);
#ifdef CONFIG_JUMP_UPON_UNHANDLED_EXCEPTION
	printk("\n\nUNHANDLED_EXCEPTION: entering infinite loop\n");

	/* shut down interrupts */
	local_irq_disable();

	__asm__ __volatile__("l.nop   1");
	do {} while (1);
#endif
	do_exit(SIGSEGV);
}

/* This is normally the 'Oops' routine */
void die_if_kernel(const char *str, struct pt_regs *regs, long err)
{
	if (user_mode(regs))
		return;

	die(str, regs, err);
}

void unhandled_exception(struct pt_regs *regs, int ea, int vector)
{
	printk("Unable to handle exception at EA =0x%x, vector 0x%x",
	       ea, vector);
	die("Oops", regs, 9);
}

void __init trap_init(void)
{
	/* Nothing needs to be done */
}

asmlinkage void do_trap(struct pt_regs *regs, unsigned long address)
{
	siginfo_t info;
	memset(&info, 0, sizeof(info));
	info.si_signo = SIGTRAP;
	info.si_code = TRAP_TRACE;
	info.si_addr = (void *)address;
	force_sig_info(SIGTRAP, &info, current);

	regs->pc += 4;
}

asmlinkage void do_unaligned_access(struct pt_regs *regs, unsigned long address)
{
	siginfo_t info;

	if (user_mode(regs)) {
		/* Send a SIGBUS */
		info.si_signo = SIGBUS;
		info.si_errno = 0;
		info.si_code = BUS_ADRALN;
		info.si_addr = (void __user *)address;
		force_sig_info(SIGBUS, &info, current);
	} else {
		printk("KERNEL: Unaligned Access 0x%.8lx\n", address);
		show_registers(regs);
		die("Die:", regs, address);
	}

}

asmlinkage void do_bus_fault(struct pt_regs *regs, unsigned long address)
{
	siginfo_t info;

	if (user_mode(regs)) {
		/* Send a SIGBUS */
		info.si_signo = SIGBUS;
		info.si_errno = 0;
		info.si_code = BUS_ADRERR;
		info.si_addr = (void *)address;
		force_sig_info(SIGBUS, &info, current);
	} else {		/* Kernel mode */
		printk("KERNEL: Bus error (SIGBUS) 0x%.8lx\n", address);
		show_registers(regs);
		die("Die:", regs, address);
	}
}

static inline int in_delay_slot(struct pt_regs *regs)
{
#ifdef CONFIG_OPENRISC_NO_SPR_SR_DSX
	/* No delay slot flag, do the old way */
	unsigned int op, insn;

	insn = *((unsigned int *)regs->pc);
	op = insn >> 26;
	switch (op) {
	case 0x00: /* l.j */
	case 0x01: /* l.jal */
	case 0x03: /* l.bnf */
	case 0x04: /* l.bf */
	case 0x11: /* l.jr */
	case 0x12: /* l.jalr */
		return 1;
	default:
		return 0;
	}
#else
	return regs->sr & SPR_SR_DSX;
#endif
}

static inline void adjust_pc(struct pt_regs *regs, unsigned long address)
{
	int displacement;
	unsigned int rb, op, jmp;

	if (unlikely(in_delay_slot(regs))) {
		/* In delay slot, instruction at pc is a branch, simulate it */
		jmp = *((unsigned int *)regs->pc);

		displacement = sign_extend32(((jmp) & 0x3ffffff) << 2, 27);
		rb = (jmp & 0x0000ffff) >> 11;
		op = jmp >> 26;

		switch (op) {
		case 0x00: /* l.j */
			regs->pc += displacement;
			return;
		case 0x01: /* l.jal */
			regs->pc += displacement;
			regs->gpr[9] = regs->pc + 8;
			return;
		case 0x03: /* l.bnf */
			if (regs->sr & SPR_SR_F)
				regs->pc += 8;
			else
				regs->pc += displacement;
			return;
		case 0x04: /* l.bf */
			if (regs->sr & SPR_SR_F)
				regs->pc += displacement;
			else
				regs->pc += 8;
			return;
		case 0x11: /* l.jr */
			regs->pc = regs->gpr[rb];
			return;
		case 0x12: /* l.jalr */
			regs->pc = regs->gpr[rb];
			regs->gpr[9] = regs->pc + 8;
			return;
		default:
			break;
		}
	} else {
		regs->pc += 4;
	}
}

static inline void simulate_lwa(struct pt_regs *regs, unsigned long address,
				unsigned int insn)
{
	unsigned int ra, rd;
	unsigned long value;
	unsigned long orig_pc;
	long imm;

	const struct exception_table_entry *entry;

	orig_pc = regs->pc;
	adjust_pc(regs, address);

	ra = (insn >> 16) & 0x1f;
	rd = (insn >> 21) & 0x1f;
	imm = (short)insn;
	lwa_addr = (unsigned long __user *)(regs->gpr[ra] + imm);

	if ((unsigned long)lwa_addr & 0x3) {
		do_unaligned_access(regs, address);
		return;
	}

	if (get_user(value, lwa_addr)) {
		if (user_mode(regs)) {
			force_sig(SIGSEGV, current);
			return;
		}

		if ((entry = search_exception_tables(orig_pc))) {
			regs->pc = entry->fixup;
			return;
		}

		/* kernel access in kernel space, load it directly */
		value = *((unsigned long *)lwa_addr);
	}

	lwa_flag = 1;
	regs->gpr[rd] = value;
}

static inline void simulate_swa(struct pt_regs *regs, unsigned long address,
				unsigned int insn)
{
	unsigned long __user *vaddr;
	unsigned long orig_pc;
	unsigned int ra, rb;
	long imm;

	const struct exception_table_entry *entry;

	orig_pc = regs->pc;
	adjust_pc(regs, address);

	ra = (insn >> 16) & 0x1f;
	rb = (insn >> 11) & 0x1f;
	imm = (short)(((insn & 0x2200000) >> 10) | (insn & 0x7ff));
	vaddr = (unsigned long __user *)(regs->gpr[ra] + imm);

	if (!lwa_flag || vaddr != lwa_addr) {
		regs->sr &= ~SPR_SR_F;
		return;
	}

	if ((unsigned long)vaddr & 0x3) {
		do_unaligned_access(regs, address);
		return;
	}

	if (put_user(regs->gpr[rb], vaddr)) {
		if (user_mode(regs)) {
			force_sig(SIGSEGV, current);
			return;
		}

		if ((entry = search_exception_tables(orig_pc))) {
			regs->pc = entry->fixup;
			return;
		}

		/* kernel access in kernel space, store it directly */
		*((unsigned long *)vaddr) = regs->gpr[rb];
	}

	lwa_flag = 0;
	regs->sr |= SPR_SR_F;
}

#define INSN_LWA	0x1b
#define INSN_SWA	0x33

asmlinkage void do_illegal_instruction(struct pt_regs *regs,
				       unsigned long address)
{
	siginfo_t info;
	unsigned int op;
	unsigned int insn = *((unsigned int *)address);

	op = insn >> 26;

	switch (op) {
	case INSN_LWA:
		simulate_lwa(regs, address, insn);
		return;

	case INSN_SWA:
		simulate_swa(regs, address, insn);
		return;

	default:
		break;
	}

	if (user_mode(regs)) {
		/* Send a SIGILL */
		info.si_signo = SIGILL;
		info.si_errno = 0;
		info.si_code = ILL_ILLOPC;
		info.si_addr = (void *)address;
		force_sig_info(SIGBUS, &info, current);
	} else {		/* Kernel mode */
		printk("KERNEL: Illegal instruction (SIGILL) 0x%.8lx\n",
		       address);
		show_registers(regs);
		die("Die:", regs, address);
	}
}<|MERGE_RESOLUTION|>--- conflicted
+++ resolved
@@ -39,12 +39,7 @@
 #include <asm/io.h>
 #include <asm/pgtable.h>
 #include <asm/unwinder.h>
-<<<<<<< HEAD
-
-extern char _etext, _stext;
-=======
 #include <asm/sections.h>
->>>>>>> 661e50bc
 
 int kstack_depth_to_print = 0x180;
 int lwa_flag;
