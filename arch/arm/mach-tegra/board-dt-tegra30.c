/*
 * arch/arm/mach-tegra/board-dt-tegra30.c
 *
 * NVIDIA Tegra30 device tree board support
 *
 * Copyright (C) 2011 NVIDIA Corporation
 *
 * Derived from:
 *
 * arch/arm/mach-tegra/board-dt-tegra20.c
 *
 * Copyright (C) 2010 Secret Lab Technologies, Ltd.
 * Copyright (C) 2010 Google, Inc.
 *
 * This software is licensed under the terms of the GNU General Public
 * License version 2, as published by the Free Software Foundation, and
 * may be copied, distributed, and modified under those terms.
 *
 * This program is distributed in the hope that it will be useful,
 * but WITHOUT ANY WARRANTY; without even the implied warranty of
 * MERCHANTABILITY or FITNESS FOR A PARTICULAR PURPOSE.  See the
 * GNU General Public License for more details.
 *
 */

#include <linux/clocksource.h>
#include <linux/kernel.h>
#include <linux/of.h>
#include <linux/of_address.h>
#include <linux/of_fdt.h>
#include <linux/of_irq.h>
#include <linux/of_platform.h>

#include <asm/mach/arch.h>

#include "board.h"
#include "common.h"
#include "iomap.h"

static void __init tegra30_dt_init(void)
{
	of_platform_populate(NULL, of_default_bus_match_table, NULL, NULL);
}

static const char *tegra30_dt_board_compat[] = {
	"nvidia,tegra30",
	NULL
};

DT_MACHINE_START(TEGRA30_DT, "NVIDIA Tegra30 (Flattened Device Tree)")
	.smp		= smp_ops(tegra_smp_ops),
	.map_io		= tegra_map_common_io,
	.init_early	= tegra30_init_early,
	.init_irq	= tegra_dt_init_irq,
<<<<<<< HEAD
	.init_time	= tegra_init_timer,
=======
	.init_time	= clocksource_of_init,
>>>>>>> f7c66dc0
	.init_machine	= tegra30_dt_init,
	.init_late	= tegra_init_late,
	.restart	= tegra_assert_system_reset,
	.dt_compat	= tegra30_dt_board_compat,
MACHINE_END<|MERGE_RESOLUTION|>--- conflicted
+++ resolved
@@ -52,11 +52,7 @@
 	.map_io		= tegra_map_common_io,
 	.init_early	= tegra30_init_early,
 	.init_irq	= tegra_dt_init_irq,
-<<<<<<< HEAD
-	.init_time	= tegra_init_timer,
-=======
 	.init_time	= clocksource_of_init,
->>>>>>> f7c66dc0
 	.init_machine	= tegra30_dt_init,
 	.init_late	= tegra_init_late,
 	.restart	= tegra_assert_system_reset,
