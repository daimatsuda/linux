--- conflicted
+++ resolved
@@ -402,17 +402,13 @@
 PHONY += stack_protector_prepare
 stack_protector_prepare: prepare0
 ifdef CONFIG_PPC64
-<<<<<<< HEAD
 	$(eval KBUILD_CFLAGS += -mstack-protector-guard=tls -mstack-protector-guard-reg=r13 \
-				-mstack-protector-guard-offset=$(shell awk '{if ($$2 == "PACA_CANARY") print $$3;}' include/generated/asm-offsets.h))
+				-mstack-protector-guard-offset=$(shell awk '{if ($$2 == "PACA_CANARY") print $$3;}' \
+				$(objtree)/include/generated/asm-offsets.h))
 else
 	$(eval KBUILD_CFLAGS += -mstack-protector-guard=tls -mstack-protector-guard-reg=r2 \
-				-mstack-protector-guard-offset=$(shell awk '{if ($$2 == "TASK_CANARY") print $$3;}' include/generated/asm-offsets.h))
-=======
-	$(eval KBUILD_CFLAGS += -mstack-protector-guard-offset=$(shell awk '{if ($$2 == "PACA_CANARY") print $$3;}' $(objtree)/include/generated/asm-offsets.h))
-else
-	$(eval KBUILD_CFLAGS += -mstack-protector-guard-offset=$(shell awk '{if ($$2 == "TASK_CANARY") print $$3;}' $(objtree)/include/generated/asm-offsets.h))
->>>>>>> e6064da6
+				-mstack-protector-guard-offset=$(shell awk '{if ($$2 == "TASK_CANARY") print $$3;}' \
+				$(objtree)/include/generated/asm-offsets.h))
 endif
 endif
 
