/* SPDX-License-Identifier: GPL-2.0-only */
/*
 * arch/arm64/include/asm/ftrace.h
 *
 * Copyright (C) 2013 Linaro Limited
 * Author: AKASHI Takahiro <takahiro.akashi@linaro.org>
 */
#ifndef __ASM_FTRACE_H
#define __ASM_FTRACE_H

#include <asm/insn.h>

#define HAVE_FUNCTION_GRAPH_FP_TEST

/*
 * HAVE_FUNCTION_GRAPH_RET_ADDR_PTR means that the architecture can provide a
 * "return address pointer" which can be used to uniquely identify a return
 * address which has been overwritten.
 *
 * On arm64 we use the address of the caller's frame record, which remains the
 * same for the lifetime of the instrumented function, unlike the return
 * address in the LR.
 */
#define HAVE_FUNCTION_GRAPH_RET_ADDR_PTR

#ifdef CONFIG_DYNAMIC_FTRACE_WITH_ARGS
#define ARCH_SUPPORTS_FTRACE_OPS 1
#else
#define MCOUNT_ADDR		((unsigned long)_mcount)
#endif

/* The BL at the callsite's adjusted rec->ip */
#define MCOUNT_INSN_SIZE	AARCH64_INSN_SIZE

#define FTRACE_PLT_IDX		0
#define NR_FTRACE_PLTS		1

/*
 * Currently, gcc tends to save the link register after the local variables
 * on the stack. This causes the max stack tracer to report the function
 * frame sizes for the wrong functions. By defining
 * ARCH_FTRACE_SHIFT_STACK_TRACER, it will tell the stack tracer to expect
 * to find the return address on the stack after the local variables have
 * been set up.
 *
 * Note, this may change in the future, and we will need to deal with that
 * if it were to happen.
 */
#define ARCH_FTRACE_SHIFT_STACK_TRACER 1

#ifndef __ASSEMBLY__
#include <linux/compat.h>

extern void _mcount(unsigned long);
extern void *return_address(unsigned int);

struct dyn_arch_ftrace {
	/* No extra data needed for arm64 */
};

extern unsigned long ftrace_graph_call;

extern void return_to_handler(void);

unsigned long ftrace_call_adjust(unsigned long addr);

#ifdef CONFIG_DYNAMIC_FTRACE_WITH_ARGS
struct dyn_ftrace;
struct ftrace_ops;

#define arch_ftrace_get_regs(regs) NULL

/*
 * Note: sizeof(struct ftrace_regs) must be a multiple of 16 to ensure correct
 * stack alignment
 */
struct ftrace_regs {
	/* x0 - x8 */
	unsigned long regs[9];

#ifdef CONFIG_DYNAMIC_FTRACE_WITH_DIRECT_CALLS
	unsigned long direct_tramp;
#else
	unsigned long __unused;
#endif

	unsigned long fp;
	unsigned long lr;

	unsigned long sp;
	unsigned long pc;
};

static __always_inline unsigned long
ftrace_regs_get_instruction_pointer(const struct ftrace_regs *fregs)
{
	return fregs->pc;
}

static __always_inline void
ftrace_regs_set_instruction_pointer(struct ftrace_regs *fregs,
				    unsigned long pc)
{
	fregs->pc = pc;
}

static __always_inline unsigned long
ftrace_regs_get_stack_pointer(const struct ftrace_regs *fregs)
{
	return fregs->sp;
}

static __always_inline unsigned long
ftrace_regs_get_argument(struct ftrace_regs *fregs, unsigned int n)
{
	if (n < 8)
		return fregs->regs[n];
	return 0;
}

static __always_inline unsigned long
ftrace_regs_get_return_value(const struct ftrace_regs *fregs)
{
	return fregs->regs[0];
}

static __always_inline void
ftrace_regs_set_return_value(struct ftrace_regs *fregs,
			     unsigned long ret)
{
	fregs->regs[0] = ret;
}

static __always_inline void
ftrace_override_function_with_return(struct ftrace_regs *fregs)
{
	fregs->pc = fregs->lr;
}

int ftrace_regs_query_register_offset(const char *name);

int ftrace_init_nop(struct module *mod, struct dyn_ftrace *rec);
#define ftrace_init_nop ftrace_init_nop

void ftrace_graph_func(unsigned long ip, unsigned long parent_ip,
		       struct ftrace_ops *op, struct ftrace_regs *fregs);
#define ftrace_graph_func ftrace_graph_func

#ifdef CONFIG_DYNAMIC_FTRACE_WITH_DIRECT_CALLS
static inline void arch_ftrace_set_direct_caller(struct ftrace_regs *fregs,
						 unsigned long addr)
{
	/*
	 * The ftrace trampoline will return to this address instead of the
	 * instrumented function.
	 */
	fregs->direct_tramp = addr;
}
#endif /* CONFIG_DYNAMIC_FTRACE_WITH_DIRECT_CALLS */

#endif

#define ftrace_return_address(n) return_address(n)

/*
 * Because AArch32 mode does not share the same syscall table with AArch64,
 * tracing compat syscalls may result in reporting bogus syscalls or even
 * hang-up, so just do not trace them.
 * See kernel/trace/trace_syscalls.c
 *
 * x86 code says:
 * If the user really wants these, then they should use the
 * raw syscall tracepoints with filtering.
 */
#define ARCH_TRACE_IGNORE_COMPAT_SYSCALLS
static inline bool arch_trace_is_compat_syscall(struct pt_regs *regs)
{
	return is_compat_task();
}

#define ARCH_HAS_SYSCALL_MATCH_SYM_NAME

static inline bool arch_syscall_match_sym_name(const char *sym,
					       const char *name)
{
	/*
	 * Since all syscall functions have __arm64_ prefix, we must skip it.
	 * However, as we described above, we decided to ignore compat
	 * syscalls, so we don't care about __arm64_compat_ prefix here.
	 */
	return !strcmp(sym + 8, name);
}
#endif /* ifndef __ASSEMBLY__ */

#ifndef __ASSEMBLY__
#ifdef CONFIG_FUNCTION_GRAPH_TRACER
struct fgraph_ret_regs {
	/* x0 - x7 */
	unsigned long regs[8];

	unsigned long fp;
	unsigned long __unused;
};

static inline unsigned long fgraph_ret_regs_return_value(struct fgraph_ret_regs *ret_regs)
{
	return ret_regs->regs[0];
}

static inline unsigned long fgraph_ret_regs_frame_pointer(struct fgraph_ret_regs *ret_regs)
{
	return ret_regs->fp;
}
<<<<<<< HEAD
=======

void prepare_ftrace_return(unsigned long self_addr, unsigned long *parent,
			   unsigned long frame_pointer);

>>>>>>> 269f399d
#endif /* ifdef CONFIG_FUNCTION_GRAPH_TRACER  */
#endif

#endif /* __ASM_FTRACE_H */<|MERGE_RESOLUTION|>--- conflicted
+++ resolved
@@ -211,13 +211,10 @@
 {
 	return ret_regs->fp;
 }
-<<<<<<< HEAD
-=======
 
 void prepare_ftrace_return(unsigned long self_addr, unsigned long *parent,
 			   unsigned long frame_pointer);
 
->>>>>>> 269f399d
 #endif /* ifdef CONFIG_FUNCTION_GRAPH_TRACER  */
 #endif
 
