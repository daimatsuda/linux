/* SPDX-License-Identifier: GPL-2.0-only */
/*
 * Copyright (C) 2012,2013 - ARM Ltd
 * Author: Marc Zyngier <marc.zyngier@arm.com>
 */

#ifndef __ARM_KVM_INIT_H__
#define __ARM_KVM_INIT_H__

#ifndef __ASSEMBLY__
#error Assembly-only header
#endif

#include <asm/kvm_arm.h>
#include <asm/ptrace.h>
#include <asm/sysreg.h>
#include <linux/irqchip/arm-gic-v3.h>

.macro __init_el2_sctlr
	mov_q	x0, INIT_SCTLR_EL2_MMU_OFF
	msr	sctlr_el2, x0
	isb
.endm

.macro __init_el2_hcrx
	mrs	x0, id_aa64mmfr1_el1
	ubfx	x0, x0, #ID_AA64MMFR1_EL1_HCX_SHIFT, #4
	cbz	x0, .Lskip_hcrx_\@
	mov_q	x0, HCRX_HOST_FLAGS
	msr_s	SYS_HCRX_EL2, x0
.Lskip_hcrx_\@:
.endm

/* Check if running in host at EL2 mode, i.e., (h)VHE. Jump to fail if not. */
.macro __check_hvhe fail, tmp
	mrs	\tmp, hcr_el2
	and	\tmp, \tmp, #HCR_E2H
	cbz	\tmp, \fail
.endm

/*
 * Allow Non-secure EL1 and EL0 to access physical timer and counter.
 * This is not necessary for VHE, since the host kernel runs in EL2,
 * and EL0 accesses are configured in the later stage of boot process.
 * Note that when HCR_EL2.E2H == 1, CNTHCTL_EL2 has the same bit layout
 * as CNTKCTL_EL1, and CNTKCTL_EL1 accessing instructions are redefined
 * to access CNTHCTL_EL2. This allows the kernel designed to run at EL1
 * to transparently mess with the EL0 bits via CNTKCTL_EL1 access in
 * EL2.
 */
.macro __init_el2_timers
	mov	x0, #3				// Enable EL1 physical timers
	__check_hvhe .LnVHE_\@, x1
	lsl	x0, x0, #10
.LnVHE_\@:
	msr	cnthctl_el2, x0
	msr	cntvoff_el2, xzr		// Clear virtual offset
.endm

.macro __init_el2_debug
	mrs	x1, id_aa64dfr0_el1
	ubfx	x0, x1, #ID_AA64DFR0_EL1_PMUVer_SHIFT, #4
	cmp	x0, #ID_AA64DFR0_EL1_PMUVer_NI
	ccmp	x0, #ID_AA64DFR0_EL1_PMUVer_IMP_DEF, #4, ne
	b.eq	.Lskip_pmu_\@			// Skip if no PMU present or IMP_DEF
	mrs	x0, pmcr_el0			// Disable debug access traps
	ubfx	x0, x0, #11, #5			// to EL2 and allow access to
.Lskip_pmu_\@:
	csel	x2, xzr, x0, eq			// all PMU counters from EL1

	/* Statistical profiling */
	ubfx	x0, x1, #ID_AA64DFR0_EL1_PMSVer_SHIFT, #4
	cbz	x0, .Lskip_spe_\@		// Skip if SPE not present

	mrs_s	x0, SYS_PMBIDR_EL1              // If SPE available at EL2,
	and	x0, x0, #(1 << PMBIDR_EL1_P_SHIFT)
	cbnz	x0, .Lskip_spe_el2_\@		// then permit sampling of physical
	mov	x0, #(1 << PMSCR_EL2_PCT_SHIFT | \
		      1 << PMSCR_EL2_PA_SHIFT)
	msr_s	SYS_PMSCR_EL2, x0		// addresses and physical counter
.Lskip_spe_el2_\@:
	mov	x0, #(MDCR_EL2_E2PB_MASK << MDCR_EL2_E2PB_SHIFT)
	orr	x2, x2, x0			// If we don't have VHE, then
						// use EL1&0 translation.

.Lskip_spe_\@:
	/* Trace buffer */
	ubfx	x0, x1, #ID_AA64DFR0_EL1_TraceBuffer_SHIFT, #4
	cbz	x0, .Lskip_trace_\@		// Skip if TraceBuffer is not present

	mrs_s	x0, SYS_TRBIDR_EL1
	and	x0, x0, TRBIDR_EL1_P
	cbnz	x0, .Lskip_trace_\@		// If TRBE is available at EL2

	mov	x0, #(MDCR_EL2_E2TB_MASK << MDCR_EL2_E2TB_SHIFT)
	orr	x2, x2, x0			// allow the EL1&0 translation
						// to own it.

.Lskip_trace_\@:
	msr	mdcr_el2, x2			// Configure debug traps
.endm

/* LORegions */
.macro __init_el2_lor
	mrs	x1, id_aa64mmfr1_el1
	ubfx	x0, x1, #ID_AA64MMFR1_EL1_LO_SHIFT, 4
	cbz	x0, .Lskip_lor_\@
	msr_s	SYS_LORC_EL1, xzr
.Lskip_lor_\@:
.endm

/* Stage-2 translation */
.macro __init_el2_stage2
	msr	vttbr_el2, xzr
.endm

/* GICv3 system register access */
.macro __init_el2_gicv3
	mrs	x0, id_aa64pfr0_el1
	ubfx	x0, x0, #ID_AA64PFR0_EL1_GIC_SHIFT, #4
	cbz	x0, .Lskip_gicv3_\@

	mrs_s	x0, SYS_ICC_SRE_EL2
	orr	x0, x0, #ICC_SRE_EL2_SRE	// Set ICC_SRE_EL2.SRE==1
	orr	x0, x0, #ICC_SRE_EL2_ENABLE	// Set ICC_SRE_EL2.Enable==1
	msr_s	SYS_ICC_SRE_EL2, x0
	isb					// Make sure SRE is now set
	mrs_s	x0, SYS_ICC_SRE_EL2		// Read SRE back,
	tbz	x0, #0, .Lskip_gicv3_\@		// and check that it sticks
	msr_s	SYS_ICH_HCR_EL2, xzr		// Reset ICH_HCR_EL2 to defaults
.Lskip_gicv3_\@:
.endm

.macro __init_el2_hstr
	msr	hstr_el2, xzr			// Disable CP15 traps to EL2
.endm

/* Virtual CPU ID registers */
.macro __init_el2_nvhe_idregs
	mrs	x0, midr_el1
	mrs	x1, mpidr_el1
	msr	vpidr_el2, x0
	msr	vmpidr_el2, x1
.endm

/* Coprocessor traps */
.macro __init_el2_cptr
	__check_hvhe .LnVHE_\@, x1
	mov	x0, #CPACR_ELx_FPEN
	msr	cpacr_el1, x0
	b	.Lskip_set_cptr_\@
.LnVHE_\@:
	mov	x0, #0x33ff
	msr	cptr_el2, x0			// Disable copro. traps to EL2
.Lskip_set_cptr_\@:
.endm

/* Disable any fine grained traps */
.macro __init_el2_fgt
	mrs	x1, id_aa64mmfr0_el1
	ubfx	x1, x1, #ID_AA64MMFR0_EL1_FGT_SHIFT, #4
	cbz	x1, .Lskip_fgt_\@

	mov	x0, xzr
	mrs	x1, id_aa64dfr0_el1
	ubfx	x1, x1, #ID_AA64DFR0_EL1_PMSVer_SHIFT, #4
	cmp	x1, #3
	b.lt	.Lskip_spe_fgt_\@
	/* Disable PMSNEVFR_EL1 read and write traps */
	orr	x0, x0, #(1 << 62)

.Lskip_spe_fgt_\@:
	msr_s	SYS_HDFGRTR_EL2, x0
	msr_s	SYS_HDFGWTR_EL2, x0

	mov	x0, xzr
	mrs	x1, id_aa64pfr1_el1
	ubfx	x1, x1, #ID_AA64PFR1_EL1_SME_SHIFT, #4
	cbz	x1, .Lskip_debug_fgt_\@

	/* Disable nVHE traps of TPIDR2 and SMPRI */
	orr	x0, x0, #HFGxTR_EL2_nSMPRI_EL1_MASK
	orr	x0, x0, #HFGxTR_EL2_nTPIDR2_EL0_MASK

.Lskip_debug_fgt_\@:
	mrs_s	x1, SYS_ID_AA64MMFR3_EL1
	ubfx	x1, x1, #ID_AA64MMFR3_EL1_S1PIE_SHIFT, #4
	cbz	x1, .Lskip_pie_fgt_\@

	/* Disable trapping of PIR_EL1 / PIRE0_EL1 */
	orr	x0, x0, #HFGxTR_EL2_nPIR_EL1
	orr	x0, x0, #HFGxTR_EL2_nPIRE0_EL1

.Lskip_pie_fgt_\@:
<<<<<<< HEAD
=======
	mrs_s	x1, SYS_ID_AA64MMFR3_EL1
	ubfx	x1, x1, #ID_AA64MMFR3_EL1_S1POE_SHIFT, #4
	cbz	x1, .Lset_fgt_\@

	/* Disable trapping of POR_EL0 */
	orr	x0, x0, #HFGxTR_EL2_nPOR_EL0

.Lset_fgt_\@:
>>>>>>> 10166c23
	msr_s	SYS_HFGRTR_EL2, x0
	msr_s	SYS_HFGWTR_EL2, x0
	msr_s	SYS_HFGITR_EL2, xzr

	mrs	x1, id_aa64pfr0_el1		// AMU traps UNDEF without AMU
	ubfx	x1, x1, #ID_AA64PFR0_EL1_AMU_SHIFT, #4
	cbz	x1, .Lskip_amu_fgt_\@

	msr_s	SYS_HAFGRTR_EL2, xzr

.Lskip_amu_fgt_\@:

.Lskip_fgt_\@:
.endm

.macro __init_el2_nvhe_prepare_eret
	mov	x0, #INIT_PSTATE_EL1
	msr	spsr_el2, x0
.endm

/**
 * Initialize EL2 registers to sane values. This should be called early on all
 * cores that were booted in EL2. Note that everything gets initialised as
 * if VHE was not available. The kernel context will be upgraded to VHE
 * if possible later on in the boot process
 *
 * Regs: x0, x1 and x2 are clobbered.
 */
.macro init_el2_state
	__init_el2_sctlr
	__init_el2_hcrx
	__init_el2_timers
	__init_el2_debug
	__init_el2_lor
	__init_el2_stage2
	__init_el2_gicv3
	__init_el2_hstr
	__init_el2_nvhe_idregs
	__init_el2_cptr
	__init_el2_fgt
.endm

#ifndef __KVM_NVHE_HYPERVISOR__
// This will clobber tmp1 and tmp2, and expect tmp1 to contain
// the id register value as read from the HW
.macro __check_override idreg, fld, width, pass, fail, tmp1, tmp2
	ubfx	\tmp1, \tmp1, #\fld, #\width
	cbz	\tmp1, \fail

	adr_l	\tmp1, \idreg\()_override
	ldr	\tmp2, [\tmp1, FTR_OVR_VAL_OFFSET]
	ldr	\tmp1, [\tmp1, FTR_OVR_MASK_OFFSET]
	ubfx	\tmp2, \tmp2, #\fld, #\width
	ubfx	\tmp1, \tmp1, #\fld, #\width
	cmp	\tmp1, xzr
	and	\tmp2, \tmp2, \tmp1
	csinv	\tmp2, \tmp2, xzr, ne
	cbnz	\tmp2, \pass
	b	\fail
.endm

// This will clobber tmp1 and tmp2
.macro check_override idreg, fld, pass, fail, tmp1, tmp2
	mrs	\tmp1, \idreg\()_el1
	__check_override \idreg \fld 4 \pass \fail \tmp1 \tmp2
.endm
#else
// This will clobber tmp
.macro __check_override idreg, fld, width, pass, fail, tmp, ignore
	ldr_l	\tmp, \idreg\()_el1_sys_val
	ubfx	\tmp, \tmp, #\fld, #\width
	cbnz	\tmp, \pass
	b	\fail
.endm

.macro check_override idreg, fld, pass, fail, tmp, ignore
	__check_override \idreg \fld 4 \pass \fail \tmp \ignore
.endm
#endif

.macro finalise_el2_state
	check_override id_aa64pfr0, ID_AA64PFR0_EL1_SVE_SHIFT, .Linit_sve_\@, .Lskip_sve_\@, x1, x2

.Linit_sve_\@:	/* SVE register access */
	__check_hvhe .Lcptr_nvhe_\@, x1

	// (h)VHE case
	mrs	x0, cpacr_el1			// Disable SVE traps
	orr	x0, x0, #CPACR_ELx_ZEN
	msr	cpacr_el1, x0
	b	.Lskip_set_cptr_\@

.Lcptr_nvhe_\@: // nVHE case
	mrs	x0, cptr_el2			// Disable SVE traps
	bic	x0, x0, #CPTR_EL2_TZ
	msr	cptr_el2, x0
.Lskip_set_cptr_\@:
	isb
	mov	x1, #ZCR_ELx_LEN_MASK		// SVE: Enable full vector
	msr_s	SYS_ZCR_EL2, x1			// length for EL1.

.Lskip_sve_\@:
	check_override id_aa64pfr1, ID_AA64PFR1_EL1_SME_SHIFT, .Linit_sme_\@, .Lskip_sme_\@, x1, x2

.Linit_sme_\@:	/* SME register access and priority mapping */
	__check_hvhe .Lcptr_nvhe_sme_\@, x1

	// (h)VHE case
	mrs	x0, cpacr_el1			// Disable SME traps
	orr	x0, x0, #CPACR_ELx_SMEN
	msr	cpacr_el1, x0
	b	.Lskip_set_cptr_sme_\@

.Lcptr_nvhe_sme_\@: // nVHE case
	mrs	x0, cptr_el2			// Disable SME traps
	bic	x0, x0, #CPTR_EL2_TSM
	msr	cptr_el2, x0
.Lskip_set_cptr_sme_\@:
	isb

	mrs	x1, sctlr_el2
	orr	x1, x1, #SCTLR_ELx_ENTP2	// Disable TPIDR2 traps
	msr	sctlr_el2, x1
	isb

	mov	x0, #0				// SMCR controls

	// Full FP in SM?
	mrs_s	x1, SYS_ID_AA64SMFR0_EL1
	__check_override id_aa64smfr0, ID_AA64SMFR0_EL1_FA64_SHIFT, 1, .Linit_sme_fa64_\@, .Lskip_sme_fa64_\@, x1, x2

.Linit_sme_fa64_\@:
	orr	x0, x0, SMCR_ELx_FA64_MASK
.Lskip_sme_fa64_\@:

	// ZT0 available?
	mrs_s	x1, SYS_ID_AA64SMFR0_EL1
	__check_override id_aa64smfr0, ID_AA64SMFR0_EL1_SMEver_SHIFT, 4, .Linit_sme_zt0_\@, .Lskip_sme_zt0_\@, x1, x2
.Linit_sme_zt0_\@:
	orr	x0, x0, SMCR_ELx_EZT0_MASK
.Lskip_sme_zt0_\@:

	orr	x0, x0, #SMCR_ELx_LEN_MASK	// Enable full SME vector
	msr_s	SYS_SMCR_EL2, x0		// length for EL1.

	mrs_s	x1, SYS_SMIDR_EL1		// Priority mapping supported?
	ubfx    x1, x1, #SMIDR_EL1_SMPS_SHIFT, #1
	cbz     x1, .Lskip_sme_\@

	msr_s	SYS_SMPRIMAP_EL2, xzr		// Make all priorities equal
.Lskip_sme_\@:
.endm

#endif /* __ARM_KVM_INIT_H__ */<|MERGE_RESOLUTION|>--- conflicted
+++ resolved
@@ -192,17 +192,14 @@
 	orr	x0, x0, #HFGxTR_EL2_nPIRE0_EL1
 
 .Lskip_pie_fgt_\@:
-<<<<<<< HEAD
-=======
 	mrs_s	x1, SYS_ID_AA64MMFR3_EL1
 	ubfx	x1, x1, #ID_AA64MMFR3_EL1_S1POE_SHIFT, #4
-	cbz	x1, .Lset_fgt_\@
+	cbz	x1, .Lskip_poe_fgt_\@
 
 	/* Disable trapping of POR_EL0 */
 	orr	x0, x0, #HFGxTR_EL2_nPOR_EL0
 
-.Lset_fgt_\@:
->>>>>>> 10166c23
+.Lskip_poe_fgt_\@:
 	msr_s	SYS_HFGRTR_EL2, x0
 	msr_s	SYS_HFGWTR_EL2, x0
 	msr_s	SYS_HFGITR_EL2, xzr
