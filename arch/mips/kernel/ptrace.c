/*
 * This file is subject to the terms and conditions of the GNU General Public
 * License.  See the file "COPYING" in the main directory of this archive
 * for more details.
 *
 * Copyright (C) 1992 Ross Biro
 * Copyright (C) Linus Torvalds
 * Copyright (C) 1994, 95, 96, 97, 98, 2000 Ralf Baechle
 * Copyright (C) 1996 David S. Miller
 * Kevin D. Kissell, kevink@mips.com and Carsten Langgaard, carstenl@mips.com
 * Copyright (C) 1999 MIPS Technologies, Inc.
 * Copyright (C) 2000 Ulf Carlsson
 *
 * At this time Linux/MIPS64 only supports syscall tracing, even for 32-bit
 * binaries.
 */
#include <linux/compiler.h>
#include <linux/context_tracking.h>
#include <linux/elf.h>
#include <linux/kernel.h>
#include <linux/sched.h>
#include <linux/mm.h>
#include <linux/errno.h>
#include <linux/ptrace.h>
#include <linux/regset.h>
#include <linux/smp.h>
#include <linux/user.h>
#include <linux/security.h>
#include <linux/tracehook.h>
#include <linux/audit.h>
#include <linux/seccomp.h>
#include <linux/ftrace.h>

#include <asm/byteorder.h>
#include <asm/cpu.h>
#include <asm/dsp.h>
#include <asm/fpu.h>
#include <asm/mipsregs.h>
#include <asm/mipsmtregs.h>
#include <asm/pgtable.h>
#include <asm/page.h>
#include <asm/syscall.h>
#include <asm/uaccess.h>
#include <asm/bootinfo.h>
#include <asm/reg.h>

#define CREATE_TRACE_POINTS
#include <trace/events/syscalls.h>

/*
 * Called by kernel/ptrace.c when detaching..
 *
 * Make sure single step bits etc are not set.
 */
void ptrace_disable(struct task_struct *child)
{
	/* Don't load the watchpoint registers for the ex-child. */
	clear_tsk_thread_flag(child, TIF_LOAD_WATCH);
}

/*
 * Read a general register set.	 We always use the 64-bit format, even
 * for 32-bit kernels and for 32-bit processes on a 64-bit kernel.
 * Registers are sign extended to fill the available space.
 */
int ptrace_getregs(struct task_struct *child, __s64 __user *data)
{
	struct pt_regs *regs;
	int i;

	if (!access_ok(VERIFY_WRITE, data, 38 * 8))
		return -EIO;

	regs = task_pt_regs(child);

	for (i = 0; i < 32; i++)
		__put_user((long)regs->regs[i], data + i);
	__put_user((long)regs->lo, data + EF_LO - EF_R0);
	__put_user((long)regs->hi, data + EF_HI - EF_R0);
	__put_user((long)regs->cp0_epc, data + EF_CP0_EPC - EF_R0);
	__put_user((long)regs->cp0_badvaddr, data + EF_CP0_BADVADDR - EF_R0);
	__put_user((long)regs->cp0_status, data + EF_CP0_STATUS - EF_R0);
	__put_user((long)regs->cp0_cause, data + EF_CP0_CAUSE - EF_R0);

	return 0;
}

/*
 * Write a general register set.  As for PTRACE_GETREGS, we always use
 * the 64-bit format.  On a 32-bit kernel only the lower order half
 * (according to endianness) will be used.
 */
int ptrace_setregs(struct task_struct *child, __s64 __user *data)
{
	struct pt_regs *regs;
	int i;

	if (!access_ok(VERIFY_READ, data, 38 * 8))
		return -EIO;

	regs = task_pt_regs(child);

	for (i = 0; i < 32; i++)
		__get_user(regs->regs[i], data + i);
	__get_user(regs->lo, data + EF_LO - EF_R0);
	__get_user(regs->hi, data + EF_HI - EF_R0);
	__get_user(regs->cp0_epc, data + EF_CP0_EPC - EF_R0);

	/* badvaddr, status, and cause may not be written.  */

	return 0;
}

int ptrace_getfpregs(struct task_struct *child, __u32 __user *data)
{
	int i;

	if (!access_ok(VERIFY_WRITE, data, 33 * 8))
		return -EIO;

	if (tsk_used_math(child)) {
		union fpureg *fregs = get_fpu_regs(child);
		for (i = 0; i < 32; i++)
			__put_user(get_fpr64(&fregs[i], 0),
				   i + (__u64 __user *)data);
	} else {
		for (i = 0; i < 32; i++)
			__put_user((__u64) -1, i + (__u64 __user *) data);
	}

	__put_user(child->thread.fpu.fcr31, data + 64);
	__put_user(current_cpu_data.fpu_id, data + 65);

	return 0;
}

int ptrace_setfpregs(struct task_struct *child, __u32 __user *data)
{
	union fpureg *fregs;
	u64 fpr_val;
	int i;

	if (!access_ok(VERIFY_READ, data, 33 * 8))
		return -EIO;

	fregs = get_fpu_regs(child);

	for (i = 0; i < 32; i++) {
		__get_user(fpr_val, i + (__u64 __user *)data);
		set_fpr64(&fregs[i], 0, fpr_val);
	}

	__get_user(child->thread.fpu.fcr31, data + 64);

	/* FIR may not be written.  */

	return 0;
}

int ptrace_get_watch_regs(struct task_struct *child,
			  struct pt_watch_regs __user *addr)
{
	enum pt_watch_style style;
	int i;

	if (!cpu_has_watch || current_cpu_data.watch_reg_use_cnt == 0)
		return -EIO;
	if (!access_ok(VERIFY_WRITE, addr, sizeof(struct pt_watch_regs)))
		return -EIO;

#ifdef CONFIG_32BIT
	style = pt_watch_style_mips32;
#define WATCH_STYLE mips32
#else
	style = pt_watch_style_mips64;
#define WATCH_STYLE mips64
#endif

	__put_user(style, &addr->style);
	__put_user(current_cpu_data.watch_reg_use_cnt,
		   &addr->WATCH_STYLE.num_valid);
	for (i = 0; i < current_cpu_data.watch_reg_use_cnt; i++) {
		__put_user(child->thread.watch.mips3264.watchlo[i],
			   &addr->WATCH_STYLE.watchlo[i]);
		__put_user(child->thread.watch.mips3264.watchhi[i] & 0xfff,
			   &addr->WATCH_STYLE.watchhi[i]);
		__put_user(current_cpu_data.watch_reg_masks[i],
			   &addr->WATCH_STYLE.watch_masks[i]);
	}
	for (; i < 8; i++) {
		__put_user(0, &addr->WATCH_STYLE.watchlo[i]);
		__put_user(0, &addr->WATCH_STYLE.watchhi[i]);
		__put_user(0, &addr->WATCH_STYLE.watch_masks[i]);
	}

	return 0;
}

int ptrace_set_watch_regs(struct task_struct *child,
			  struct pt_watch_regs __user *addr)
{
	int i;
	int watch_active = 0;
	unsigned long lt[NUM_WATCH_REGS];
	u16 ht[NUM_WATCH_REGS];

	if (!cpu_has_watch || current_cpu_data.watch_reg_use_cnt == 0)
		return -EIO;
	if (!access_ok(VERIFY_READ, addr, sizeof(struct pt_watch_regs)))
		return -EIO;
	/* Check the values. */
	for (i = 0; i < current_cpu_data.watch_reg_use_cnt; i++) {
		__get_user(lt[i], &addr->WATCH_STYLE.watchlo[i]);
#ifdef CONFIG_32BIT
		if (lt[i] & __UA_LIMIT)
			return -EINVAL;
#else
		if (test_tsk_thread_flag(child, TIF_32BIT_ADDR)) {
			if (lt[i] & 0xffffffff80000000UL)
				return -EINVAL;
		} else {
			if (lt[i] & __UA_LIMIT)
				return -EINVAL;
		}
#endif
		__get_user(ht[i], &addr->WATCH_STYLE.watchhi[i]);
		if (ht[i] & ~0xff8)
			return -EINVAL;
	}
	/* Install them. */
	for (i = 0; i < current_cpu_data.watch_reg_use_cnt; i++) {
		if (lt[i] & 7)
			watch_active = 1;
		child->thread.watch.mips3264.watchlo[i] = lt[i];
		/* Set the G bit. */
		child->thread.watch.mips3264.watchhi[i] = ht[i];
	}

	if (watch_active)
		set_tsk_thread_flag(child, TIF_LOAD_WATCH);
	else
		clear_tsk_thread_flag(child, TIF_LOAD_WATCH);

	return 0;
}

/* regset get/set implementations */

static int gpr_get(struct task_struct *target,
		   const struct user_regset *regset,
		   unsigned int pos, unsigned int count,
		   void *kbuf, void __user *ubuf)
{
	struct pt_regs *regs = task_pt_regs(target);

	return user_regset_copyout(&pos, &count, &kbuf, &ubuf,
				   regs, 0, sizeof(*regs));
}

static int gpr_set(struct task_struct *target,
		   const struct user_regset *regset,
		   unsigned int pos, unsigned int count,
		   const void *kbuf, const void __user *ubuf)
{
	struct pt_regs newregs;
	int ret;

	ret = user_regset_copyin(&pos, &count, &kbuf, &ubuf,
				 &newregs,
				 0, sizeof(newregs));
	if (ret)
		return ret;

	*task_pt_regs(target) = newregs;

	return 0;
}

static int fpr_get(struct task_struct *target,
		   const struct user_regset *regset,
		   unsigned int pos, unsigned int count,
		   void *kbuf, void __user *ubuf)
{
	unsigned i;
	int err;
	u64 fpr_val;

	/* XXX fcr31  */

	if (sizeof(target->thread.fpu.fpr[i]) == sizeof(elf_fpreg_t))
		return user_regset_copyout(&pos, &count, &kbuf, &ubuf,
					   &target->thread.fpu,
					   0, sizeof(elf_fpregset_t));

	for (i = 0; i < NUM_FPU_REGS; i++) {
		fpr_val = get_fpr64(&target->thread.fpu.fpr[i], 0);
		err = user_regset_copyout(&pos, &count, &kbuf, &ubuf,
					  &fpr_val, i * sizeof(elf_fpreg_t),
					  (i + 1) * sizeof(elf_fpreg_t));
		if (err)
			return err;
	}

	return 0;
}

static int fpr_set(struct task_struct *target,
		   const struct user_regset *regset,
		   unsigned int pos, unsigned int count,
		   const void *kbuf, const void __user *ubuf)
{
	unsigned i;
	int err;
	u64 fpr_val;

	/* XXX fcr31  */

	if (sizeof(target->thread.fpu.fpr[i]) == sizeof(elf_fpreg_t))
		return user_regset_copyin(&pos, &count, &kbuf, &ubuf,
					  &target->thread.fpu,
					  0, sizeof(elf_fpregset_t));

	for (i = 0; i < NUM_FPU_REGS; i++) {
		err = user_regset_copyin(&pos, &count, &kbuf, &ubuf,
					 &fpr_val, i * sizeof(elf_fpreg_t),
					 (i + 1) * sizeof(elf_fpreg_t));
		if (err)
			return err;
		set_fpr64(&target->thread.fpu.fpr[i], 0, fpr_val);
	}

	return 0;
}

enum mips_regset {
	REGSET_GPR,
	REGSET_FPR,
};

static const struct user_regset mips_regsets[] = {
	[REGSET_GPR] = {
		.core_note_type	= NT_PRSTATUS,
		.n		= ELF_NGREG,
		.size		= sizeof(unsigned int),
		.align		= sizeof(unsigned int),
		.get		= gpr_get,
		.set		= gpr_set,
	},
	[REGSET_FPR] = {
		.core_note_type	= NT_PRFPREG,
		.n		= ELF_NFPREG,
		.size		= sizeof(elf_fpreg_t),
		.align		= sizeof(elf_fpreg_t),
		.get		= fpr_get,
		.set		= fpr_set,
	},
};

static const struct user_regset_view user_mips_view = {
	.name		= "mips",
	.e_machine	= ELF_ARCH,
	.ei_osabi	= ELF_OSABI,
	.regsets	= mips_regsets,
	.n		= ARRAY_SIZE(mips_regsets),
};

static const struct user_regset mips64_regsets[] = {
	[REGSET_GPR] = {
		.core_note_type	= NT_PRSTATUS,
		.n		= ELF_NGREG,
		.size		= sizeof(unsigned long),
		.align		= sizeof(unsigned long),
		.get		= gpr_get,
		.set		= gpr_set,
	},
	[REGSET_FPR] = {
		.core_note_type	= NT_PRFPREG,
		.n		= ELF_NFPREG,
		.size		= sizeof(elf_fpreg_t),
		.align		= sizeof(elf_fpreg_t),
		.get		= fpr_get,
		.set		= fpr_set,
	},
};

static const struct user_regset_view user_mips64_view = {
	.name		= "mips",
	.e_machine	= ELF_ARCH,
	.ei_osabi	= ELF_OSABI,
	.regsets	= mips64_regsets,
	.n		= ARRAY_SIZE(mips_regsets),
};

const struct user_regset_view *task_user_regset_view(struct task_struct *task)
{
#ifdef CONFIG_32BIT
	return &user_mips_view;
#endif

#ifdef CONFIG_MIPS32_O32
		if (test_thread_flag(TIF_32BIT_REGS))
			return &user_mips_view;
#endif

	return &user_mips64_view;
}

long arch_ptrace(struct task_struct *child, long request,
		 unsigned long addr, unsigned long data)
{
	int ret;
	void __user *addrp = (void __user *) addr;
	void __user *datavp = (void __user *) data;
	unsigned long __user *datalp = (void __user *) data;

	switch (request) {
	/* when I and D space are separate, these will need to be fixed. */
	case PTRACE_PEEKTEXT: /* read word at location addr. */
	case PTRACE_PEEKDATA:
		ret = generic_ptrace_peekdata(child, addr, data);
		break;

	/* Read the word at location addr in the USER area. */
	case PTRACE_PEEKUSR: {
		struct pt_regs *regs;
		union fpureg *fregs;
		unsigned long tmp = 0;

		regs = task_pt_regs(child);
		ret = 0;  /* Default return value. */

		switch (addr) {
		case 0 ... 31:
			tmp = regs->regs[addr];
			break;
		case FPR_BASE ... FPR_BASE + 31:
			if (!tsk_used_math(child)) {
				/* FP not yet used */
				tmp = -1;
				break;
			}
			fregs = get_fpu_regs(child);

#ifdef CONFIG_32BIT
			if (test_thread_flag(TIF_32BIT_FPREGS)) {
				/*
				 * The odd registers are actually the high
				 * order bits of the values stored in the even
				 * registers - unless we're using r2k_switch.S.
				 */
				tmp = get_fpr32(&fregs[(addr & ~1) - FPR_BASE],
						addr & 1);
				break;
			}
#endif
			tmp = get_fpr32(&fregs[addr - FPR_BASE], 0);
			break;
		case PC:
			tmp = regs->cp0_epc;
			break;
		case CAUSE:
			tmp = regs->cp0_cause;
			break;
		case BADVADDR:
			tmp = regs->cp0_badvaddr;
			break;
		case MMHI:
			tmp = regs->hi;
			break;
		case MMLO:
			tmp = regs->lo;
			break;
#ifdef CONFIG_CPU_HAS_SMARTMIPS
		case ACX:
			tmp = regs->acx;
			break;
#endif
		case FPC_CSR:
			tmp = child->thread.fpu.fcr31;
			break;
		case FPC_EIR:
			/* implementation / version register */
			tmp = current_cpu_data.fpu_id;
			break;
		case DSP_BASE ... DSP_BASE + 5: {
			dspreg_t *dregs;

			if (!cpu_has_dsp) {
				tmp = 0;
				ret = -EIO;
				goto out;
			}
			dregs = __get_dsp_regs(child);
			tmp = (unsigned long) (dregs[addr - DSP_BASE]);
			break;
		}
		case DSP_CONTROL:
			if (!cpu_has_dsp) {
				tmp = 0;
				ret = -EIO;
				goto out;
			}
			tmp = child->thread.dsp.dspcontrol;
			break;
		default:
			tmp = 0;
			ret = -EIO;
			goto out;
		}
		ret = put_user(tmp, datalp);
		break;
	}

	/* when I and D space are separate, this will have to be fixed. */
	case PTRACE_POKETEXT: /* write the word at location addr. */
	case PTRACE_POKEDATA:
		ret = generic_ptrace_pokedata(child, addr, data);
		break;

	case PTRACE_POKEUSR: {
		struct pt_regs *regs;
		ret = 0;
		regs = task_pt_regs(child);

		switch (addr) {
		case 0 ... 31:
			regs->regs[addr] = data;
			break;
		case FPR_BASE ... FPR_BASE + 31: {
			union fpureg *fregs = get_fpu_regs(child);

			if (!tsk_used_math(child)) {
				/* FP not yet used  */
				memset(&child->thread.fpu, ~0,
				       sizeof(child->thread.fpu));
				child->thread.fpu.fcr31 = 0;
			}
#ifdef CONFIG_32BIT
			if (test_thread_flag(TIF_32BIT_FPREGS)) {
				/*
				 * The odd registers are actually the high
				 * order bits of the values stored in the even
				 * registers - unless we're using r2k_switch.S.
				 */
				set_fpr32(&fregs[(addr & ~1) - FPR_BASE],
					  addr & 1, data);
				break;
			}
#endif
			set_fpr64(&fregs[addr - FPR_BASE], 0, data);
			break;
		}
		case PC:
			regs->cp0_epc = data;
			break;
		case MMHI:
			regs->hi = data;
			break;
		case MMLO:
			regs->lo = data;
			break;
#ifdef CONFIG_CPU_HAS_SMARTMIPS
		case ACX:
			regs->acx = data;
			break;
#endif
		case FPC_CSR:
			child->thread.fpu.fcr31 = data;
			break;
		case DSP_BASE ... DSP_BASE + 5: {
			dspreg_t *dregs;

			if (!cpu_has_dsp) {
				ret = -EIO;
				break;
			}

			dregs = __get_dsp_regs(child);
			dregs[addr - DSP_BASE] = data;
			break;
		}
		case DSP_CONTROL:
			if (!cpu_has_dsp) {
				ret = -EIO;
				break;
			}
			child->thread.dsp.dspcontrol = data;
			break;
		default:
			/* The rest are not allowed. */
			ret = -EIO;
			break;
		}
		break;
		}

	case PTRACE_GETREGS:
		ret = ptrace_getregs(child, datavp);
		break;

	case PTRACE_SETREGS:
		ret = ptrace_setregs(child, datavp);
		break;

	case PTRACE_GETFPREGS:
		ret = ptrace_getfpregs(child, datavp);
		break;

	case PTRACE_SETFPREGS:
		ret = ptrace_setfpregs(child, datavp);
		break;

	case PTRACE_GET_THREAD_AREA:
		ret = put_user(task_thread_info(child)->tp_value, datalp);
		break;

	case PTRACE_GET_WATCH_REGS:
		ret = ptrace_get_watch_regs(child, addrp);
		break;

	case PTRACE_SET_WATCH_REGS:
		ret = ptrace_set_watch_regs(child, addrp);
		break;

	default:
		ret = ptrace_request(child, request, addr, data);
		break;
	}
 out:
	return ret;
}

/*
 * Notification of system call entry/exit
 * - triggered by current->work.syscall_trace
 */
asmlinkage long syscall_trace_enter(struct pt_regs *regs, long syscall)
{
	long ret = 0;
	user_exit();

	if (secure_computing(syscall) == -1)
		return -1;

	if (test_thread_flag(TIF_SYSCALL_TRACE) &&
	    tracehook_report_syscall_entry(regs))
		ret = -1;

	if (unlikely(test_thread_flag(TIF_SYSCALL_TRACEPOINT)))
		trace_sys_enter(regs, regs->regs[2]);

<<<<<<< HEAD
	audit_syscall_entry(syscall_get_arch(current, regs),
			    syscall,
=======
	audit_syscall_entry(syscall_get_arch(),
			    regs->regs[2],
>>>>>>> 312103d6
			    regs->regs[4], regs->regs[5],
			    regs->regs[6], regs->regs[7]);
	return syscall;
}

/*
 * Notification of system call entry/exit
 * - triggered by current->work.syscall_trace
 */
asmlinkage void syscall_trace_leave(struct pt_regs *regs)
{
        /*
	 * We may come here right after calling schedule_user()
	 * or do_notify_resume(), in which case we can be in RCU
	 * user mode.
	 */
	user_exit();

	audit_syscall_exit(regs);

	if (unlikely(test_thread_flag(TIF_SYSCALL_TRACEPOINT)))
		trace_sys_exit(regs, regs->regs[2]);

	if (test_thread_flag(TIF_SYSCALL_TRACE))
		tracehook_report_syscall_exit(regs, 0);

	user_enter();
}<|MERGE_RESOLUTION|>--- conflicted
+++ resolved
@@ -649,13 +649,8 @@
 	if (unlikely(test_thread_flag(TIF_SYSCALL_TRACEPOINT)))
 		trace_sys_enter(regs, regs->regs[2]);
 
-<<<<<<< HEAD
-	audit_syscall_entry(syscall_get_arch(current, regs),
+	audit_syscall_entry(syscall_get_arch(),
 			    syscall,
-=======
-	audit_syscall_entry(syscall_get_arch(),
-			    regs->regs[2],
->>>>>>> 312103d6
 			    regs->regs[4], regs->regs[5],
 			    regs->regs[6], regs->regs[7]);
 	return syscall;
