--- conflicted
+++ resolved
@@ -532,13 +532,9 @@
 
 	loops = 0;
 	while ((delalloc_bytes || dio_bytes) && loops < 3) {
-<<<<<<< HEAD
-		btrfs_start_delalloc_roots(fs_info, items, true);
-=======
 		u64 nr_pages = min(delalloc_bytes, to_reclaim) >> PAGE_SHIFT;
 
 		btrfs_start_delalloc_roots(fs_info, nr_pages, true);
->>>>>>> c93199e9
 
 		loops++;
 		if (wait_ordered && !trans) {
