--- conflicted
+++ resolved
@@ -1213,14 +1213,10 @@
 	loff_t			length,
 	struct iomap		*iomap)
 {
-<<<<<<< HEAD
-	xfs_bmap_punch_delalloc_range(XFS_I(inode), offset, offset + length);
-=======
 	xfs_bmap_punch_delalloc_range(XFS_I(inode),
 			(iomap->flags & IOMAP_F_SHARED) ?
 				XFS_COW_FORK : XFS_DATA_FORK,
 			offset, offset + length);
->>>>>>> 8ee0f23e
 }
 
 static int
@@ -1232,10 +1228,6 @@
 	unsigned		flags,
 	struct iomap		*iomap)
 {
-<<<<<<< HEAD
-	iomap_file_buffered_write_punch_delalloc(inode, offset, length, written,
-			flags, iomap, &xfs_buffered_write_delalloc_punch);
-=======
 	loff_t			start_byte, end_byte;
 
 	/* If we didn't reserve the blocks, we're not allowed to punch them. */
@@ -1260,7 +1252,6 @@
 		filemap_invalidate_unlock(inode->i_mapping);
 	}
 
->>>>>>> 8ee0f23e
 	return 0;
 }
 
