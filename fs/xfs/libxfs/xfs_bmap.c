--- conflicted
+++ resolved
@@ -3360,11 +3360,7 @@
 		 * yet.
 		 */
 		if (ap->wasdel) {
-<<<<<<< HEAD
-			xfs_mod_delalloc(ap->ip->i_mount, -(int64_t)ap->length);
-=======
 			xfs_mod_delalloc(ap->ip, -(int64_t)ap->length, 0);
->>>>>>> 0c383648
 			return;
 		}
 
@@ -3388,11 +3384,7 @@
 	xfs_trans_log_inode(ap->tp, ap->ip, XFS_ILOG_CORE);
 	if (ap->wasdel) {
 		ap->ip->i_delayed_blks -= ap->length;
-<<<<<<< HEAD
-		xfs_mod_delalloc(ap->ip->i_mount, -(int64_t)ap->length);
-=======
 		xfs_mod_delalloc(ap->ip, -(int64_t)ap->length, 0);
->>>>>>> 0c383648
 		fld = isrt ? XFS_TRANS_DQ_DELRTBCOUNT : XFS_TRANS_DQ_DELBCOUNT;
 	} else {
 		fld = isrt ? XFS_TRANS_DQ_RTBCOUNT : XFS_TRANS_DQ_BCOUNT;
@@ -4748,18 +4740,6 @@
 	if (error)
 		goto out_finish;
 
-<<<<<<< HEAD
-	error = -ENOSPC;
-	if (WARN_ON_ONCE(bma.blkno == NULLFSBLOCK))
-		goto out_finish;
-	if (WARN_ON_ONCE(!xfs_valid_startblock(ip, bma.got.br_startblock))) {
-		xfs_bmap_mark_sick(ip, whichfork);
-		error = -EFSCORRUPTED;
-		goto out_finish;
-	}
-
-=======
->>>>>>> 0c383648
 	XFS_STATS_ADD(mp, xs_xstrat_bytes, XFS_FSB_TO_B(mp, bma.length));
 	XFS_STATS_INC(mp, xs_xstrat_quick);
 
@@ -4998,12 +4978,6 @@
 	ASSERT(got->br_startoff <= del->br_startoff);
 	ASSERT(got_endoff >= del_endoff);
 
-<<<<<<< HEAD
-	if (isrt)
-		xfs_mod_frextents(mp, xfs_rtb_to_rtx(mp, del->br_blockcount));
-
-=======
->>>>>>> 0c383648
 	/*
 	 * Update the inode delalloc counter now and wait to update the
 	 * sb counters as we might have to borrow some blocks for the
@@ -5197,12 +5171,7 @@
 {
 	xfs_fsblock_t		del_endblock=0;	/* first block past del */
 	xfs_fileoff_t		del_endoff;	/* first offset past del */
-<<<<<<< HEAD
-	int			do_fx;	/* free extent at end of routine */
-	int			error;	/* error return value */
-=======
 	int			error = 0;	/* error return value */
->>>>>>> 0c383648
 	struct xfs_bmbt_irec	got;	/* current extent entry */
 	xfs_fileoff_t		got_endoff;	/* first offset past got */
 	int			i;	/* temp state */
@@ -5245,27 +5214,10 @@
 		return -ENOSPC;
 
 	*logflagsp = XFS_ILOG_CORE;
-<<<<<<< HEAD
-	if (xfs_ifork_is_realtime(ip, whichfork)) {
-		if (!(bflags & XFS_BMAPI_REMAP)) {
-			error = xfs_rtfree_blocks(tp, del->br_startblock,
-					del->br_blockcount);
-			if (error)
-				return error;
-		}
-
-		do_fx = 0;
-		qfield = XFS_TRANS_DQ_RTBCOUNT;
-	} else {
-		do_fx = 1;
-		qfield = XFS_TRANS_DQ_BCOUNT;
-	}
-=======
 	if (xfs_ifork_is_realtime(ip, whichfork))
 		qfield = XFS_TRANS_DQ_RTBCOUNT;
 	else
 		qfield = XFS_TRANS_DQ_BCOUNT;
->>>>>>> 0c383648
 	nblks = del->br_blockcount;
 
 	del_endblock = del->br_startblock + del->br_blockcount;
@@ -5433,11 +5385,6 @@
 					XFS_AG_RESV_NONE,
 					((bflags & XFS_BMAPI_NODISCARD) ||
 					del->br_state == XFS_EXT_UNWRITTEN));
-<<<<<<< HEAD
-			if (error)
-				return error;
-=======
->>>>>>> 0c383648
 		}
 		if (error)
 			return error;
@@ -6459,10 +6406,7 @@
 		error = xfs_defer_finish(tpp);
 		if (error)
 			goto out;
-<<<<<<< HEAD
-=======
 		cond_resched();
->>>>>>> 0c383648
 	}
 out:
 	return error;
