--- conflicted
+++ resolved
@@ -278,13 +278,6 @@
 	AOP_TRUNCATED_PAGE	= 0x80001,
 };
 
-<<<<<<< HEAD
-#define AOP_FLAG_NOFS			0x0002 /* used by filesystem to direct
-						* helper code (eg buffer layer)
-						* to clear GFP_FS from alloc */
-
-=======
->>>>>>> 88084a3d
 /*
  * oh the beauties of C type declarations.
  */
@@ -365,13 +358,8 @@
 	/* Unfortunately this kludge is needed for FIBMAP. Don't use it */
 	sector_t (*bmap)(struct address_space *, sector_t);
 	void (*invalidate_folio) (struct folio *, size_t offset, size_t len);
-<<<<<<< HEAD
-	int (*releasepage) (struct page *, gfp_t);
-	void (*freepage)(struct page *);
-=======
 	bool (*release_folio)(struct folio *, gfp_t);
 	void (*free_folio)(struct folio *folio);
->>>>>>> 88084a3d
 	ssize_t (*direct_IO)(struct kiocb *, struct iov_iter *iter);
 	/*
 	 * migrate the contents of a page to the specified target. If
@@ -384,11 +372,7 @@
 	int (*launder_folio)(struct folio *);
 	bool (*is_partially_uptodate) (struct folio *, size_t from,
 			size_t count);
-<<<<<<< HEAD
-	void (*is_dirty_writeback) (struct page *, bool *, bool *);
-=======
 	void (*is_dirty_writeback) (struct folio *, bool *dirty, bool *wb);
->>>>>>> 88084a3d
 	int (*error_remove_page)(struct address_space *, struct page *);
 
 	/* swapfile support */
