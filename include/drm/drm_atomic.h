/*
 * Copyright (C) 2014 Red Hat
 * Copyright (C) 2014 Intel Corp.
 *
 * Permission is hereby granted, free of charge, to any person obtaining a
 * copy of this software and associated documentation files (the "Software"),
 * to deal in the Software without restriction, including without limitation
 * the rights to use, copy, modify, merge, publish, distribute, sublicense,
 * and/or sell copies of the Software, and to permit persons to whom the
 * Software is furnished to do so, subject to the following conditions:
 *
 * The above copyright notice and this permission notice shall be included in
 * all copies or substantial portions of the Software.
 *
 * THE SOFTWARE IS PROVIDED "AS IS", WITHOUT WARRANTY OF ANY KIND, EXPRESS OR
 * IMPLIED, INCLUDING BUT NOT LIMITED TO THE WARRANTIES OF MERCHANTABILITY,
 * FITNESS FOR A PARTICULAR PURPOSE AND NONINFRINGEMENT.  IN NO EVENT SHALL
 * THE COPYRIGHT HOLDER(S) OR AUTHOR(S) BE LIABLE FOR ANY CLAIM, DAMAGES OR
 * OTHER LIABILITY, WHETHER IN AN ACTION OF CONTRACT, TORT OR OTHERWISE,
 * ARISING FROM, OUT OF OR IN CONNECTION WITH THE SOFTWARE OR THE USE OR
 * OTHER DEALINGS IN THE SOFTWARE.
 *
 * Authors:
 * Rob Clark <robdclark@gmail.com>
 * Daniel Vetter <daniel.vetter@ffwll.ch>
 */

#ifndef DRM_ATOMIC_H_
#define DRM_ATOMIC_H_

#include <drm/drm_crtc.h>

/**
 * struct drm_crtc_commit - track modeset commits on a CRTC
 *
 * This structure is used to track pending modeset changes and atomic commit on
 * a per-CRTC basis. Since updating the list should never block this structure
 * is reference counted to allow waiters to safely wait on an event to complete,
 * without holding any locks.
 *
 * It has 3 different events in total to allow a fine-grained synchronization
 * between outstanding updates::
 *
 *	atomic commit thread			hardware
 *
 * 	write new state into hardware	---->	...
 * 	signal hw_done
 * 						switch to new state on next
 * 	...					v/hblank
 *
 *	wait for buffers to show up		...
 *
 *	...					send completion irq
 *						irq handler signals flip_done
 *	cleanup old buffers
 *
 * 	signal cleanup_done
 *
 * 	wait for flip_done		<----
 * 	clean up atomic state
 *
 * The important bit to know is that cleanup_done is the terminal event, but the
 * ordering between flip_done and hw_done is entirely up to the specific driver
 * and modeset state change.
 *
 * For an implementation of how to use this look at
 * drm_atomic_helper_setup_commit() from the atomic helper library.
 */
struct drm_crtc_commit {
	/**
	 * @crtc:
	 *
	 * DRM CRTC for this commit.
	 */
	struct drm_crtc *crtc;

	/**
	 * @ref:
	 *
	 * Reference count for this structure. Needed to allow blocking on
	 * completions without the risk of the completion disappearing
	 * meanwhile.
	 */
	struct kref ref;

	/**
	 * @flip_done:
	 *
	 * Will be signaled when the hardware has flipped to the new set of
	 * buffers. Signals at the same time as when the drm event for this
	 * commit is sent to userspace, or when an out-fence is singalled. Note
	 * that for most hardware, in most cases this happens after @hw_done is
	 * signalled.
	 */
	struct completion flip_done;

	/**
	 * @hw_done:
	 *
	 * Will be signalled when all hw register changes for this commit have
	 * been written out. Especially when disabling a pipe this can be much
	 * later than than @flip_done, since that can signal already when the
	 * screen goes black, whereas to fully shut down a pipe more register
	 * I/O is required.
	 *
	 * Note that this does not need to include separately reference-counted
	 * resources like backing storage buffer pinning, or runtime pm
	 * management.
	 */
	struct completion hw_done;

	/**
	 * @cleanup_done:
	 *
	 * Will be signalled after old buffers have been cleaned up by calling
	 * drm_atomic_helper_cleanup_planes(). Since this can only happen after
	 * a vblank wait completed it might be a bit later. This completion is
	 * useful to throttle updates and avoid hardware updates getting ahead
	 * of the buffer cleanup too much.
	 */
	struct completion cleanup_done;

	/**
	 * @commit_entry:
	 *
	 * Entry on the per-CRTC &drm_crtc.commit_list. Protected by
	 * $drm_crtc.commit_lock.
	 */
	struct list_head commit_entry;

	/**
	 * @event:
	 *
	 * &drm_pending_vblank_event pointer to clean up private events.
	 */
	struct drm_pending_vblank_event *event;
};

struct __drm_planes_state {
	struct drm_plane *ptr;
	struct drm_plane_state *state;
};

struct __drm_crtcs_state {
	struct drm_crtc *ptr;
	struct drm_crtc_state *state;
	struct drm_crtc_commit *commit;
<<<<<<< HEAD
	s64 __user *out_fence_ptr;
	unsigned last_vblank_count;
=======
	s32 __user *out_fence_ptr;
>>>>>>> 7089db84
};

struct __drm_connnectors_state {
	struct drm_connector *ptr;
	struct drm_connector_state *state;
};

/**
 * struct drm_atomic_state - the global state object for atomic updates
 * @ref: count of all references to this state (will not be freed until zero)
 * @dev: parent DRM device
 * @allow_modeset: allow full modeset
 * @legacy_cursor_update: hint to enforce legacy cursor IOCTL semantics
 * @legacy_set_config: Disable conflicting encoders instead of failing with -EINVAL.
 * @planes: pointer to array of structures with per-plane data
 * @crtcs: pointer to array of CRTC pointers
 * @num_connector: size of the @connectors and @connector_states arrays
 * @connectors: pointer to array of structures with per-connector data
 * @acquire_ctx: acquire context for this atomic modeset state update
 */
struct drm_atomic_state {
	struct kref ref;

	struct drm_device *dev;
	bool allow_modeset : 1;
	bool legacy_cursor_update : 1;
	bool legacy_set_config : 1;
	struct __drm_planes_state *planes;
	struct __drm_crtcs_state *crtcs;
	int num_connector;
	struct __drm_connnectors_state *connectors;

	struct drm_modeset_acquire_ctx *acquire_ctx;

	/**
	 * @commit_work:
	 *
	 * Work item which can be used by the driver or helpers to execute the
	 * commit without blocking.
	 */
	struct work_struct commit_work;
};

void __drm_crtc_commit_free(struct kref *kref);

/**
 * drm_crtc_commit_get - acquire a reference to the CRTC commit
 * @commit: CRTC commit
 *
 * Increases the reference of @commit.
 */
static inline void drm_crtc_commit_get(struct drm_crtc_commit *commit)
{
	kref_get(&commit->ref);
}

/**
 * drm_crtc_commit_put - release a reference to the CRTC commmit
 * @commit: CRTC commit
 *
 * This releases a reference to @commit which is freed after removing the
 * final reference. No locking required and callable from any context.
 */
static inline void drm_crtc_commit_put(struct drm_crtc_commit *commit)
{
	kref_put(&commit->ref, __drm_crtc_commit_free);
}

struct drm_atomic_state * __must_check
drm_atomic_state_alloc(struct drm_device *dev);
void drm_atomic_state_clear(struct drm_atomic_state *state);

/**
 * drm_atomic_state_get - acquire a reference to the atomic state
 * @state: The atomic state
 *
 * Returns a new reference to the @state
 */
static inline struct drm_atomic_state *
drm_atomic_state_get(struct drm_atomic_state *state)
{
	kref_get(&state->ref);
	return state;
}

void __drm_atomic_state_free(struct kref *ref);

/**
 * drm_atomic_state_put - release a reference to the atomic state
 * @state: The atomic state
 *
 * This releases a reference to @state which is freed after removing the
 * final reference. No locking required and callable from any context.
 */
static inline void drm_atomic_state_put(struct drm_atomic_state *state)
{
	kref_put(&state->ref, __drm_atomic_state_free);
}

int  __must_check
drm_atomic_state_init(struct drm_device *dev, struct drm_atomic_state *state);
void drm_atomic_state_default_clear(struct drm_atomic_state *state);
void drm_atomic_state_default_release(struct drm_atomic_state *state);

struct drm_crtc_state * __must_check
drm_atomic_get_crtc_state(struct drm_atomic_state *state,
			  struct drm_crtc *crtc);
int drm_atomic_crtc_set_property(struct drm_crtc *crtc,
		struct drm_crtc_state *state, struct drm_property *property,
		uint64_t val);
struct drm_plane_state * __must_check
drm_atomic_get_plane_state(struct drm_atomic_state *state,
			   struct drm_plane *plane);
int drm_atomic_plane_set_property(struct drm_plane *plane,
		struct drm_plane_state *state, struct drm_property *property,
		uint64_t val);
struct drm_connector_state * __must_check
drm_atomic_get_connector_state(struct drm_atomic_state *state,
			       struct drm_connector *connector);
int drm_atomic_connector_set_property(struct drm_connector *connector,
		struct drm_connector_state *state, struct drm_property *property,
		uint64_t val);

/**
 * drm_atomic_get_existing_crtc_state - get crtc state, if it exists
 * @state: global atomic state object
 * @crtc: crtc to grab
 *
 * This function returns the crtc state for the given crtc, or NULL
 * if the crtc is not part of the global atomic state.
 */
static inline struct drm_crtc_state *
drm_atomic_get_existing_crtc_state(struct drm_atomic_state *state,
				   struct drm_crtc *crtc)
{
	return state->crtcs[drm_crtc_index(crtc)].state;
}

/**
 * drm_atomic_get_existing_plane_state - get plane state, if it exists
 * @state: global atomic state object
 * @plane: plane to grab
 *
 * This function returns the plane state for the given plane, or NULL
 * if the plane is not part of the global atomic state.
 */
static inline struct drm_plane_state *
drm_atomic_get_existing_plane_state(struct drm_atomic_state *state,
				    struct drm_plane *plane)
{
	return state->planes[drm_plane_index(plane)].state;
}

/**
 * drm_atomic_get_existing_connector_state - get connector state, if it exists
 * @state: global atomic state object
 * @connector: connector to grab
 *
 * This function returns the connector state for the given connector,
 * or NULL if the connector is not part of the global atomic state.
 */
static inline struct drm_connector_state *
drm_atomic_get_existing_connector_state(struct drm_atomic_state *state,
					struct drm_connector *connector)
{
	int index = drm_connector_index(connector);

	if (index >= state->num_connector)
		return NULL;

	return state->connectors[index].state;
}

/**
 * __drm_atomic_get_current_plane_state - get current plane state
 * @state: global atomic state object
 * @plane: plane to grab
 *
 * This function returns the plane state for the given plane, either from
 * @state, or if the plane isn't part of the atomic state update, from @plane.
 * This is useful in atomic check callbacks, when drivers need to peek at, but
 * not change, state of other planes, since it avoids threading an error code
 * back up the call chain.
 *
 * WARNING:
 *
 * Note that this function is in general unsafe since it doesn't check for the
 * required locking for access state structures. Drivers must ensure that it is
 * safe to access the returned state structure through other means. One common
 * example is when planes are fixed to a single CRTC, and the driver knows that
 * the CRTC lock is held already. In that case holding the CRTC lock gives a
 * read-lock on all planes connected to that CRTC. But if planes can be
 * reassigned things get more tricky. In that case it's better to use
 * drm_atomic_get_plane_state and wire up full error handling.
 *
 * Returns:
 *
 * Read-only pointer to the current plane state.
 */
static inline const struct drm_plane_state *
__drm_atomic_get_current_plane_state(struct drm_atomic_state *state,
				     struct drm_plane *plane)
{
	if (state->planes[drm_plane_index(plane)].state)
		return state->planes[drm_plane_index(plane)].state;

	return plane->state;
}

int __must_check
drm_atomic_set_mode_for_crtc(struct drm_crtc_state *state,
			     struct drm_display_mode *mode);
int __must_check
drm_atomic_set_mode_prop_for_crtc(struct drm_crtc_state *state,
				  struct drm_property_blob *blob);
int __must_check
drm_atomic_set_crtc_for_plane(struct drm_plane_state *plane_state,
			      struct drm_crtc *crtc);
void drm_atomic_set_fb_for_plane(struct drm_plane_state *plane_state,
				 struct drm_framebuffer *fb);
void drm_atomic_set_fence_for_plane(struct drm_plane_state *plane_state,
				    struct dma_fence *fence);
int __must_check
drm_atomic_set_crtc_for_connector(struct drm_connector_state *conn_state,
				  struct drm_crtc *crtc);
int __must_check
drm_atomic_add_affected_connectors(struct drm_atomic_state *state,
				   struct drm_crtc *crtc);
int __must_check
drm_atomic_add_affected_planes(struct drm_atomic_state *state,
			       struct drm_crtc *crtc);

void drm_atomic_legacy_backoff(struct drm_atomic_state *state);

void
drm_atomic_clean_old_fb(struct drm_device *dev, unsigned plane_mask, int ret);

int __must_check drm_atomic_check_only(struct drm_atomic_state *state);
int __must_check drm_atomic_commit(struct drm_atomic_state *state);
int __must_check drm_atomic_nonblocking_commit(struct drm_atomic_state *state);

void drm_state_dump(struct drm_device *dev, struct drm_printer *p);

#define for_each_connector_in_state(__state, connector, connector_state, __i) \
	for ((__i) = 0;							\
	     (__i) < (__state)->num_connector &&				\
	     ((connector) = (__state)->connectors[__i].ptr,			\
	     (connector_state) = (__state)->connectors[__i].state, 1); 	\
	     (__i)++)							\
		for_each_if (connector)

#define for_each_crtc_in_state(__state, crtc, crtc_state, __i)	\
	for ((__i) = 0;						\
	     (__i) < (__state)->dev->mode_config.num_crtc &&	\
	     ((crtc) = (__state)->crtcs[__i].ptr,			\
	     (crtc_state) = (__state)->crtcs[__i].state, 1);	\
	     (__i)++)						\
		for_each_if (crtc_state)

#define for_each_plane_in_state(__state, plane, plane_state, __i)		\
	for ((__i) = 0;							\
	     (__i) < (__state)->dev->mode_config.num_total_plane &&	\
	     ((plane) = (__state)->planes[__i].ptr,				\
	     (plane_state) = (__state)->planes[__i].state, 1);		\
	     (__i)++)							\
		for_each_if (plane_state)

/**
 * drm_atomic_crtc_needs_modeset - compute combined modeset need
 * @state: &drm_crtc_state for the CRTC
 *
 * To give drivers flexibility &struct drm_crtc_state has 3 booleans to track
 * whether the state CRTC changed enough to need a full modeset cycle:
 * connectors_changed, mode_changed and active_changed. This helper simply
 * combines these three to compute the overall need for a modeset for @state.
 *
 * The atomic helper code sets these booleans, but drivers can and should
 * change them appropriately to accurately represent whether a modeset is
 * really needed. In general, drivers should avoid full modesets whenever
 * possible.
 *
 * For example if the CRTC mode has changed, and the hardware is able to enact
 * the requested mode change without going through a full modeset, the driver
 * should clear mode_changed in its &drm_mode_config_funcs.atomic_check
 * implementation.
 */
static inline bool
drm_atomic_crtc_needs_modeset(const struct drm_crtc_state *state)
{
	return state->mode_changed || state->active_changed ||
	       state->connectors_changed;
}

#endif /* DRM_ATOMIC_H_ */<|MERGE_RESOLUTION|>--- conflicted
+++ resolved
@@ -145,12 +145,8 @@
 	struct drm_crtc *ptr;
 	struct drm_crtc_state *state;
 	struct drm_crtc_commit *commit;
-<<<<<<< HEAD
-	s64 __user *out_fence_ptr;
+	s32 __user *out_fence_ptr;
 	unsigned last_vblank_count;
-=======
-	s32 __user *out_fence_ptr;
->>>>>>> 7089db84
 };
 
 struct __drm_connnectors_state {
